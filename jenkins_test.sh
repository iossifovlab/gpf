#!/usr/bin/env bash

export PATH=${DAE_SOURCE_DIR}/tools:$PATH
export PATH=${DAE_SOURCE_DIR}/tests:$PATH
export PYTHONPATH=${DAE_SOURCE_DIR}:$PYTHONPATH
export PYTHONPATH=${DAE_SOURCE_DIR}/tools:$PYTHONPATH

rm -rf coverage/ && mkdir coverage && \
py.test --traceconfig -v --cov-config coveragerc --reimport \
    --junitxml=coverage/dae-junit.xml \
    --cov-report html:coverage/coverage.html \
    --cov-report xml:coverage/coverage.xml \
    --cov annotation \
    --cov backends \
    --cov common \
    --cov common_reports \
    --cov configurable_entities \
    --cov enrichment_tool \
    --cov gene \
    --cov pedigrees \
    --cov pheno \
    --cov pheno_browser \
    --cov studies \
    --cov tests \
    --cov tools \
    --cov utils \
    --cov variant_annotation \
    --cov variants \
    DAE/tests/ \
    DAE/annotation/tests \
    DAE/backends/tests \
    DAE/common/tests/ \
    DAE/common_reports/tests \
    DAE/configurable_entities/tests \
    DAE/enrichment_tool/tests \
    DAE/gene/tests \
    DAE/pedigrees/tests \
    DAE/pheno/tests \
    DAE/pheno_browser/tests \
    DAE/studies/tests \
    DAE/tools/tests \
    DAE/utils/tests \
    DAE/variant_annotation/tests \
    DAE/variants/tests/ && \
py.test -v --cov-config coveragerc \
    --junitxml=coverage/wdae-junit.xml \
    --cov-append \
    --cov-report html:coverage/coverage.html \
    --cov-report xml:coverage/coverage.xml \
    --cov chromosome \
    --cov common_reports_api \
    --cov datasets_api \
    --cov enrichment_api \
    --cov family_counters_api \
    --cov gene_sets \
    --cov gene_weights \
    --cov genomic_scores_api \
    --cov genotype_browser \
    --cov groups_api \
    --cov helpers \
    --cov measures_api \
    --cov pheno_browser_api \
    --cov pheno_tool_api \
    --cov query_state_save \
    --cov tests \
    --cov tools \
    --cov users_api \
    --cov wdae \
    wdae/datasets_api/tests \
    wdae/enrichment_api/tests \
    wdae/gene_sets/tests \
    wdae/genotype_browser/tests \
<<<<<<< HEAD
    wdae/pheno_browser_api/tests \
    wdae/gene_sets/tests


chmod a+rwx -R coverage

rm -rf \
    wdae-api.log wdae-debug.log \
    wdae_django_default.cache wdae_django_pre.cache
=======
    wdae/pheno_browser_api/tests
>>>>>>> b387c3d5
<|MERGE_RESOLUTION|>--- conflicted
+++ resolved
@@ -70,16 +70,8 @@
     wdae/enrichment_api/tests \
     wdae/gene_sets/tests \
     wdae/genotype_browser/tests \
-<<<<<<< HEAD
     wdae/pheno_browser_api/tests \
     wdae/gene_sets/tests
 
 
-chmod a+rwx -R coverage
-
-rm -rf \
-    wdae-api.log wdae-debug.log \
-    wdae_django_default.cache wdae_django_pre.cache
-=======
-    wdae/pheno_browser_api/tests
->>>>>>> b387c3d5
+chmod a+rwx -R coverage