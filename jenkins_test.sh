--- conflicted
+++ resolved
@@ -5,11 +5,7 @@
 export PYTHONPATH=${DAE_SOURCE_DIR}:$PYTHONPATH
 export PYTHONPATH=${DAE_SOURCE_DIR}/tools:$PYTHONPATH
 
-<<<<<<< HEAD
-py.test --runslow --withspark -v --cov-config coveragerc \
-=======
 py.test --traceconfig -v --cov-config coveragerc \
->>>>>>> af154482
     --junitxml=coverage/dae-junit.xml \
     --cov-report html:coverage/coverage.html \
     --cov-report xml:coverage/coverage.xml \
