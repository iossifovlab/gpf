# This file may be used to create an environment using:
# $ conda create --name <env> --file <this file>
# platform: linux-64
# conda create -c conda-forge -c bioconda -n <env name> --file <this file>
# - conda-forge 

channels:
  - bioconda
  - conda-forge
  - defaults
  - iossifovlab
dependencies:
  - pysam=0.16.0.1
  - samtools=1.12
  - impyla=0.16.3
  - thriftpy2=0.4.14
  - thrift=0.13.0
  - lark-parser=0.6.7
  - networkx=2.6.2
  - numpy=1.21.2
  - scipy=1.7.1
  - scikit-learn=1.0.1
  - matplotlib=3.4.2
  - pandas=1.3.4
  - pyarrow=6.0.1
  - fsspec=2021.11.0
<<<<<<< HEAD
  - statsmodels=0.13.0
=======
>>>>>>> 3265450f
  - pyliftover=0.4
  - python=3.8
  - python-box=5.3.0
  - setuptools=52.0.0
  - sqlalchemy=1.4.27
  - sqlite=3.36.0
  - django=3.2.6
  - django-cors-headers=3.7.0
  - django-guardian=2.4.0
  - djangorestframework=3.12.4
  - openjdk=8.0.152
  - hadoop=3.1.2
  - deprecation=2.1.0
  - toml=0.10.2
  - cerberus=1.3.4
  - jinja2=3.0.1
  - snakemake-minimal=6.12.1
  - ijson=3.1.4
  - lxml=4.6.3
  - beautifulsoup4=4.9.3<|MERGE_RESOLUTION|>--- conflicted
+++ resolved
@@ -24,10 +24,6 @@
   - pandas=1.3.4
   - pyarrow=6.0.1
   - fsspec=2021.11.0
-<<<<<<< HEAD
-  - statsmodels=0.13.0
-=======
->>>>>>> 3265450f
   - pyliftover=0.4
   - python=3.8
   - python-box=5.3.0
