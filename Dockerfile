--- conflicted
+++ resolved
@@ -10,14 +10,7 @@
 
 RUN /opt/conda/bin/mamba env create --name gpf --file /environment.yml
 RUN /opt/conda/bin/mamba env update --name gpf --file /dev-environment.yml
-<<<<<<< HEAD
 
-# # http range server for testing
-# RUN /opt/conda/bin/conda run --no-capture-output -n gpf pip install rangehttpserver==1.2.0
-
-=======
->>>>>>> efaa285b
-# RUN echo "conda activate gpf" >> ~/.bashrc
 
 # GPF ENV
 ENV PATH /opt/conda/envs/gpf/bin:$PATH
