*.pyc
.cache
*.log
*.cache
*.db
wdae.sql
.project
.pydevproject
.settings
.ipynb_checkpoints
.vagrant
.coverage
htmlcov
coverage.xml
junit.xml
logs
output
*.tmp
*.swp
gpf-html.tar.gz
.pytest_cache
*.parquet
/gpf-html.tar.gz
.pytest_cache
metastore_db
setenv.sh
_build/
test_data/
/test_data/
.vscode/
<<<<<<< HEAD
.idea/
=======
*.temp
>>>>>>> 36c75f3f
<|MERGE_RESOLUTION|>--- conflicted
+++ resolved
@@ -28,8 +28,5 @@
 test_data/
 /test_data/
 .vscode/
-<<<<<<< HEAD
 .idea/
-=======
-*.temp
->>>>>>> 36c75f3f
+*.temp