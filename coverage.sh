#!/usr/bin/env bash

# py.test -v --cov-config coveragerc \
#     --junitxml=wdae/junit.xml \
#     --cov common_reports_api \
#     --cov datasets_api \
#     --cov enrichment_api \
#     --cov family_counters_api \
#     --cov gene_sets \
#     --cov gene_weights \
#     --cov genomic_scores_api \
#     --cov genotype_browser \
#     --cov groups_api \
#     --cov helpers \
#     --cov measures_api \
#     --cov pheno_browser_api \
#     --cov pheno_tool_api \
#     --cov precompute \
#     --cov preloaded \
#     --cov tools \
#     --cov users_api \
#     --cov common \
#     --cov datasets \
#     --cov enrichment_tool \
#     --cov gene \
#     --cov pheno \
#     --cov pheno_browser \
#     --cov pheno_tool \
#     --cov transmitted \
#     --cov utils \
#     wdae/



py.test --runslow --withspark -v --cov-config coveragerc \
    --junitxml=coverage/dae-junit.xml \
    --cov-report html:coverage/coverage.html \
    --cov-report xml:coverage/coverage.xml \
    --cov-append \
    --cov common \
    --cov variant_annotation \
    --cov annotation \
    --cov variants \
<<<<<<< HEAD
    DAE/variants/tests/
    DAE/studies/tests/
    DAE/study_groups/tests/
    DAE/datasets/tests/

=======
    --cov studies \
    --cov study_groups \
    --cov datasets \
    DAE/common/tests/ \
    DAE/variants/tests/ \
    DAE/variant_annotation/tests \
    DAE/annotation/tests
    # DAE/studies/tests
    # DAE/study_groups/tests 
    # DAE/datasets/tests
    
>>>>>>> 9c1e50f2
#     DAE/variant_db/tests/ \
#     DAE/tools/tests<|MERGE_RESOLUTION|>--- conflicted
+++ resolved
@@ -37,17 +37,26 @@
     --cov-report html:coverage/coverage.html \
     --cov-report xml:coverage/coverage.xml \
     --cov-append \
+    --cov common_reports_api \
+    --cov datasets_api \
+    --cov enrichment_api \
+    --cov family_counters_api \
+    --cov gene_sets \
+    --cov gene_weights \
+    --cov genotype_browser \
+    --cov groups_api \
+    --cov helpers \
+    --cov measures_api \
+    --cov pheno_browser_api \
+    --cov pheno_tool_api \
+    --cov precompute \
+    --cov preloaded \
+    --cov tools \
+    --cov users_api \
     --cov common \
     --cov variant_annotation \
     --cov annotation \
     --cov variants \
-<<<<<<< HEAD
-    DAE/variants/tests/
-    DAE/studies/tests/
-    DAE/study_groups/tests/
-    DAE/datasets/tests/
-
-=======
     --cov studies \
     --cov study_groups \
     --cov datasets \
@@ -55,10 +64,9 @@
     DAE/variants/tests/ \
     DAE/variant_annotation/tests \
     DAE/annotation/tests
-    # DAE/studies/tests
-    # DAE/study_groups/tests 
-    # DAE/datasets/tests
+    DAE/studies/tests
+    DAE/study_groups/tests 
+    DAE/datasets/tests
     
->>>>>>> 9c1e50f2
 #     DAE/variant_db/tests/ \
 #     DAE/tools/tests