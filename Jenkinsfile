--- conflicted
+++ resolved
@@ -42,15 +42,9 @@
 
     stage('Setup') {
       steps {
-<<<<<<< HEAD
-        sh """
-            docker build . -f Dockerfile -t iossifovlab/gpf-base:${BRANCH_NAME}
-        """
-=======
         script {
           docker.build("${DOCKER_IMAGE}", ". -f ${SOURCE_DIR}/Dockerfile")
         }
->>>>>>> d9386bb7
       }
     }
 
