pipeline {
    agent {
        label 'dory'
    }
    options {
        disableConcurrentBuilds()
    }
    triggers {
        pollSCM('* * * * *')
        cron('H 2 * * *')
    }
    parameters {
        string(
            name: 'DATA_HG19_BUILD', defaultValue: '0',
            description: 'data-hg19-startup build number to use for testing')
    }

    environment {
        WD="${env.WORKSPACE}"

        DOCKER_IMAGE="iossifovlab/gpf-base-${env.BRANCH_NAME}:${env.BUILD_NUMBER}"

        SOURCE_DIR="${env.WORKSPACE}"
        DAE_DB_DIR="${env.WORKSPACE}/data-hg19-startup"
        DAE_GENOMIC_SCORES_HG19="/data01/lubo/data/seq-pipeline/genomic-scores-hg19"
        DAE_GENOMIC_SCORES_HG38="/data01/lubo/data/seq-pipeline/genomic-scores-hg19"

        DOCKER_SOURCE_DIR="/code"
        DOCKER_DAE_DB_DIR="/data"
        DOCKER_DAE_GENOMIC_SCORES_HG19="/genomic-scores-hg19"
        DOCKER_DAE_GENOMIC_SCORES_HG38="/genomic-scores-hg38"
    }
    stages {
        stage ('Start') {
            steps {
                slackSend (
                    color: '#FFFF00',
                    message: "STARTED: Job '${env.JOB_NAME} [${env.BUILD_NUMBER}]' ${env.BUILD_URL}"
                )
            }
        }

        stage('Setup') {
            steps {
                sh '''
                    docker run -d --rm \
                        -v ${SOURCE_DIR}:/code \
                        busybox:latest \
                        /bin/sh -c "rm -rf /code/wdae-*.log && rm -rf /code/wdae_django*.cache"

                    mkdir -p test_results
                    mkdir -p data-hg19-startup
                '''
                script {
                    docker.build(
                        "${DOCKER_IMAGE}", ". -f ${SOURCE_DIR}/Dockerfile")
                }
                sh '''
                    export PATH=$HOME/anaconda3/envs/gpf3/bin:$PATH
                    docker-compose -f docker-compose.yml up -d
                '''
            }
        }

        stage('Data') {
            steps {
                sh '''
                    rm -f builds/*
                '''
                script {
                    println "DATA_HG19_BUILD=" + DATA_HG19_BUILD
                    if (DATA_HG19_BUILD == '0') {
                        copyArtifacts(
                            projectName: 'seqpipe/build-data-hg19-startup/master',
                            selector: lastSuccessful()
                        );
                    } else {
                        copyArtifacts(
                            projectName: 'seqpipe/build-data-hg19-startup/master',
                            selector: specific(DATA_HG19_BUILD));
                    }
                }
                sh '''
                    tar zxf builds/data-hg19-startup-*.tar.gz -C $WD
		    sed -i "s/localhost/impala/" $WD/data-hg19-startup/DAE.conf
                    docker run -d --rm \
                        -v ${SOURCE_DIR}:/code \
                        busybox:latest \
			/bin/sh -c "sed -i \"s/localhost/impala/\" /code/dae_conftests/dae_conftests/tests/fixtures/DAE.conf"
                '''
            }
        }

        stage('Git Clean') {
          steps {
            sh '''
                export PATH=$HOME/anaconda3/envs/gpf3/bin:$PATH

                docker-compose -f docker-compose.yml exec -T tests /code/jenkins_git_clean.sh
            '''
          }
        }

        // stage('Format') {
        //     steps {
        //         sh '''
        //         export PATH=$HOME/anaconda3/envs/gpf3/bin:$PATH

        //         docker-compose -f docker-compose.yml exec -T tests /code/jenkins_black.sh
        //         '''
        //     }
        // }

        stage('Lint') {
            steps {
                sh '''
                export PATH=$HOME/anaconda3/envs/gpf3/bin:$PATH

                docker-compose -f docker-compose.yml exec -T tests /code/jenkins_flake8.sh
                '''
            }
        }

<<<<<<< HEAD
        /*stage('Type Check') {*/
            /*steps {*/
                /*sh '''*/
                /*export PATH=$HOME/anaconda3/envs/gpf3/bin:$PATH*/

                /*docker-compose -f docker-compose.yml exec -T tests /code/jenkins_mypy.sh*/
                /*'''*/
            /*}*/
        /*}*/

=======
>>>>>>> 284ab18f
        stage('Test') {
            steps {
                sh """
                export PATH=$HOME/anaconda3/envs/gpf3/bin:$PATH

                docker-compose -f docker-compose.yml exec -T tests /code/scripts/wait-for-it.sh impala:21050 --timeout=240
                docker-compose -f docker-compose.yml exec -T tests /code/jenkins_test.sh
                """
            }
        }
    }
    post {
        always {
            junit 'test_results/wdae-junit.xml, test_results/dae-junit.xml'
            step([
                $class: 'CoberturaPublisher',
                coberturaReportFile: 'test_results/coverage.xml'])
            warnings(
                parserConfigurations: [[parserName: 'PyLint', pattern: 'test_results/pyflakes.report']],
                excludePattern: '.*site-packages.*',
                usePreviousBuildAsReference: true,
            )
            sh '''
                export PATH=$HOME/anaconda3/envs/gpf3/bin:$PATH

                ./jenkins_clean.sh
            '''

        }
        success {
            slackSend (
                color: '#00FF00',
                message: "SUCCESSFUL: Job '${env.JOB_NAME} [${env.BUILD_NUMBER}]' ${env.BUILD_URL}"
            )
        }
        failure {
            slackSend (
                color: '#FF0000',
                message: "FAILED: Job '${env.JOB_NAME} [${env.BUILD_NUMBER}]' ${env.BUILD_URL}"
            )
        }
    }
}<|MERGE_RESOLUTION|>--- conflicted
+++ resolved
@@ -121,19 +121,6 @@
             }
         }
 
-<<<<<<< HEAD
-        /*stage('Type Check') {*/
-            /*steps {*/
-                /*sh '''*/
-                /*export PATH=$HOME/anaconda3/envs/gpf3/bin:$PATH*/
-
-                /*docker-compose -f docker-compose.yml exec -T tests /code/jenkins_mypy.sh*/
-                /*'''*/
-            /*}*/
-        /*}*/
-
-=======
->>>>>>> 284ab18f
         stage('Test') {
             steps {
                 sh """
