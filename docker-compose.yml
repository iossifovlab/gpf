version: '3.7'
services:
  impala:

    image: seqpipe/seqpipe-docker-impala:latest    

  tests:
<<<<<<< HEAD
    image: iossifovlab/gpf-base:bump-up-dependencies
=======
    image: ${DOCKER_IMAGE}
>>>>>>> d9386bb7
    volumes:
      - type: bind
        source: ${SOURCE_DIR}
        target: ${DOCKER_SOURCE_DIR}

      - type: bind
        source: ${DAE_DB_DIR}
        target: ${DOCKER_DAE_DB_DIR}

      - type: bind
        source: ${DAE_GENOMIC_SCORES_HG19}
        target: ${DOCKER_DAE_GENOMIC_SCORES_HG19}
      
      - type: bind
        source: ${DAE_GENOMIC_SCORES_HG38}
        target: ${DOCKER_DAE_GENOMIC_SCORES_HG38}

    env_file: scripts/test_env
    entrypoint: ["${DOCKER_SOURCE_DIR}/scripts/wait-for-it.sh", "impala:21050", 
      "--timeout=120", "--", 
      "tail -f /dev/null"]
      # "/code/jenkins_tests.sh"]<|MERGE_RESOLUTION|>--- conflicted
+++ resolved
@@ -5,11 +5,7 @@
     image: seqpipe/seqpipe-docker-impala:latest    
 
   tests:
-<<<<<<< HEAD
-    image: iossifovlab/gpf-base:bump-up-dependencies
-=======
     image: ${DOCKER_IMAGE}
->>>>>>> d9386bb7
     volumes:
       - type: bind
         source: ${SOURCE_DIR}
