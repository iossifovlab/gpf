from configurable_entities.configurable_entity_config import \
    ConfigurableEntityConfig


class StudyGroupConfig(ConfigurableEntityConfig):

<<<<<<< HEAD
    def __init__(self, *args, **kwargs):
        super(StudyGroupConfig, self).__init__(*args, **kwargs)
        assert self.name
=======
    def __init__(self, config, *args, **kwargs):
        super(StudyGroupConfig, self).__init__(config, *args, **kwargs)
>>>>>>> 0cf0ea69
        assert self.enabled
        assert self.studies
        self.studies = self.list('studies')

    @classmethod
    def from_config(cls, config_section, section):
        study_group_config = config_section
        if 'name' not in study_group_config:
            study_group_config['name'] = section

        if 'enabled' not in study_group_config:
            study_group_config['enabled'] = True

        return StudyGroupConfig(study_group_config)<|MERGE_RESOLUTION|>--- conflicted
+++ resolved
@@ -4,14 +4,9 @@
 
 class StudyGroupConfig(ConfigurableEntityConfig):
 
-<<<<<<< HEAD
-    def __init__(self, *args, **kwargs):
-        super(StudyGroupConfig, self).__init__(*args, **kwargs)
-        assert self.name
-=======
     def __init__(self, config, *args, **kwargs):
         super(StudyGroupConfig, self).__init__(config, *args, **kwargs)
->>>>>>> 0cf0ea69
+        assert self.name
         assert self.enabled
         assert self.studies
         self.studies = self.list('studies')
