import pytest

from box import Box
import json
from collections import OrderedDict

from common_reports.common_report import CommonReportsGenerator
from common_reports.config import CommonReportsConfig

from studies.study_definition import DirectoryEnabledStudiesDefinition
from studies.study_factory import StudyFactory
from studies.study_facade import StudyFacade
from studies.dataset_definition import DirectoryEnabledDatasetsDefinition
from studies.dataset_factory import DatasetFactory
from studies.dataset_facade import DatasetFacade


def fixtures_dir():
    return os.path.abspath(
        os.path.join(os.path.dirname(__file__), 'fixtures'))


def studies_dir():
    return os.path.abspath(
        os.path.join(os.path.dirname(__file__), 'fixtures/studies'))


def datasets_dir():
    return os.path.abspath(
        os.path.join(os.path.dirname(__file__), 'fixtures/datasets'))


def expected_output_dir():
    return os.path.abspath(
        os.path.join(os.path.dirname(__file__), 'fixtures/expected_output'))


@pytest.fixture(scope='session')
def study_definitions():
    return DirectoryEnabledStudiesDefinition(
        studies_dir=studies_dir(),
        work_dir=fixtures_dir())


@pytest.fixture(scope='session')
def study_factory():
    return StudyFactory()


@pytest.fixture(scope='session')
def study_facade(study_factory, study_definitions):
    return StudyFacade(
        study_factory=study_factory, study_definition=study_definitions)


@pytest.fixture(scope='session')
def dataset_definitions():
    return DirectoryEnabledDatasetsDefinition(
        datasets_dir=datasets_dir(),
        work_dir=fixtures_dir())


@pytest.fixture(scope='session')
def dataset_factory(study_facade):
    return DatasetFactory(study_facade=study_facade)


@pytest.fixture(scope='session')
def dataset_facade(dataset_definitions, dataset_factory):
    return DatasetFacade(
        dataset_definitions=dataset_definitions,
        dataset_factory=dataset_factory)


def load_dataset(dataset_factory, dataset_definitions, dataset_name):
    config = dataset_definitions.get_dataset_config(dataset_name)

    result = dataset_factory.make_dataset(config)
    assert result is not None
    return result


@pytest.fixture(scope='session')
def study_group_facade(dataset_definitions, dataset_factory):
    return DatasetFacade(
        dataset_definitions=dataset_definitions,
        dataset_factory=dataset_factory
    )


@pytest.fixture(scope='session')
def common_reports_config():
    return CommonReportsConfig(Box({
        "commonReportsConfFile":
            os.path.join(
                fixtures_dir(),
                'commonReports.conf')
    }))


@pytest.fixture(scope='session')
def common_reports_generator(
        common_reports_config, study_facade, dataset_facade):
    common_reports_generator = CommonReportsGenerator(
        config=common_reports_config,
        study_facade=study_facade, dataset_facade=dataset_facade,
    )

    return common_reports_generator


@pytest.fixture(scope='session')
def output():
    def get_output(name):
<<<<<<< HEAD
        output_filename = os.path.join(
            expected_output_dir(),
            name + '.json'
        )
        with open(output_filename) as o:
            output = json.load(o)
=======
        with open(path_to_fixtures('expected_output', name + '.json')) as o:
            output = json.load(o, object_pairs_hook=OrderedDict)
>>>>>>> ea3b20cf

        return output

    return get_output<|MERGE_RESOLUTION|>--- conflicted
+++ resolved
@@ -1,4 +1,5 @@
 import pytest
+import os
 
 from box import Box
 import json
@@ -112,17 +113,12 @@
 @pytest.fixture(scope='session')
 def output():
     def get_output(name):
-<<<<<<< HEAD
         output_filename = os.path.join(
             expected_output_dir(),
             name + '.json'
         )
         with open(output_filename) as o:
-            output = json.load(o)
-=======
-        with open(path_to_fixtures('expected_output', name + '.json')) as o:
             output = json.load(o, object_pairs_hook=OrderedDict)
->>>>>>> ea3b20cf
 
         return output
 
