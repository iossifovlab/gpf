from __future__ import unicode_literals

import pandas as pd
import numpy as np
import json
import os
import itertools
from collections import defaultdict
from copy import deepcopy

from common_reports.config import CommonReportsConfig
from study_groups.study_group_facade import StudyGroupFacade
from studies.study_facade import StudyFacade
from variants.attributes import Role, Sex
from common.query_base import EffectTypesMixin
from studies.default_settings import get_config as get_studies_config
from study_groups.default_settings import get_config as get_study_groups_config
from variants.family import FamiliesBase


class PeopleCounter(object):

    def __init__(self, families, filter_object):
        self.people_male =\
            len(self._get_people(families, filter_object, Sex.male))
        self.people_female =\
            len(self._get_people(families, filter_object, Sex.female))
        self.people_unspecified =\
            len(self._get_people(families, filter_object, Sex.unspecified))
        self.people_total =\
            self.people_male + self.people_female + self.people_unspecified
        self.column = filter_object.get_column()

    def to_dict(self, rows):
        people_counter_dict =\
            {row: getattr(self, row) for row in rows}
        people_counter_dict['column'] = self.column
        return people_counter_dict

    def _get_people(self, families, filter_object, sex):
        people = []

        for family in families.values():
            people += list(filter(
                lambda pwr: pwr.sex == sex and
                all([pwr.get_attr(filter.column) == filter.value
                     for filter in filter_object.filters]),
                family.members_in_order))

        return people

    def is_empty(self):
        return True if self.people_total == 0 else False

    def is_empty_field(self, field):
        return True if getattr(self, field) == 0 else False


class PeopleCounters(object):

    def __init__(self, families, filter_object):
        self.counters =\
            self._get_counters(families, filter_object)

        self.group_name = filter_object.name
        self.rows = self._get_rows(self.counters)
        self.columns = self._get_columns(self.counters)

    def to_dict(self):
        return {
            'group_name': self.group_name,
            'rows': self.rows,
            'columns': self.columns,
            'counters': [c.to_dict(self.rows) for c in self.counters],
        }

    def _get_counters(self, families, filter_object):
        people_counters = [PeopleCounter(families, filters)
                           for filters in filter_object.filter_objects]

        return list(filter(
            lambda people_counter: not people_counter.is_empty(),
            people_counters))

    def _get_columns(self, people_counters):
        return [people_counter.column for people_counter in people_counters]

    def _is_row_empty(self, row, people_counters):
        return all([people_counter.is_empty_field(row)
                    for people_counter in people_counters])

    def _get_rows(self, people_counters):
        rows = ['people_male', 'people_female',
                'people_unspecified', 'people_total']
        return [row for row in rows
                if not self._is_row_empty(row, people_counters)]


class FamilyCounter(object):

    def __init__(self, family, counter, phenotype_info):
        self.pedigree = self._get_pedigree(family, phenotype_info)
        self.pedigrees_count = counter

    def to_dict(self):
        return {
            'pedigree': self.pedigree,
            'pedigrees_count': self.pedigrees_count
        }

    def _get_member_color(self, member, phenotype_info):
        if member.generated:
            return '#E0E0E0'
        else:
            pheno = member.get_attr(phenotype_info.source)
            domain = phenotype_info.domain.get(pheno, None)
            if domain and pheno:
                return domain['color']
            else:
                return phenotype_info.default['color']

    def _get_pedigree(self, family, phenotype_info):
        return [[member.family_id, member.person_id, member.dad, member.mom,
                 member.sex.short(), self._get_member_color(
                     member, phenotype_info),
                 member.layout_position, member.generated, '', '']
                for member in family.members_in_order]


class FamiliesCounter(object):

    def __init__(
            self, families, phenotype_info, draw_all_families,
            families_count_show_id):
        self.counters = self._get_counters(
            families, phenotype_info, draw_all_families,
            families_count_show_id)

    def to_dict(self):
        return {
            'counters': [c.to_dict() for c in self.counters],
        }

    def _families_to_dataframe(self, families, phenotype_column):
        families_records = []
        for family in families.values():
            members = family.members_in_order
            families_records +=\
                [(member.family_id, member.sex.name, member.role.name,
                  member.status, member.layout_position, member.generated,
                  member.get_attr(phenotype_column)) for member in members]
        return pd.DataFrame.from_records(
            families_records,
            columns=['family_id', 'sex', 'role', 'status', 'layout_position',
                     'generated', 'phenotype'])

    def _compare_families(self, first, second, phenotype_column):
        if len(first) != len(second):
            return False

        families = self._families_to_dataframe(
            {first.family_id: first, second.family_id: second},
            phenotype_column)

        grouped_families = families.groupby(
            ['sex', 'role', 'status', 'generated', 'phenotype'])

        for _, group in grouped_families:
            family_group = group.groupby(['family_id'])
            if len(family_group.groups) == 2:
                if len(family_group.groups[first.family_id]) !=\
                        len(family_group.groups[second.family_id]):
                    return False
            else:
                return False

        return True

    def _get_families_counters(self, families, phenotype_info):
        families_counters = {}
        for family in families:
            is_family_in_counters = False
            for unique_family in families_counters.keys():
                if self._compare_families(
                        family, unique_family, phenotype_info.source):
                    is_family_in_counters = True
                    families_counters[unique_family].append(family.family_id)
                    break
            if not is_family_in_counters:
                families_counters[family] = [family.family_id]

        return families_counters

    def _get_counters(
            self, families, phenotype_info, draw_all_families,
            families_count_show_id):
        if draw_all_families:
            families_counters =\
                {family: family.family_id for family in families}
        else:
            families_counters = self._get_families_counters(
                families, phenotype_info)

            families_counters = dict(sorted(
                families_counters.items(), key=lambda fc: len(fc[1]),
                reverse=True))

            families_counters = {
                family: (
                    ', '.join(family_ids)
                    if families_count_show_id is not None and
                    families_count_show_id >= len(family_ids)
                    else len(family_ids))
                for family, family_ids in families_counters.items()
            }
        return [FamilyCounter(family, counter, phenotype_info)
                for family, counter in families_counters.items()]


class FamiliesCounters(object):

    def __init__(
            self, families, phenotype_info, draw_all_families,
            families_count_show_id):
        self.group_name = phenotype_info.name
        self.phenotypes = phenotype_info.get_phenotypes()
        self.counters = self._get_counters(
            families, phenotype_info, draw_all_families,
            families_count_show_id)
        self.legend = self._get_legend(phenotype_info)

    def to_dict(self):
        return {
            'group_name': self.group_name,
            'phenotypes': self.phenotypes,
            'counters': [counter.to_dict() for counter in self.counters],
            'legend': self.legend
        }

    def _get_families_groups(self, families, phenotype_info):
        families_groups = defaultdict(list)

        for family in families.values():
            family_phenotypes =\
                frozenset(family.get_family_phenotypes(phenotype_info.source))
            family_phenotypes -= {phenotype_info.unaffected['name']}

            families_groups[family_phenotypes].append(family)

        families_groups_keys = sorted(list(families_groups.keys()), key=len)
        families_groups =\
            [families_groups[key] for key in families_groups_keys]

        return families_groups

    def _get_counters(
            self, families, phenotype_info, draw_all_families,
            families_count_show_id):

        families_groups =\
            self._get_families_groups(families, phenotype_info)

        return [FamiliesCounter(
            families, phenotype_info, draw_all_families,
            families_count_show_id)
                for families in families_groups]

    def _get_legend(self, phenotype_info):
        return list(phenotype_info.domain.values()) +\
            [phenotype_info.default] +\
            [phenotype_info.missing_person_info]


class FamiliesReport(object):

    def __init__(
            self, query_object, phenotypes_info, filter_objects,
            draw_all_families=False, families_count_show_id=False):
        families = query_object.families

        self.families_total = len(families)
        self.people_counters =\
            self._get_people_counters(families, filter_objects)
        self.families_counters = self._get_families_counters(
            families, phenotypes_info, draw_all_families,
            families_count_show_id)

    def to_dict(self):
        return {
            'families_total': self.families_total,
            'people_counters': [pc.to_dict() for pc in self.people_counters],
            'families_counters':
                [fc.to_dict() for fc in self.families_counters]
        }

    def _get_people_counters(self, families, filter_objects):
        return [
            PeopleCounters(families, filter_object)
            for filter_object in filter_objects
        ]

    def _get_families_counters(
            self, families, phenotypes_info, draw_all_families,
            families_count_show_id):
        return [
            FamiliesCounters(families, phenotype_info, draw_all_families,
                             families_count_show_id)
            for phenotype_info in phenotypes_info.phenotypes_info
        ]


class EffectWithFilter(object):

    def __init__(self, query_object, filter_object, effect):
        effect_types_converter = EffectTypesMixin()
        families_base = FamiliesBase()
        families_base.families = query_object.families

        people_with_filter =\
            self._people_with_filter(query_object, filter_object)
        people_with_parents = families_base.persons_with_parents()
        people_with_parents_ids =\
            set(families_base.persons_id(people_with_parents))

        variants = self._get_variants(
            query_object, people_with_filter, people_with_parents_ids,
            effect, effect_types_converter)

        self.number_of_observed_events = len(variants)
        self.number_of_children_with_event =\
            self._get_number_of_children_with_event(
                variants, people_with_filter, people_with_parents_ids)
        self.observed_rate_per_child = self.number_of_observed_events /\
            len(people_with_parents_ids)
        self.percent_of_children_with_events =\
            self.number_of_children_with_event / len(people_with_parents_ids)

        self.column = filter_object.get_column()

    def to_dict(self):
        return {
            'number_of_observed_events': self.number_of_observed_events,
            'number_of_children_with_event':
                self.number_of_children_with_event,
            'observed_rate_per_child': self.observed_rate_per_child,
            'percent_of_children_with_events':
                self.percent_of_children_with_events,
            'column': self.column
        }

    def _people_with_filter(self, query_object, filter_object):
        people_with_filter = set()

        for family in query_object.families.values():
            family_members_with_filter = set.intersection(*[set(
                family.get_people_with_property(filter.column, filter.value))
                for filter in filter_object.filters])
            family_members_with_filter_ids =\
                [person.person_id for person in family_members_with_filter]
            people_with_filter.update(family_members_with_filter_ids)

        return people_with_filter

    def _get_variants(
            self, query_object, people_with_filter, people_with_parents,
            effect, effect_types_converter):
        variants_query = {
            'limit': None,
            'inheritance': 'denovo',
            'effect_types':
                effect_types_converter.get_effect_types(effectTypes=effect),
            'person_ids':
                list(people_with_filter.intersection(people_with_parents))
        }

        variants = list(query_object.query_variants(**variants_query))

        return variants

    def _get_number_of_children_with_event(
            self, variants, people_with_filter, people_with_parents):
        children_with_event = set()

        for variant in variants:
<<<<<<< HEAD
            children_with_event.update(
                (set(variant.variant_in_members) & people_with_filter &
                 people_with_parents))
=======
            for va in variant.alt_alleles:
                events_people.update(
                    (set(va.variant_in_members) & people_with_phenotype))
>>>>>>> 9250fcb1

        return len(children_with_event)

    def is_empty(self):
        return True if self.number_of_observed_events == 0 and\
            self.number_of_children_with_event == 0 and\
            self.observed_rate_per_child == 0 and\
            self.percent_of_children_with_events == 0 else False


class Effect(object):

    def __init__(
            self, query_object, effect, filter_objects):
        self.effect_type = effect
        self.row = self._get_row(query_object, effect, filter_objects)

    def to_dict(self):
        return {
            'effect_type': self.effect_type,
            'row': [r.to_dict() for r in self.row],
        }

    def _get_row(self, query_object, effect, filter_objects):
        return [EffectWithFilter(query_object, filter_object, effect)
                for filter_object in filter_objects.filter_objects]

    def is_row_empty(self):
        return all([value.is_empty() for value in self.row])

    def get_empty(self):
        return [value.is_empty() for value in self.row]

    def remove_elements(self, indexes):
        for index in sorted(indexes, reverse=True):
            self.row.pop(index)


class DenovoReportTable(object):

    def __init__(
            self, query_object, effect_groups, effect_types, filter_object):
        effects = effect_groups + effect_types

        self.group_name = filter_object.name
        self.columns = filter_object.get_columns()

        self.effect_groups = effect_groups
        self.effect_types = effect_types

        self.rows = self._get_rows(query_object, effects, filter_object)

    def to_dict(self):
        return {
            'rows': [r.to_dict() for r in self.rows],
            'group_name': self.group_name,
            'columns': self.columns,
            'effect_groups': self.effect_groups,
            'effect_types': self.effect_types
        }

    def _remove_empty_columns(self, indexes):
        for index in sorted(indexes, reverse=True):
            self.columns.pop(index)

    def _remove_empty_rows(self, effect_rows):
        for effect_row in effect_rows:
            if effect_row.is_row_empty():
                try:
                    self.effect_groups.remove(effect_row.effect_type)
                except ValueError:
                    pass
                try:
                    self.effect_types.remove(effect_row.effect_type)
                except ValueError:
                    pass

        return list(filter(
            lambda effect_row: not effect_row.is_row_empty(),
            effect_rows))

    def _get_rows(self, query_object, effects, filter_object):
        effect_rows = [Effect(query_object, effect, filter_object)
                       for effect in effects]

        effect_rows_empty_columns = list(map(
            all, np.array([effect_row.get_empty()
                           for effect_row in effect_rows]).T))

        effect_rows_empty_columns_index =\
            list(np.where(effect_rows_empty_columns)[0])

        self._remove_empty_columns(effect_rows_empty_columns_index)

        for effect_row in effect_rows:
            effect_row.remove_elements(effect_rows_empty_columns_index)

        effect_rows = self._remove_empty_rows(effect_rows)

        return effect_rows


class DenovoReport(object):

    def __init__(
            self, query_object, effect_groups, effect_types, filter_objects):
        self.tables = self._get_tables(
            query_object, effect_groups, effect_types, filter_objects)

    def to_dict(self):
        return {
            'tables': [t.to_dict() for t in self.tables]
        }

    def _get_tables(
            self, query_object, effect_groups, effect_types, filter_objects):
        return [DenovoReportTable(
            query_object, deepcopy(effect_groups), deepcopy(effect_types),
            filter_object)
                for filter_object in filter_objects]


class CommonReport(object):

    def __init__(
            self, query_object, query_object_properties, phenotypes_info,
            effect_groups, effect_types):
        phenotypes_info = PhenotypesInfo(
            query_object, query_object_properties, phenotypes_info)

        filter_objects = FilterObjects.get_filter_objects(
            query_object, phenotypes_info, query_object_properties['groups'])

        self.families_report = FamiliesReport(
            query_object, phenotypes_info, filter_objects,
            query_object_properties['draw_all_families'],
            query_object_properties['families_count_show_id'])
        self.denovo_report = DenovoReport(
            query_object, effect_groups, effect_types, filter_objects)
        self.study_name = query_object.name
        self.phenotype = self._get_phenotype(phenotypes_info)
        self.study_type = ','.join(query_object.study_types)\
            if query_object.study_types else None
        self.study_year = ','.join(query_object.years)\
            if query_object.years else None
        self.pub_med = ','.join(query_object.pub_meds)\
            if query_object.pub_meds else None
        self.families = len(query_object.families)
        self.number_of_probands =\
            self._get_number_of_people_with_role(query_object, Role.prb)
        self.number_of_siblings =\
            self._get_number_of_people_with_role(query_object, Role.sib)
        self.denovo = query_object.has_denovo
        self.transmitted = query_object.has_transmitted
        self.study_description = query_object.description
        self.is_downloadable = query_object_properties['is_downloadable']

    def to_dict(self):
        return {
            'families_report': self.families_report.to_dict(),
            'denovo_report': self.denovo_report.to_dict(),
            'study_name': self.study_name,
            'phenotype': self.phenotype,
            'study_type': self.study_type,
            'study_year': self.study_year,
            'pub_med': self.pub_med,
            'families': self.families,
            'number_of_probands': self.number_of_probands,
            'number_of_siblings': self.number_of_siblings,
            'denovo': self.denovo,
            'transmitted': self.transmitted,
            'study_description': self.study_description,
            'is_downloadable': self.is_downloadable
        }

    def _get_phenotype(self, phenotypes_info):
        phenotype_info = phenotypes_info.get_first_phenotype_info()
        default_phenotype = phenotype_info.default['name']

        return [pheno if pheno is not None else default_phenotype
                for pheno in phenotype_info.phenotypes]

    def _get_number_of_people_with_role(self, query_object, role):
        return sum([len(family.get_people_with_role(role))
                    for family in query_object.families.values()])


class CommonReportsGenerator(object):

    def __init__(
            self, config=None, study_facade=None, study_group_facade=None):
        if config is None:
            config = CommonReportsConfig()

        self.config = config

        self.study_groups = self.config.study_groups()
        self.studies = self.config.studies()
        self.effect_groups = self.config.effect_groups()
        self.effect_types = self.config.effect_types()
        self.phenotypes_info = self.config.phenotypes()

        if study_facade is None:
            study_facade = StudyFacade()
        if study_group_facade is None:
            study_group_facade = StudyGroupFacade()

        self.study_facade = study_facade
        self.study_group_facade = study_group_facade

    def get_common_reports(self, query_object):
        for qo, qo_properties in query_object.items():
            yield CommonReport(
                qo, qo_properties, self.phenotypes_info, self.effect_groups,
                self.effect_types)

    def save_common_reports(self):
        studies = {self.study_facade.get_study(s): s_prop
                   for s, s_prop in self.studies.items()}
        study_groups = {self.study_group_facade.get_study_group(sg): sg_prop
                        for sg, sg_prop in self.study_groups.items()}
        studies_common_reports_dir = get_studies_config() \
            .get('COMMON_REPORTS_DIR')
        study_groups_common_reports_dir = get_study_groups_config() \
            .get('COMMON_REPORTS_DIR')
        for cr in self.get_common_reports(studies):
            with open(os.path.join(studies_common_reports_dir,
                      cr.study_name + '.json'), 'w') as crf:
                json.dump(cr.to_dict(), crf)
        for cr in self.get_common_reports(study_groups):
            with open(os.path.join(study_groups_common_reports_dir,
                      cr.study_name + '.json'), 'w') as crf:
                json.dump(cr.to_dict(), crf)


class PhenotypeInfo(object):

    def __init__(
            self, phenotype_info, phenotype_group, query_object=None,
            phenotypes=None):
        self.name = phenotype_info['name']
        self.domain = phenotype_info['domain']
        self.unaffected = phenotype_info['unaffected']
        self.default = phenotype_info['default']
        self.source = phenotype_info['source']

        self.phenotypes = self._get_phenotypes(query_object)\
            if phenotypes is None else phenotypes

        self.phenotype_group = phenotype_group

    def _get_phenotypes(self, query_object):
        return list(query_object.get_phenotype_values(self.source))

    def get_phenotypes(self):
        return [
            phenotype if phenotype is not None else self.default['name']
            for phenotype in self.phenotypes
        ]

    @property
    def missing_person_info(self):
        return {
            'id': 'missing-person',
            'name': 'missing-person',
            'color': '#E0E0E0'
        }


class PhenotypesInfo(object):

    def __init__(self, query_object, query_object_properties, phenotypes_info):
        self.phenotypes_info = self._get_phenotypes_info(
            query_object, query_object_properties, phenotypes_info)

    def _get_phenotypes_info(
            self, query_object, query_object_properties, phenotypes_info):
        return [
            PhenotypeInfo(phenotypes_info[phenotype_group], phenotype_group,
                          query_object=query_object)
            for phenotype_group in query_object_properties['phenotype_groups']
        ]

    def get_first_phenotype_info(self):
        return self.phenotypes_info[0]

    def has_phenotype_info(self, phenotype_group):
        return True if len(list(filter(
            lambda phenotype_info:
            phenotype_info.phenotype_group == phenotype_group,
            self.phenotypes_info))) else False

    def get_phenotype_info(self, phenotype_group):
        return list(filter(
            lambda phenotype_info:
            phenotype_info.phenotype_group == phenotype_group,
            self.phenotypes_info))[0]


class Filter(object):

    def __init__(self, column, value, column_value=None):
        self.column = column
        self.value = value
        self.column_value =\
            column_value if column_value is not None else value

    def get_column(self):
        return str(self.column_value)


class FilterObject(object):

    def __init__(self, filters=[]):
        self.filters = filters

    def add_filter(self, column, value):
        self.filters.append(Filter(column, value))

    def get_column(self):
        return ' and '.join([filter.get_column() for filter in self.filters])

    @staticmethod
    def from_list(filters):
        return [FilterObject(list(filter)) for filter in filters]


class FilterObjects(object):

    def __init__(self, name, filter_objects=[]):
        self.name = name
        self.filter_objects = filter_objects

    def add_filter_object(self, filter_object):
        self.filter_objects.append(filter_object)

    def get_columns(self):
        return [filter_object.get_column()
                for filter_object in self.filter_objects]

    @staticmethod
    def get_filter_objects(query_object, phenotypes_info, groups):
        filter_objects = []
        for name, group in groups.items():
            filters = []
            for el in group:
                if phenotypes_info.has_phenotype_info(el):
                    phenotype_info = phenotypes_info.get_phenotype_info(el)
                    el_column = phenotype_info.source
                    el_values = phenotype_info.phenotypes
                else:
                    el_column = el
                    el_values = query_object.get_column_values(el)

                filter = []
                for el_value in el_values:
                    if phenotypes_info.has_phenotype_info(el) and\
                            el_value is None:
                        phenotype_info = phenotypes_info.get_phenotype_info(el)
                        filter.append(Filter(el_column, el_value,
                                             phenotype_info.default['name']))
                    else:
                        filter.append(Filter(el_column, el_value))
                filters.append(filter)

            filter_objects.append(FilterObjects(name, FilterObject.from_list(
                list(itertools.product(*filters)))))

        return filter_objects<|MERGE_RESOLUTION|>--- conflicted
+++ resolved
@@ -382,15 +382,10 @@
         children_with_event = set()
 
         for variant in variants:
-<<<<<<< HEAD
-            children_with_event.update(
-                (set(variant.variant_in_members) & people_with_filter &
-                 people_with_parents))
-=======
             for va in variant.alt_alleles:
-                events_people.update(
-                    (set(va.variant_in_members) & people_with_phenotype))
->>>>>>> 9250fcb1
+                children_with_event.update(
+                    (set(va.variant_in_members) & people_with_filter &
+                     people_with_parents))
 
         return len(children_with_event)
 
