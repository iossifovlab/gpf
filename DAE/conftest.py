'''
Created on Nov 23, 2016

@author: lubo
'''
import pytest

import DAE


def pytest_addoption(parser):
    parser.addoption("--runslow", action="store_true",
                     help="run slow tests")
    parser.addoption("--runveryslow", action="store_true",
                     help="run very slow tests")
    parser.addoption("--ssc_wg", action="store_true",
                     help="run SSC WG tests")
    parser.addoption("--nomysql", action="store_true",
                     help="skip tests that require mysql")
    parser.addoption("--withspark", action="store_true",
                     help="run tests that require spark")


def pytest_collection_modifyitems(config, items):
    if not config.getoption("--runveryslow", False):
        # --runveryslow given in cli: do not skip slow tests
        skip_veryslow = pytest.mark.skip(
            reason="need --runveryslow option to run")
        for item in items:
            if "veryslow" in item.keywords:
                item.add_marker(skip_veryslow)

    if not config.getoption("--runslow", False) and \
            not config.getoption("--runveryslow", False):
        # --runslow given in cli: do not skip slow tests
        skip_slow = pytest.mark.skip(
            reason="need --runslow option to run")
        for item in items:
            if "slow" in item.keywords:
                item.add_marker(skip_slow)

    if config.getoption("--nomysql", False):
        skip_mysql = pytest.mark.skip(reason="need mysql data")
        for item in items:
            if "mysql" in item.keywords:
                item.add_marker(skip_mysql)

    if not config.getoption("--withspark", False):
        skip_spark = pytest.mark.skip(reason="need spark home")
        for item in items:
            if "spark" in item.keywords:
                item.add_marker(skip_spark)


# @pytest.fixture(scope='session')
# def datasets_config(request):
#     return DatasetsConfig()

<<<<<<< HEAD
@pytest.fixture(scope='session')
def vip(request,  datasets_factory):
    return datasets_factory.get_dataset('SVIP')
=======
>>>>>>> ec935488

# @pytest.fixture(scope='session')
# def datasets_factory(request, datasets_config):
#     return DatasetsFactory(datasets_config)


# @pytest.fixture(scope='session')
# def ssc(request, datasets_factory):
#     return datasets_factory.get_dataset('SSC')
#
#
# @pytest.fixture(scope='session')
# def vip(request,  datasets_factory):
#     return datasets_factory.get_dataset('VIP')
#
#
# @pytest.fixture(scope='session')
# def sd(request,  datasets_factory):
#     return datasets_factory.get_dataset('SD')
#
#
# @pytest.fixture(scope='session')
# def denovodb(request,  datasets_factory):
#     return datasets_factory.get_dataset('denovo_db')


@pytest.fixture(scope='session')
def ssc_pheno(request):
    pf = DAE.pheno
    db = pf.get_pheno_db('ssc')
    return db


@pytest.fixture(scope='session')
def vip_pheno():
    pf = DAE.pheno
    db = pf.get_pheno_db('vip')
    return db


# @pytest.fixture(scope='session')
# def spark(request,  datasets_factory):
#     return datasets_factory.get_dataset('SPARK')
#
#
# @pytest.fixture(scope='session')
# def agre(request,  datasets_factory):
#     return datasets_factory.get_dataset('AGRE_WG')<|MERGE_RESOLUTION|>--- conflicted
+++ resolved
@@ -56,12 +56,6 @@
 # def datasets_config(request):
 #     return DatasetsConfig()
 
-<<<<<<< HEAD
-@pytest.fixture(scope='session')
-def vip(request,  datasets_factory):
-    return datasets_factory.get_dataset('SVIP')
-=======
->>>>>>> ec935488
 
 # @pytest.fixture(scope='session')
 # def datasets_factory(request, datasets_config):
