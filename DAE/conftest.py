--- conflicted
+++ resolved
@@ -33,14 +33,10 @@
             reason="need --runslow option to run")
         for item in items:
             if "slow" in item.keywords:
-<<<<<<< HEAD
-                item.add_marker(skip_slow)
-=======
                 item.add_marker(skip_slow)
 
     if config.getoption("--nomysql"):
         skip_mysql = pytest.mark.skip(reason="need mysql data")
         for item in items:
             if "mysql" in item.keywords:
-                item.add_marker(skip_mysql)
->>>>>>> 90993866
+                item.add_marker(skip_mysql)