--- conflicted
+++ resolved
@@ -164,16 +164,6 @@
         else:
             f = gzip.open(transmittedVariantsFile)
             colNms = f.readline().strip().split("\t")
-<<<<<<< HEAD
-            for v in self.filter_transmitted_variants(f, colNms,
-                                                      minParentsCalled,
-                                                      maxAltFreqPrcnt,
-                                                      minAltFreqPrcnt,
-                                                      variantTypes,
-                                                      effectTypes,
-                                                      ultraRareOnly,
-                                                      geneSyms, genomicScores):
-=======
             # print(colNms)
             for v in self.filter_transmitted_variants(
                     f, colNms,
@@ -184,7 +174,6 @@
                     effectTypes,
                     ultraRareOnly,
                     geneSyms, genomicScores):
->>>>>>> 1d69226e
                 yield v
 
         if regionS:
