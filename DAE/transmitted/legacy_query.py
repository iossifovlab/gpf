--- conflicted
+++ resolved
@@ -4,11 +4,8 @@
 @author: lubo
 '''
 from Variant import parseGeneEffect, filter_gene_effect, Variant,\
-<<<<<<< HEAD
-    present_in_parent_filter, present_in_child_filter, filter_by_status
-=======
-    present_in_parent_filter, present_in_child_filter, chromosome_prefix
->>>>>>> fc5349ad
+    present_in_parent_filter, present_in_child_filter, \
+    filter_by_status, chromosome_prefix
 import gzip
 import pysam
 import copy
