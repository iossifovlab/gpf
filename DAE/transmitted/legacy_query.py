--- conflicted
+++ resolved
@@ -61,6 +61,7 @@
                              format(len(colNms), len(vls)))
                 raise Exception("Incorrect transmitted variants file: ")
             mainAtts = dict(zip(colNms, vls))
+
             mainAtts["location"] = mainAtts["chr"] + ":" + mainAtts["position"]
 
             if minParentsCalled != -1:
@@ -164,8 +165,6 @@
         else:
             f = gzip.open(transmittedVariantsFile)
             colNms = f.readline().strip().split("\t")
-<<<<<<< HEAD
-            # print(colNms)
             for v in self.filter_transmitted_variants(
                     f, colNms,
                     minParentsCalled,
@@ -175,16 +174,6 @@
                     effectTypes,
                     ultraRareOnly,
                     geneSyms, genomicScores):
-=======
-            for v in self.filter_transmitted_variants(f, colNms,
-                                                      minParentsCalled,
-                                                      maxAltFreqPrcnt,
-                                                      minAltFreqPrcnt,
-                                                      variantTypes,
-                                                      effectTypes,
-                                                      ultraRareOnly,
-                                                      geneSyms, genomicScores):
->>>>>>> 0510988b
                 yield v
 
         if regionS:
