'''
Created on Oct 21, 2015

@author: lubo
'''
from Variant import parseGeneEffect, filter_gene_effect, Variant,\
<<<<<<< HEAD
    present_in_parent_filter, present_in_child_filter, filter_by_status, \
    chromosome_prefix
=======
    present_in_parent_filter, present_in_child_filter, \
    filter_by_status, chromosome_prefix
>>>>>>> ec935488
import gzip
import pysam
import copy
from transmitted.base_query import TransmissionConfig
from collections import Counter
import logging

LOGGER = logging.getLogger(__name__)


class TransmissionLegacy(TransmissionConfig):

    def __init__(self, study, call_set=None):
        super(TransmissionLegacy, self).__init__(study, call_set)
        assert self._get_params("format") == 'legacy' or \
            self._get_params('indexFile') is not None

        self.CHROMOSOME_PREFIX = chromosome_prefix()

    def genomic_scores_filter(self, atts, genomicScores):
        try:
            return all([sc['min'] <= float(atts[sc['metric']]) < sc['max']
                        for sc in genomicScores])
        except ValueError:
            return False
        except KeyError:
            return False
        return False

    def filter_transmitted_variants(self, f, colNms,
                                    minParentsCalled=0,
                                    maxAltFreqPrcnt=5.0,
                                    minAltFreqPrcnt=-1,
                                    variantTypes=None,
                                    effectTypes=None,
                                    ultraRareOnly=False,
                                    geneSyms=None,
                                    genomicScores=[]):
        if maxAltFreqPrcnt is None:
            maxAltFreqPrcnt = -1
        if minAltFreqPrcnt is None:
            minAltFreqPrcnt = -1

        geneSymsUpper = None
        if geneSyms:
            geneSymsUpper = [sym.upper() for sym in geneSyms]
        for l in f:
            # print "line:", l
            if l[0] == '#':
                continue
            vls = l.strip("\r\n").split("\t")
            # FIXME: empty strings for additional frequences:
            # 'EVS-freq', 'E65-freq'
            if len(colNms) != len(vls):
                LOGGER.error("colNms len: {}; variant col: {}".
                             format(len(colNms), len(vls)))
                raise Exception("Incorrect transmitted variants file: ")
            mainAtts = dict(zip(colNms, vls))
            mainAtts["location"] = mainAtts["chr"] + ":" + mainAtts["position"]

            if minParentsCalled != -1:
                parsCalled = int(mainAtts['all.nParCalled'])
                if parsCalled <= minParentsCalled:
                    continue

            if maxAltFreqPrcnt != -1 or minAltFreqPrcnt != -1:
                altPrcnt = float(mainAtts['all.altFreq'])
                if maxAltFreqPrcnt != -1 and altPrcnt >= maxAltFreqPrcnt:
                    continue
                if minAltFreqPrcnt != -1 and altPrcnt <= minAltFreqPrcnt:
                    continue

            try:
                ultraRare = int(mainAtts['all.nAltAlls']) == 1
            except ValueError:
                if ultraRareOnly:
                    raise Exception('ValueError with option "ultraRareOnly"')
                ultraRare = False

            if ultraRareOnly:
                if not ultraRare:
                    continue

            if not self.genomic_scores_filter(mainAtts, genomicScores):
                continue

            geneEffect = None
            if effectTypes or geneSymsUpper:
                geneEffect = parseGeneEffect(mainAtts['effectGene'])
                requestedGeneEffects = filter_gene_effect(geneEffect,
                                                          effectTypes,
                                                          geneSymsUpper)
                if not requestedGeneEffects:
                    continue

            v = Variant(mainAtts)
            v.study = self.study

            if geneEffect:
                v._geneEffect = geneEffect
                v._requestedGeneEffect = requestedGeneEffects
            if ultraRare:
                v.popType = "ultraRare"
            else:
                # rethink
                v.popType = "common"

            if variantTypes and v.variant[0:3] not in variantTypes:
                continue
            yield v

    def get_transmitted_summary_variants(self, minParentsCalled=0,
                                         maxAltFreqPrcnt=5.0,
                                         minAltFreqPrcnt=-1,
                                         variantTypes=None, effectTypes=None,
                                         ultraRareOnly=False, geneSyms=None,
                                         regionS=None,
                                         limit=None,
                                         genomicScores=[]):
        transmittedVariantsFile = self._get_params('indexFile') + ".txt.bgz"
        LOGGER.info("Loading trasmitted variants from {}".
                    format(transmittedVariantsFile))

        if isinstance(effectTypes, str):
            effectTypes = self.study.vdb.effectTypesSet(effectTypes)

        if isinstance(variantTypes, str):
            variantTypes = set(variantTypes.split(","))

        if not regionS and geneSyms and len(geneSyms) <= 10:
            regionS = self.study.vdb.get_gene_regions(geneSyms)

        if regionS:
            f = gzip.open(transmittedVariantsFile)
            colNms = f.readline().strip().split("\t")
            f.close()
            tbf = pysam.Tabixfile(transmittedVariantsFile)

            if isinstance(regionS, str):
                regionS = [regionS]

            for reg in regionS:
                try:
                    if self.CHROMOSOME_PREFIX not in reg:
                        reg = self.CHROMOSOME_PREFIX + reg
                    f = tbf.fetch(reg)
                    for v in self.filter_transmitted_variants(
                            f, colNms,
                            minParentsCalled,
                            maxAltFreqPrcnt,
                            minAltFreqPrcnt,
                            variantTypes,
                            effectTypes,
                            ultraRareOnly,
                            geneSyms, genomicScores):

                        yield v
                except ValueError as ex:
                    LOGGER.warn("Bad region: {}".format(ex))
                    continue
        else:
            f = gzip.open(transmittedVariantsFile)
            colNms = f.readline().strip().split("\t")
<<<<<<< HEAD
=======
            # print(colNms)
>>>>>>> ec935488
            for v in self.filter_transmitted_variants(
                    f, colNms,
                    minParentsCalled,
                    maxAltFreqPrcnt,
                    minAltFreqPrcnt,
                    variantTypes,
                    effectTypes,
                    ultraRareOnly,
                    geneSyms, genomicScores):
                yield v

        if regionS:
            tbf.close()
        else:
            f.close()

    def get_transmitted_variants(
            self, inChild=None,
            presentInChild=None,
            gender=None,
            roles=None,
            presentInParent=None,
            minParentsCalled=0,
            maxAltFreqPrcnt=5.0,
            minAltFreqPrcnt=-1,
            variantTypes=None,
            effectTypes=None,
            ultraRareOnly=False,
            geneSyms=None,
            familyIds=None,
            regionS=None,
            status=None,
            TMM_ALL=False,
            limit=None,
            genomicScores=[]):
        if limit is None:
            limit = 0

        query = {
            'study': self.study.name,
            'inChild': inChild,
            'presentInChild': presentInChild,
            'gender': gender,
            'roles': roles,
            'presentInParent': presentInParent,
            'minParentsCalled': minParentsCalled,
            'maxAltFreqPrcnt': maxAltFreqPrcnt,
            'minAltFreqPrcnt': minAltFreqPrcnt,
            'ultraRareOnly': ultraRareOnly,
            'variantTypes': variantTypes,
            'effectTypes': effectTypes,
            'geneSyms': geneSyms,
            'familyIds': familyIds,
            'regionS': regionS,
            'TMM_ALL': TMM_ALL,
            'limit': limit
        }

        transmittedVariantsTOOMANYFile = \
            self._get_params('indexFile') + "-TOOMANY.txt.bgz"

        pipFilter = present_in_parent_filter(presentInParent)
        picFilter = present_in_child_filter(presentInChild, gender)

        if TMM_ALL:
            tbf = gzip.open(transmittedVariantsTOOMANYFile)
        else:
            tbf = pysam.Tabixfile(transmittedVariantsTOOMANYFile)

        for vs in self.get_transmitted_summary_variants(
                minParentsCalled, maxAltFreqPrcnt, minAltFreqPrcnt,
                variantTypes, effectTypes, ultraRareOnly, geneSyms, regionS,
                genomicScores=genomicScores):
            if not vs:
                continue

            fmsData = vs.atts['familyData']
            if not fmsData:
                continue
            if fmsData == "TOOMANY":
                chrom = vs.atts['chr']
                pos = vs.atts['position']
                var = vs.atts['variant']
                if TMM_ALL:
                    for l in tbf:
                        _chrL, posL, varL, fdL = l.strip().split("\t")
                        if chrom == chrom and pos == posL and var == varL:
                            fmsData = fdL
                            break
                    if fmsData == "TOOMANY":
                        raise Exception('TOOMANY mismatch TMM_ALL')
                else:
                    flns = []
                    posI = int(pos)
                    for l in tbf.fetch(chrom, posI - 1, posI):
                        _chrL, posL, varL, fdL = l.strip().split("\t")

                        if chrom == chrom and pos == posL and var == varL:
                            flns.append(fdL)
                    if len(flns) != 1:
                        LOGGER.error(
                            "Error: chrome: {}, posI: {}, flns: {}".format(
                                chrom, posI, flns))
                        raise Exception('TOOMANY mismatch')
                    fmsData = flns[0]

            for fmData in fmsData.split(";"):
                cs = fmData.split(":")
                if len(cs) < 3:
                    raise Exception("Wrong family data format: " + fmData)
                familyId, bestStateS, cntsS = cs[:3]
                if familyIds and familyId not in familyIds:
                    continue
                v = copy.copy(vs)
                v.atts = {kk: vv for kk, vv in vs.atts.items()}
                v.atts['familyId'] = familyId
                v.atts['bestState'] = bestStateS
                v.atts['counts'] = cntsS

                if roles:
                    roles_in_order = [m.role for m in v.memberInOrder]
                    if not any(role in roles and v.bestSt[1][i] > 0
                               for i, role in enumerate(roles_in_order)):
                        continue
                if status:
                    if filter_by_status(v, status):
                            continue
                if picFilter:
                    if not picFilter(v.inChS):
                        continue
                elif inChild and inChild not in v.inChS:
                    continue
                if pipFilter:
                    if not pipFilter(v.fromParentS):
                        continue
                yield v

                limit -= 1
                if limit == 0:
                    raise StopIteration

        tbf.close()

    def get_families_with_transmitted_variants(self, **kwargs):
        vs = self.get_transmitted_variants(**kwargs)
        variants = []
        seen = set()
        for v in vs:
            vKs = {v.familyId + "." + ge['sym']
                   for ge in v.requestedGeneEffects}
            if seen & vKs:
                continue
            variants.append(v)
            seen |= vKs

        families = Counter([v.familyId for v in variants])
        return families<|MERGE_RESOLUTION|>--- conflicted
+++ resolved
@@ -4,13 +4,8 @@
 @author: lubo
 '''
 from Variant import parseGeneEffect, filter_gene_effect, Variant,\
-<<<<<<< HEAD
-    present_in_parent_filter, present_in_child_filter, filter_by_status, \
-    chromosome_prefix
-=======
     present_in_parent_filter, present_in_child_filter, \
     filter_by_status, chromosome_prefix
->>>>>>> ec935488
 import gzip
 import pysam
 import copy
@@ -174,10 +169,6 @@
         else:
             f = gzip.open(transmittedVariantsFile)
             colNms = f.readline().strip().split("\t")
-<<<<<<< HEAD
-=======
-            # print(colNms)
->>>>>>> ec935488
             for v in self.filter_transmitted_variants(
                     f, colNms,
                     minParentsCalled,
