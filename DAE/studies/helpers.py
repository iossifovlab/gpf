--- conflicted
+++ resolved
@@ -155,13 +155,8 @@
 
 def get_variants_web(
         dataset, query, genotype_attrs, weights_loader,
-<<<<<<< HEAD
         variants_hard_max=2000):
-    variants = dataset.query_variants(safe=True, **query)
-=======
-        max_variants_count=1000, variants_hard_max=2000):
     variants = dataset.query_variants(weights_loader, safe=True, **query)
->>>>>>> c1fa3aa4
     pedigree_selector_id = query.get('pedigreeSelector', {}).get('id', None)
     pedigree_selector = dataset.get_pedigree_selector(pedigree_selector_id)
 
