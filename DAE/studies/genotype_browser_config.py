--- conflicted
+++ resolved
@@ -168,24 +168,21 @@
         return column
 
     @classmethod
-<<<<<<< HEAD
-    def _get_genotype_columns(cls, dataset_config):
-=======
-    def _get_genotype_browser_in_roles_columns(cls, dataset_config):
+    def _get_in_roles_columns(cls, dataset_config):
         result = []
         columns = dataset_config.pop('inRoles.columns', None)
         if not columns:
             return []
 
         for col in columns:
-            column = cls._get_genotype_browser_in_roles_column(
+            column = cls._get_in_roles_column(
                 dataset_config, col)
             result.append(column)
 
         return result
 
     @staticmethod
-    def _get_genotype_browser_in_roles_column(dataset_config, col_id):
+    def _get_in_roles_column(dataset_config, col_id):
         prefix = 'inRoles.{}'.format(col_id)
         roles = dataset_config.pop('{}.{}'.format(prefix, 'roles'))
         destination = dataset_config.pop(
@@ -203,8 +200,7 @@
         return column
 
     @classmethod
-    def _get_genotype_browser_genotype_columns(cls, dataset_config):
->>>>>>> 845dc7f4
+    def _get_genotype_columns(cls, dataset_config):
         result = []
         columns = dataset_config.pop('genotype.columns', None)
         if not columns:
@@ -362,7 +358,7 @@
             cls._get_genotype_columns(config_section) + \
             config_section['phenoColumns']
         config_section['rolesColumns'] =\
-            cls._get_genotype_browser_in_roles_columns(config_section)
+            cls._get_in_roles_columns(config_section)
         config_section['previewColumnsSlots'] =\
             cls._get_column_slots(
                 config_section.get('genotypeColumns', []),
