--- conflicted
+++ resolved
@@ -1,7 +1,4 @@
-<<<<<<< HEAD
-=======
 from pheno.pheno_factory import PhenoFactory
->>>>>>> cc0a263a
 from studies.study_definition import DirectoryEnabledStudiesDefinition
 from studies.study_factory import StudyFactory
 from studies.study_facade import StudyFacade
@@ -23,29 +20,20 @@
             default_conf=dae_config.default_configuration_conf)
 
         study_factory = StudyFactory(thrift_connection)
-<<<<<<< HEAD
-        self.study_facade = StudyFacade(
-            self.studies_definitions, study_factory)
-=======
 
-        self.pheno_factory = PhenoFactory()
+        self.pheno_factory = PhenoFactory(
+            config_filename=dae_config.pheno_conf)
 
         self.study_facade = StudyFacade(
             self.pheno_factory, self.studies_definitions, study_factory)
 
->>>>>>> cc0a263a
         self.datasets_definitions = DirectoryEnabledDatasetsDefinition(
             self.study_facade,
             datasets_dir=dae_config.datasets_dir,
             work_dir=dae_config.dae_data_dir,
             default_conf=dae_config.default_configuration_conf)
-<<<<<<< HEAD
-
-        self.dataset_factory = DatasetFactory(study_facade=self.study_facade)
-=======
         self.dataset_factory = DatasetFactory(
             self.study_facade)
->>>>>>> cc0a263a
         self.dataset_facade = DatasetFacade(
             self.datasets_definitions, self.dataset_factory, self.pheno_factory)
 
