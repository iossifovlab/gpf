from __future__ import print_function
from __future__ import unicode_literals

import itertools
import functools

from pheno.common import MeasureType
from pheno.pheno_factory import PhenoFactory
from pheno_tool.pheno_common import PhenoFilterBuilder
from studies.study import StudyBase


class Dataset(StudyBase):

    def __init__(self, dataset_config, studies):
        super(Dataset, self).__init__(dataset_config)
        self.studies = studies
        self.study_names = ",".join(study.name for study in self.studies)

        self._init_pheno()

    def _init_pheno(self):
        self.pheno_db = None
        self.pheno_filter_builder = None

        self.pheno_filters_in_config = set()
        pheno_db = self.config.phenoDB
        if pheno_db:
            self.pheno_db = PhenoFactory().get_pheno_db(pheno_db)

            pheno_filters = self.config.genotypeBrowser.phenoFilters
            print(pheno_filters)
            self.pheno_filters_in_config = {
                self._get_pheno_filter_key(pf.measureFilter) for pf in pheno_filters
                if pf['measureFilter']['filterType']  == 'single'
            }

            if pheno_filters:
                self.pheno_filter_builder = PhenoFilterBuilder(self.pheno_db)

<<<<<<< HEAD
=======
    @staticmethod
    def _get_pheno_filter_key(pheno_filter, measure_key='measure'):
        return '{}.{}'.format(pheno_filter['role'], pheno_filter[measure_key])

>>>>>>> 3922024f
    def query_variants(self, **kwargs):
        pheno_filter_args = kwargs.pop('phenoFilters', None)

        if pheno_filter_args:
            assert isinstance(pheno_filter_args, list)
            assert self.pheno_db
            # assert self.pheno_filter_builder

            pheno_filter_args = self._filter_pheno_args(pheno_filter_args)

            people_ids_to_query = self._transform_pheno_filters_to_people_ids(
                pheno_filter_args)
            people_ids_to_query = self._merge_with_people_ids(
                kwargs, people_ids_to_query)

            if len(people_ids_to_query) == 0:
                return

            kwargs['people_ids'] = list(people_ids_to_query)

        for variant in itertools.chain(*[
                study.query_variants(**kwargs) for study in self.studies]):

            variant = self._add_pheno_columns(variant)
            yield variant

    def _filter_pheno_args(self, pheno_filters):
        result = []
        for pheno_filter in pheno_filters:
            pheno_filter_key = self._get_pheno_filter_key(pheno_filter)
            if pheno_filter_key in self.pheno_filters_in_config:
                result.append(pheno_filter)
        return result

    def _add_pheno_columns(self, variant):
        if self.pheno_db is None:
            return variant
        pheno_values = {}

        for pheno_column in self.config.genotypeBrowser.phenoColumns:
            for slot in pheno_column.slots:
                pheno_value = self.pheno_db.get_measure_values(
                    slot.source,
                    family_ids=[variant.family.family_id],
                    roles=[slot.role])
                key = self._get_pheno_filter_key(
                    slot, measure_key='source')
                pheno_values[key] = ','.join(
                    map(str, pheno_value.values()))

        for allele in variant.matched_alleles:
            allele.update_attributes(pheno_values)

        return variant

    def _merge_with_people_ids(self, kwargs, people_ids_to_query):
        people_ids_filter = kwargs.pop('people_ids', None)
        if people_ids_filter is not None:
            people_ids_to_query = people_ids_to_query \
                .intersection(people_ids_filter)

        return people_ids_to_query

    def _transform_pheno_filters_to_people_ids(self, pheno_filter_args):
        people_ids = []
        for pheno_filter_arg in pheno_filter_args:
            pheno_constraints = self._get_pheno_filter_constraints(
                pheno_filter_arg)

            pheno_filter = self.pheno_filter_builder.make_filter(
                pheno_filter_arg['measure'], pheno_constraints)

            measure_df = self.pheno_db.get_measure_values_df(
                pheno_filter_arg['measure'],
                roles=[pheno_filter_arg["role"]])

            measure_df = pheno_filter.apply(measure_df)

            people_ids.append(set(measure_df['person_id']))

        if not people_ids:
            return set()

        return functools.reduce(set.intersection, people_ids)

    def _get_pheno_filter_constraints(self, pheno_filter):
        measure_type = MeasureType.from_str(pheno_filter['measureType'])
        selection = pheno_filter['selection']
        if measure_type in (MeasureType.continuous, MeasureType.ordinal):
            return tuple([selection['min'], selection['max']])
        return set(selection['values'])

    @property
    def families(self):
        return functools.reduce(
            lambda x, y: self._combine_families(x, y),
            [study.families for study in self.studies])

    def _combine_families(self, first, second):
        same_families = set(first.keys()) & set(second.keys())
        combined_dict = {}
        combined_dict.update(first)
        combined_dict.update(second)
        for sf in same_families:
            combined_dict[sf] =\
                first[sf] if len(first[sf]) > len(second[sf]) else second[sf]
        return combined_dict

    def get_pedigree_values(self, column):
        return functools.reduce(
            lambda x, y: x | y,
            [st.get_pedigree_values(column) for st in self.studies], set())

    # FIXME:
    def gene_sets_cache_file(self):
        cache_filename = '{}.json'.format(self.name)
        return cache_filename

        # study_groups_config = get_study_groups_config()
        # caches_dir = study_groups_config["DENOVO_GENE_SETS_DIR"]
        # cache_filename = '{}.json'.format(self.name)

        # return os.path.join(caches_dir, cache_filename)

    # FIXME: fill these with real values
    def get_column_labels(self):
        return ['']<|MERGE_RESOLUTION|>--- conflicted
+++ resolved
@@ -38,13 +38,10 @@
             if pheno_filters:
                 self.pheno_filter_builder = PhenoFilterBuilder(self.pheno_db)
 
-<<<<<<< HEAD
-=======
     @staticmethod
     def _get_pheno_filter_key(pheno_filter, measure_key='measure'):
         return '{}.{}'.format(pheno_filter['role'], pheno_filter[measure_key])
 
->>>>>>> 3922024f
     def query_variants(self, **kwargs):
         pheno_filter_args = kwargs.pop('phenoFilters', None)
 
