from __future__ import unicode_literals

import os
import pytest

from studies.study_definition import DirectoryEnabledStudiesDefinition
from studies.study_factory import StudyFactory
from studies.study_facade import StudyFacade
from studies.study_wrapper import StudyWrapper
from studies.dataset_definition import DirectoryEnabledDatasetsDefinition
from studies.dataset_factory import DatasetFactory
from studies.dataset_facade import DatasetFacade
from utils.fixtures import change_environment


def fixtures_dir():
    return os.path.abspath(
        os.path.join(os.path.dirname(__file__), 'fixtures'))


def studies_dir():
    return os.path.abspath(
        os.path.join(os.path.dirname(__file__), 'fixtures/studies'))


def datasets_dir():
    return os.path.abspath(
        os.path.join(os.path.dirname(__file__), 'fixtures/datasets'))


@pytest.fixture(scope='module')
def study_configs(study_definition):
    return list(study_definition.configs.values())


@pytest.fixture(scope='module')
def study_definitions():
    return DirectoryEnabledStudiesDefinition(
        studies_dir=studies_dir(),
        work_dir=fixtures_dir())


@pytest.fixture(scope='module')
def study_factory():
    return StudyFactory()


@pytest.fixture(scope='module')
def study_facade(study_factory, study_definitions):
    return StudyFacade(
        study_factory=study_factory, study_definition=study_definitions)


@pytest.fixture(scope='module')
def quads_f1_config(study_definitions):
    return study_definitions.get_study_config('quads_f1')


def load_study(study_factory, study_definitions, study_name):
    config = study_definitions.get_study_config(study_name)

    result = study_factory.make_study(config)
    assert result is not None
    return result


@pytest.fixture(scope='module')
def inheritance_trio(study_factory, study_definitions):
    return load_study(study_factory, study_definitions, 'inheritance_trio')


@pytest.fixture(scope='module')
def quads_f1(study_factory, study_definitions):
    return load_study(study_factory, study_definitions, 'quads_f1')


@pytest.fixture(scope='module')
def quads_variant_types(study_factory, study_definitions):
    return load_study(study_factory, study_definitions, 'quads_variant_types')


@pytest.fixture(scope='module')
def quads_two_families(study_factory, study_definitions):
    return load_study(study_factory, study_definitions, 'quads_two_families')


@pytest.fixture(scope='module')
def quads_in_child(study_factory, study_definitions):
    return load_study(study_factory, study_definitions, 'quads_in_child')


@pytest.fixture(scope='module')
def quads_in_parent(study_factory, study_definitions):
    return load_study(study_factory, study_definitions, 'quads_in_parent')


@pytest.fixture(scope='module')
def inheritance_trio_wrapper(inheritance_trio):
    return StudyWrapper(inheritance_trio)


@pytest.fixture(scope='module')
def quads_f1_wrapper(quads_f1):
    return StudyWrapper(quads_f1)


@pytest.fixture(scope='module')
def quads_variant_types_wrapper(quads_variant_types):
    return StudyWrapper(quads_variant_types)


@pytest.fixture(scope='module')
def quads_two_families_wrapper(quads_two_families):
    return StudyWrapper(quads_two_families)


@pytest.fixture(scope='module')
def quads_in_child_wrapper(quads_in_child):
    return StudyWrapper(quads_in_child)


@pytest.fixture(scope='module')
def quads_in_parent_wrapper(quads_in_parent):
    return StudyWrapper(quads_in_parent)


@pytest.fixture(scope='module')
def dataset_definitions(study_facade):
    return DirectoryEnabledDatasetsDefinition(
        study_facade,
        datasets_dir=datasets_dir(),
        work_dir=fixtures_dir())


@pytest.fixture(scope='module')
def dataset_facade(dataset_definitions, dataset_factory):
    return DatasetFacade(dataset_definitions, dataset_factory)


@pytest.fixture(scope='module')
def quads_composite_dataset_config(dataset_definitions):
    return dataset_definitions.get_dataset_config('quads_composite')


@pytest.fixture(scope='module')
def composite_dataset_config(dataset_definitions):
    return dataset_definitions.get_dataset_config('composite_dataset')


@pytest.fixture(scope='module')
def dataset_factory(study_facade):
    return DatasetFactory(study_facade=study_facade)


def load_dataset(dataset_factory, dataset_definitions, dataset_name):
    config = dataset_definitions.get_dataset_config(dataset_name)
    assert config is not None, dataset_name

    result = dataset_factory.make_dataset(config)
    assert result is not None
    return result


@pytest.fixture(scope='module')
def inheritance_trio_dataset(dataset_factory, dataset_definitions):
    return load_dataset(
        dataset_factory, dataset_definitions, 'inheritance_trio')


@pytest.fixture(scope='module')
def inheritance_trio_dataset_wrapper(inheritance_trio_dataset):
    return StudyWrapper(inheritance_trio_dataset)


@pytest.fixture(scope='module')
def quads_two_families_dataset(dataset_factory, dataset_definitions):
    return load_dataset(
        dataset_factory, dataset_definitions, 'quads_two_families')


@pytest.fixture(scope='module')
def quads_two_families_dataset_wrapper(quads_two_families_dataset):
    return StudyWrapper(quads_two_families_dataset)


@pytest.fixture(scope='module')
def quads_f1_dataset(dataset_factory, dataset_definitions):
    return load_dataset(
        dataset_factory, dataset_definitions, 'quads_f1')


@pytest.fixture(scope='module')
def quads_f1_dataset_wrapper(quads_f1_dataset):
    return StudyWrapper(quads_f1_dataset)


@pytest.fixture(scope='module')
def quads_variant_types_dataset(dataset_factory, dataset_definitions):
    return load_dataset(
        dataset_factory, dataset_definitions, 'quads_variant_types')


@pytest.fixture(scope='module')
def quads_variant_types_dataset_wrapper(quads_variant_types_dataset):
    return StudyWrapper(quads_variant_types_dataset)


@pytest.fixture(scope='module')
def quads_in_child_dataset(dataset_factory, dataset_definitions):
    return load_dataset(
        dataset_factory, dataset_definitions, 'quads_in_child')


@pytest.fixture(scope='module')
def quads_in_child_dataset_wrapper(quads_in_child_dataset):
    return StudyWrapper(quads_in_child_dataset)


@pytest.fixture(scope='module')
def quads_in_parent_dataset(dataset_factory, dataset_definitions):
    return load_dataset(
        dataset_factory, dataset_definitions, 'quads_in_parent')


@pytest.fixture(scope='module')
def quads_in_parent_dataset_wrapper(quads_in_parent_dataset):
    return StudyWrapper(quads_in_parent_dataset)


<<<<<<< HEAD
@pytest.fixture(scope='session')
def composite_dataset(dataset_factory, dataset_definitions):
    return load_dataset(
        dataset_factory, dataset_definitions, 'composite_dataset')


@pytest.fixture(scope='session')
def composite_dataset_wrapper(composite_dataset):
    return StudyWrapper(composite_dataset)
=======
@pytest.fixture(scope='module')
def pheno_conf_path():
    new_envs = {
        'DAE_DB_DIR': fixtures_dir()
    }

    for val in change_environment(new_envs):
        yield val
>>>>>>> bf2236af
<|MERGE_RESOLUTION|>--- conflicted
+++ resolved
@@ -227,17 +227,17 @@
     return StudyWrapper(quads_in_parent_dataset)
 
 
-<<<<<<< HEAD
-@pytest.fixture(scope='session')
+@pytest.fixture(scope='module')
 def composite_dataset(dataset_factory, dataset_definitions):
     return load_dataset(
         dataset_factory, dataset_definitions, 'composite_dataset')
 
 
-@pytest.fixture(scope='session')
+@pytest.fixture(scope='module')
 def composite_dataset_wrapper(composite_dataset):
     return StudyWrapper(composite_dataset)
-=======
+  
+  
 @pytest.fixture(scope='module')
 def pheno_conf_path():
     new_envs = {
@@ -245,5 +245,4 @@
     }
 
     for val in change_environment(new_envs):
-        yield val
->>>>>>> bf2236af
+        yield val