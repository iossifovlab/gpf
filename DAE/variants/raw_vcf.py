--- conflicted
+++ resolved
@@ -15,15 +15,12 @@
     variant_type_query, parser
 from variants.family import VcfFamily
 # from variants.variant import VariantFactorySingle
-<<<<<<< HEAD
-from variants.variant import VariantFactory
+from variants.variant import VariantFactorySingle
 import logging
 
 
 logger = logging.getLogger(__name__)
-=======
 from variants.variant import VariantFactoryMulti
->>>>>>> 39f7b840
 
 
 def split_gene_effect(effects):
@@ -141,48 +138,30 @@
 
     @staticmethod
     def filter_real_attr(v, real_attr_filter):
-<<<<<<< HEAD
         for key, ranges in real_attr_filter.items():
-            if not v.has_attr(key):
-                return False
-
-            value = v.get_attr(key)
-            for aa in v.falt_alleles:
-                val = value[aa]
-                result = [
-                    rmin <= val <= rmax for (rmin, rmax) in ranges
+            if not v.has_attribute(key):
+                return False
+
+            for sa in v.alt_alleles:
+                val = sa.get_attribute(key)
+                if val is None:
+                    continue
+                result = [
+                    (val >= rmin) and (val <= rmax) for (rmin, rmax) in ranges
                 ]
                 if any(result):
                     return True
-=======
-        attr = real_attr_filter[0]
-        ranges = real_attr_filter[1:]
-
-        for sa in v.alt_alleles:
-            val = sa.get_attribute(attr)
-            if val is None:
-                continue
-            result = [
-                (val >= rmin) and (val <= rmax) for (rmin, rmax) in ranges
-            ]
-            if any(result):
-                return True
->>>>>>> 39f7b840
+
         return False
 
     @staticmethod
     def filter_gene_effects(v, effect_types, genes):
         assert effect_types is not None or genes is not None
-<<<<<<< HEAD
-        for aa in v.alt_alleles:
-            gene_effects = v.effects[aa].genes
-=======
         if v.effects is None:
             return False
 
         for effect in v.effects:
             gene_effects = effect.genes
->>>>>>> 39f7b840
 
             if effect_types is None:
                 result = [
@@ -204,30 +183,21 @@
 
     def filter_variant(self, v, **kwargs):
         if 'regions' in kwargs:
-            # logger.info("in regions")
             if not self.filter_regions(v, kwargs['regions']):
                 return False
         if 'genes' in kwargs or 'effect_types' in kwargs:
-            # logger.info("in genes")
             if not self.filter_gene_effects(
                     v, kwargs.get('effect_types'), kwargs.get('genes')):
                 return False
         if 'person_ids' in kwargs:
-            # logger.info("in person_ids")
             person_ids = kwargs['person_ids']
             if not v.variant_in_members & set(person_ids):
                 return False
-<<<<<<< HEAD
-        if 'family_ids' in kwargs:
-            # logger.info("in family_ids")
-=======
         if 'family_ids' in kwargs and kwargs['family_ids'] is not None:
->>>>>>> 39f7b840
             family_ids = kwargs['family_ids']
             if v.family_id not in family_ids:
                 return False
         if 'roles' in kwargs:
-            # logger.info("in roles, variant_in_roles " + str(v.variant_in_roles))
             query = kwargs['roles']
             if not query.match(v.variant_in_roles):
                 return False
@@ -236,28 +206,22 @@
             if not query.match(v.variant_in_sexes):
                 return False
         if 'inheritance' in kwargs:
-            # logger.info("in inheritance")
             query = kwargs['inheritance']
-            # logger.info("query " + str(query))
             if not query.match([v.inheritance]):
                 return False
         if 'variant_type' in kwargs:
-            # logger.info("in variant_type")
             query = kwargs['variant_type']
             if not query.match([ad.variant_type for ad in v.details]):
                 return False
 
         if 'real_attr_filter' in kwargs:
-            # logger.info("in real_attr_filter")
             if not self.filter_real_attr(v, kwargs['real_attr_filter']):
                 return False
 
         if 'filter' in kwargs:
-            # logger.info("in filter")
             func = kwargs['filter']
             if not func(v):
                 return False
-        # logger.info("returning true")
         return True
 
     def query_variants(self, **kwargs):
