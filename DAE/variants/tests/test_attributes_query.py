--- conflicted
+++ resolved
@@ -1,11 +1,8 @@
 import pytest
 
 from variants.attributes_query_builder import is_token, and_node, or_node, \
-<<<<<<< HEAD
-    is_tree, not_node, token, is_and, is_not, arg_node, simple_arg_node
-=======
-    is_tree, not_node, token, is_and, is_not, eq_node, any_node, all_node
->>>>>>> a68743a9
+    is_tree, not_node, token, is_and, is_not, eq_node, any_node, all_node, \
+    arg_node, simple_arg_node
 
 
 def test_can_match_simple_query(parser):
@@ -186,13 +183,8 @@
     assert tree_.data != "_ambig"
 
     expected_tree = and_node([
-<<<<<<< HEAD
         not_node([arg_node([simple_arg_node([token("some")])])]),
         not_node([arg_node([simple_arg_node([token("other")])])]),
-=======
-        not_node(token("some")),
-        not_node(token("other")),
->>>>>>> a68743a9
     ])
     print(tree_.children[0].pretty())
     print(ambiguous_tree.children[0].pretty())
