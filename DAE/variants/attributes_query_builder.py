--- conflicted
+++ resolved
@@ -103,7 +103,7 @@
 
 
 def eq_node(children):
-<<<<<<< HEAD
+    children = substitute_beginning(children)
     return tree(EQ_NODE, children)
 
 
@@ -112,8 +112,4 @@
 
 
 def simple_arg_node(children):
-    return tree(SIMPLE_ARG_NODE, children)
-=======
-    children = substitute_beginning(children)
-    return tree(EQ_NODE, children)
->>>>>>> a68743a9
+    return tree(SIMPLE_ARG_NODE, children)