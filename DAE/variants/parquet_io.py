'''
Created on May 30, 2018

@author: lubo
'''
from __future__ import print_function
from __future__ import unicode_literals

from builtins import str
import sys
import traceback

import numpy as np
import pyarrow as pa
import pyarrow.parquet as pq
import pandas as pd

from tqdm import tqdm

from variants.attributes import Role, Sex


def summary_parquet_schema_flat():

    fields = [
        pa.field("chrom", pa.string()),
        pa.field("position", pa.int64()),
        pa.field("reference", pa.string()),
        pa.field("alternative", pa.string()),
        pa.field("summary_variant_index", pa.int64()),
        pa.field("allele_index", pa.int16()),
        pa.field("allele_count", pa.int16()),
        pa.field("variant_type", pa.int8()),
        pa.field("cshl_variant", pa.string()),
        pa.field("cshl_position", pa.int64()),
        # pa.field("cshl_length", pa.int32()),
        pa.field("effect_type", pa.string()),
        pa.field("effect_gene_genes", pa.list_(pa.string())),
        pa.field("effect_gene_types", pa.list_(pa.string())),
        pa.field("effect_details_transcript_ids", pa.list_(pa.string())),
        pa.field("effect_details_details", pa.list_(pa.string())),
        pa.field("af_parents_called_count", pa.int32()),
        pa.field("af_parents_called_percent", pa.float64()),
        pa.field("af_allele_count", pa.int32()),
        pa.field("af_allele_freq", pa.float64()),
        # pa.field("ultra_rare", pa.bool_()),
    ]

    return pa.schema(fields)


def family_allele_parquet_schema():
    fields = [
        pa.field("chrom", pa.string()),
        pa.field("position", pa.int64()),
        pa.field("family_id", pa.string()),
        pa.field("family_variant_index", pa.int64()),
        pa.field("summary_variant_index", pa.int64()),
        pa.field("allele_index", pa.int16()),
        pa.field("genotype", pa.list_(pa.int8())),
        pa.field("inheritance_in_members", pa.list_(pa.int8())),
        pa.field("variant_in_members", pa.list_(pa.string())),
        pa.field("variant_in_roles", pa.list_(pa.int8())),
        pa.field("variant_in_sexes", pa.list_(pa.int8())),
    ]
    return pa.schema(fields)


def summary_variants_batch(variants):
    schema = summary_parquet_schema_flat()
    data = {
        name: [] for name in schema.names
    }
    with tqdm() as pbar:

        for v in variants:
            for a in v.alleles:
                pbar.update()
                for name in schema.names:
                    data[name].append(a.get_attribute(name))

    return batch_from_data_dict(data, schema)


def summary_variants_table(variants):
    batch = summary_variants_batch(variants)
    table = pa.Table.from_batches([batch])
    return table


def save_summary_variants_to_parquet(variants, summary_filename):
    summary_table = summary_variants_table(variants)
    pq.write_table(summary_table, summary_filename)


def batch_from_data_dict(data, schema):
    batch_data = []
    for name in schema.names:
        assert name in data
        column = data[name]
        field = schema.field_by_name(name)
        if field.type == pa.string() and not isinstance(column[0], str):
            column = [
                str(v) if v is not None else None
                for v in column
            ]
        batch_data.append(pa.array(column, type=field.type))
    batch = pa.RecordBatch.from_arrays(batch_data, schema.names)
    return batch


def table_from_data_dict(data, schema):
    batch = batch_from_data_dict(data, schema)
    return pa.Table.from_batches([batch])


def summary_batch(sum_df):
    schema = summary_parquet_schema_flat()

    batch_data = []
    for name in schema.names:
        assert name in sum_df, name
        data = sum_df[name].values
        field = schema.field_by_name(name)
        # print("==========")
        # print(name)
        # print("DATA:", data, type(data[0]))
        # print("FIELD:", field)
        batch_data.append(pa.array(data, type=field.type))

    batch = pa.RecordBatch.from_arrays(
        batch_data,
        schema.names)

    return batch


def summary_table(sum_df):
    batch = summary_batch(sum_df)
    table = pa.Table.from_batches([batch])
    return table


def save_summary_to_parquet(sum_df, filename):
    table = summary_table(sum_df)
    pq.write_table(table, filename)


def read_summary_from_parquet(filename):
    schema = summary_parquet_schema_flat()
    table = pq.read_table(filename, columns=schema.names)
    df = table.to_pandas()
    return df


def setup_allele_batch_data():
    return {
        "chrom": [],
        "position": [],
        "family_id": [],
        "family_variant_index": [],
        "summary_variant_index": [],
        "allele_index": [],
        "genotype": [],
        "inheritance_in_members": [],
        "variant_in_members": [],
        "variant_in_roles": [],
        "variant_in_sexes": [],
    }


def family_variants_table(variants, batch_size=1000000):
    family_allele_schema = family_allele_parquet_schema()

    allele_data = setup_allele_batch_data()

    with tqdm() as pbar:

        for family_variant_index, vs in enumerate(variants):
            pbar.update()

            for allele in vs.alleles:
                allele_data["chrom"].append(vs.chromosome)
                allele_data["position"].append(vs.position)
                allele_data["family_id"].append(vs.family_id)
                allele_data["family_variant_index"].append(
                    family_variant_index)
                allele_data["summary_variant_index"].append(vs.summary_index)
                allele_data["allele_index"].append(allele.allele_index)
                allele_data["genotype"].append(vs.gt_flatten())
                allele_data["inheritance_in_members"].\
                    append(
                        np.asarray([
                            i.value for i in allele.inheritance_in_members
                        ], dtype=np.int64))
                if allele.is_reference_allele:
                    allele_data["variant_in_members"].append(None)
                    allele_data["variant_in_roles"].append(None)
                    allele_data["variant_in_sexes"].append(None)
                else:
                    allele_data["variant_in_members"].append(
                        [str(m)
                         for m in allele.variant_in_members])
                    allele_data["variant_in_roles"].append(
                        [r.value for r in allele.variant_in_roles])
                    allele_data["variant_in_sexes"].append(
                        [s.value for s in allele.variant_in_sexes])

            if (family_variant_index + 1) % batch_size == 0:

                allele_table = table_from_data_dict(
                    allele_data, family_allele_schema)

                allele_data = setup_allele_batch_data()

                yield allele_table

        if len(allele_data) > 0:
            allele_table = table_from_data_dict(
                allele_data, family_allele_schema)

            yield allele_table


def save_family_variants_to_parquet(
        variants, allele_filename, batch_size=100000):
    allele_schema = family_allele_parquet_schema()

    allele_writer = pq.ParquetWriter(allele_filename, allele_schema)
    try:
        for atable in family_variants_table(variants, batch_size):
            assert atable.schema == allele_schema
            assert atable.num_rows > 0
            allele_writer.write_table(atable)

    except Exception as ex:
        print("unexpected error:", ex)
        traceback.print_exc(file=sys.stdout)
    finally:
        allele_writer.close()


def family_allele_df_to_batch(f2s_df):
    schema = family_allele_parquet_schema()

    batch_data = []
    for name in schema.names:
        assert name in f2s_df
        data = f2s_df[name].values
        field = schema.field_by_name(name)
        batch_data.append(pa.array(data, type=field.type))

    batch = pa.RecordBatch.from_arrays(
        batch_data,
        schema.names)

    return batch


def family_variants_df(variants):
    for atable in family_variants_table(variants):
        return atable.to_pandas()


def save_family_allele_df_to_parquet(f2s_df, filename):
    batch = family_allele_df_to_batch(f2s_df)
    table = pa.Table.from_batches([batch])
    pq.write_table(table, filename)


def read_family_allele_df_from_parquet(filename):
    schema = family_allele_parquet_schema()
    table = pq.read_table(filename, columns=schema.names)
    df = table.to_pandas()
    return df


def pedigree_parquet_schema():
    fields = [
        pa.field("familyId", pa.string()),
        pa.field("personId", pa.string()),
        pa.field("dadId", pa.string()),
        pa.field("momId", pa.string()),
        pa.field("sex", pa.int8()),
        pa.field("status", pa.int8()),
        pa.field("role", pa.int32()),
        pa.field("sampleId", pa.string()),
        pa.field("familyIndex", pa.int32()),
        pa.field("personIndex", pa.int32()),
    ]

    return pa.schema(fields)


def save_ped_df_to_parquet(ped_df, filename):
    ped_df = ped_df.copy()
    ped_df.role = ped_df.role.apply(lambda r: r.value)
    ped_df.sex = ped_df.sex.apply(lambda s: s.value)

    table = pa.Table.from_pandas(ped_df, schema=pedigree_parquet_schema())
    pq.write_table(table, filename)


def read_ped_df_from_parquet(filename):
    ped_df = pd.read_parquet(filename, engine="pyarrow")
    ped_df.role = ped_df.role.apply(lambda v: Role(v))
    ped_df.sex = ped_df.sex.apply(lambda v: Sex(v))
<<<<<<< HEAD
    if 'layout' in ped_df:
        ped_df.layout = ped_df.layout.apply(lambda v: v.split(':')[-1])
=======
    if 'generated' in ped_df:
        ped_df.generated = ped_df.generated.apply(
            lambda v: True if v == 1.0 else False)
>>>>>>> 3cde84e9

    return ped_df<|MERGE_RESOLUTION|>--- conflicted
+++ resolved
@@ -305,13 +305,10 @@
     ped_df = pd.read_parquet(filename, engine="pyarrow")
     ped_df.role = ped_df.role.apply(lambda v: Role(v))
     ped_df.sex = ped_df.sex.apply(lambda v: Sex(v))
-<<<<<<< HEAD
     if 'layout' in ped_df:
         ped_df.layout = ped_df.layout.apply(lambda v: v.split(':')[-1])
-=======
     if 'generated' in ped_df:
         ped_df.generated = ped_df.generated.apply(
             lambda v: True if v == 1.0 else False)
->>>>>>> 3cde84e9
 
     return ped_df