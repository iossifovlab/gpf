--- conflicted
+++ resolved
@@ -96,20 +96,6 @@
         self.tree = None
         self.token_converter = token_converter
 
-    def _transform(self, tree):
-        items = []
-        for c in tree.children:
-            try:
-                items.append(self._transform(c) if isinstance(c, Tree) else c)
-            except Discard:
-                pass
-        try:
-            f = self._get_func(tree.data)
-        except AttributeError:
-            return self.__default__(tree.data, items)
-        else:
-            return f(items)
-
     def parse(self, expression):
         return self.parser.parse(expression)
 
@@ -117,36 +103,21 @@
         return self.transform(self.parse(expression))
 
     def transform(self, tree):
-        if is_token(tree) or tree.data != 'start':
-            tree = create_tree('start', [tree])
-
         self.tree = tree
         print(tree)
+        return super(QueryTransformer, self).transform(tree)
 
-<<<<<<< HEAD
     def less_than(self, *args):
         return lambda l: l > args[0]
 
     def more_than(self, *args):
         return lambda l: l < args[0]
-=======
-        return self._transform(tree)
->>>>>>> a68743a9
 
     def arg(self, *args):
         return lambda l: args[0] in l
 
-<<<<<<< HEAD
     def simple_arg(self, *args):
-        return self.token_transformer(args[0])
-=======
-    def _transform_token(self, argument):
-        if is_token(argument):
-            return lambda l: self.token_converter(argument.value) in l
-        if callable(argument):
-            return argument
-        raise TypeError("unknown type", type(argument), argument)
->>>>>>> a68743a9
+        return self.token_converter(args[0])
 
     def negation(self, *args):
         assert len(args) == 1
@@ -164,14 +135,7 @@
         return Matcher(self.tree, self.parser, args[0])
 
     def eq(self, *args):
-<<<<<<< HEAD
         return lambda x: x == set(args)
-=======
-        for arg in args:
-            assert is_token(arg), "eq expects only elements, not an expression"
-        to_match = {self.token_converter(arg.value) for arg in args}
-        return lambda x: x == to_match
->>>>>>> a68743a9
 
     def any(self, *args):
         return lambda l: any(f(l) for f in args)
