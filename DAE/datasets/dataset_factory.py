--- conflicted
+++ resolved
@@ -37,16 +37,7 @@
                     ",".join(self.study_group_definition.study_group_ids()))
             )
 
-<<<<<<< HEAD
         study_group = self.study_group_factory.get_dataset(study_group_config)
-
-        return self._class(
-            dataset_config.dataset_name,
-            study_group,
-            dataset_config.list('preview_columns'),
-            dataset_config.list('download_columns')
-        )
-=======
         genotypeBrowser = dict(dataset_config)['genotypeBrowser']
         if genotypeBrowser:
             previewColumns = genotypeBrowser['previewColumns']
@@ -57,14 +48,7 @@
 
         return self._class(
             dataset_config.dataset_name,
-            studies,
+            study_group,
             previewColumns,
             downloadColumns
-        )
-
-    @staticmethod
-    def with_studies_config(config_file=None, work_dir=None):
-        studies_definition = SingleFileStudiesDefinition(config_file, work_dir)
-
-        return DatasetFactory(studies_definition=studies_definition)
->>>>>>> a99ab7fe
+        )