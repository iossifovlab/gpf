--- conflicted
+++ resolved
@@ -37,20 +37,8 @@
                     ",".join(self.study_group_definition.study_group_ids()))
             )
 
-<<<<<<< HEAD
-        study_group = self.study_group_factory \
-            .get_study_group(study_group_config)
-        genotypeBrowser = dict(dataset_config)['genotypeBrowser']
-        if genotypeBrowser:
-            previewColumns = genotypeBrowser['previewColumns']
-            downloadColumns = genotypeBrowser['downloadColumns']
-        else:
-            previewColumns = []
-            downloadColumns = []
-=======
-        study_group =\
+        study_group = \
             self.study_group_factory.get_study_group(study_group_config)
->>>>>>> 0cf0ea69
 
         return self._class(
             dataset_config.dataset_name,
