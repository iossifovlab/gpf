--- conflicted
+++ resolved
@@ -48,7 +48,7 @@
         assert self.dataset_name
         assert self.id
         assert self.name
-        assert 'description' in self
+        assert self.description
         assert self.study_group
         assert self.data_dir
         assert 'phenotypeBrowser' in self
@@ -87,14 +87,7 @@
             assert pedigree['source']
             assert pedigree['values']
 
-<<<<<<< HEAD
-    @staticmethod
-    def _str_to_bool(val):
-        true_values = ['yes', 'Yes', 'True', 'true']
-        return True if val in true_values else False
-=======
         print("study_group", self.study_group)
->>>>>>> 0cf0ea69
 
     @staticmethod
     def _split_section(section):
@@ -106,143 +99,6 @@
         return (section_type, section_name)
 
     @staticmethod
-<<<<<<< HEAD
-    def _change_keys_names(dataset_config):
-        new_keys_names = {
-            'phenotypebrowser': 'phenotypeBrowser',
-            'phenotypetool': 'phenotypeGenotypeTool',
-            'authorizedgroups': 'authorizedGroups',
-            'studytypes': 'studyTypes',
-            'phenodb': 'phenoDB',
-            'enrichmenttool': 'enrichmentTool',
-            'enrichmenttool.selector': 'enrichmentTool.selector',
-            'enrichmenttool.studytypes': 'enrichmentTool.studyTypes',
-            'genotypebrowser': 'genotypeBrowser',
-            'genotypebrowser.genesblockshowall':
-                'genotypeBrowser.genesBlockShowAll',
-            'genotypebrowser.hasfamilyfilters':
-                'genotypeBrowser.hasFamilyFilters',
-            'genotypebrowser.hasstudyfilters':
-                'genotypeBrowser.hasStudyFilters',
-            'genotypebrowser.phenofilters': 'genotypeBrowser.phenoFilters',
-            'genotypebrowser.haspresentinchild':
-                'genotypeBrowser.hasPresentInChild',
-            'genotypebrowser.haspresentinparent':
-                'genotypeBrowser.hasPresentInParent',
-            'genotypebrowser.hasstudytypes': 'genotypeBrowser.hasStudyTypes',
-            'genotypebrowser.haspedigreeselector':
-                'genotypeBrowser.hasPedigreeSelector',
-            'genotypebrowser.hascomplex': 'genotypeBrowser.hasComplex',
-            'genotypebrowser.hascnv': 'genotypeBrowser.hasCNV',
-            'genotypebrowser.hasdenovo': 'genotypeBrowser.hasDenovo',
-            'genotypebrowser.hastransmitted': 'genotypeBrowser.hasTransmitted',
-            'genotypebrowser.mainform': 'genotypeBrowser.mainForm',
-            'genotypebrowser.phenocolumns': 'genotypeBrowser.phenoColumns',
-            'genotypebrowser.familyfilters':
-                'genotypeBrowser.familyStudyFilters',
-            'genotypebrowser.phenofilters.filters':
-                'genotypeBrowser.phenoFilters.filters',
-            'genotypebrowser.genotype.basecolumns':
-                'genotypeBrowser.genotype.baseColumns',
-            'genotypebrowser.genotype.columns':
-                'genotypeBrowser.genotype.columns',
-            'genotypebrowser.basepreviewcolumns':
-                'genotypeBrowser.basePreviewColumns',
-            'genotypebrowser.previewcolumns': 'genotypeBrowser.previewColumns',
-            'genotypebrowser.basedownloadcolumns':
-                'genotypeBrowser.baseDownloadColumns',
-            'genotypebrowser.downloadcolumns':
-                'genotypeBrowser.downloadColumns'
-        }
-        for old, new in new_keys_names.items():
-            if '.' in new and (
-                (new.split('.')[0] in dataset_config and
-                 dataset_config.get(new.split('.')[0], None) == 'no') or
-                    (dataset_config.get(old.split('.')[0], None) == 'no')):
-                continue
-            if old in dataset_config:
-                dataset_config[new] = dataset_config.pop(old)
-
-        return dataset_config
-
-    @staticmethod
-    def _split_str_lists(dataset_config):
-        split_str_lists_keys = [
-            'studies', 'authorizedGroups', 'phenoDB',
-            'genotypeBrowser.phenoFilters',
-            'genotypeBrowser.baseColumns',
-            'genotypeBrowser.basePreviewColumns',
-            'genotypeBrowser.baseDownloadColumns',
-            'genotypeBrowser.previewColumns', 'genotypeBrowser.downloadColumns'
-            'genotypeBrowser.phenoColumns',
-            'genotypeBrowser.familyStudyFilters',
-            'genotypeBrowser.phenoFilters.filters',
-            'genotypeBrowser.genotype.columns'
-        ]
-
-        for key in split_str_lists_keys:
-            if key not in dataset_config:
-                continue
-            if dataset_config[key] is not None and dataset_config[key] != '':
-                dataset_config[key] =\
-                    [el.strip() for el in dataset_config[key].split(',')]
-            elif dataset_config[key] == '':
-                dataset_config[key] = []
-
-        return dataset_config
-
-    @classmethod
-    def _cast_to_bool(cls, dataset_config):
-        cast_to_bool_keys = [
-            'phenotypeBrowser', 'phenotypeGenotypeTool', 'enrichmentTool',
-            'genotypeBrowser', 'genotypeBrowser.genesBlockShowAll',
-            'genotypeBrowser.hasPresentInParent', 'genotypeBrowser.hasComplex',
-            'genotypeBrowser.hasStudyTypes', 'genotypeBrowser.hasTransmitted',
-            'genotypeBrowser.hasPresentInChild', 'genotypeBrowser.hasDenovo',
-            'genotypeBrowser.hasPedigreeSelector', 'genotypeBrowser.hasCNV',
-            'genotypeBrowser.hasFamilyFilters',
-            'genotypeBrowser.hasStudyFilters'
-        ]
-
-        for key in cast_to_bool_keys:
-            if key in dataset_config:
-                dataset_config[key] = cls._str_to_bool(dataset_config[key])
-
-        return dataset_config
-
-    @staticmethod
-    def _concat_two_options(dataset_config):
-        concat_options = {
-            'genotypeBrowser.baseColumns':
-                'genotypeBrowser.columns',
-            'genotypeBrowser.basePreviewColumns':
-                'genotypeBrowser.previewColumns',
-            'genotypeBrowser.baseDownloadColumns':
-                'genotypeBrowser.downloadColumns'
-        }
-
-        for first, second in concat_options.items():
-            dataset_config[second] =\
-                ','.join(filter(None, [dataset_config.pop(first, None),
-                                       dataset_config.pop(second, None)]))
-
-        return dataset_config
-
-    @staticmethod
-    def _copy_elements(dataset_config):
-        elements_to_copy = {
-            'dataset_id': 'id',
-            'dataset_name': 'name'
-        }
-
-        for old, new in elements_to_copy.items():
-            dataset_config[new] = dataset_config[old]
-
-        return dataset_config
-
-    @staticmethod
-=======
->>>>>>> 0cf0ea69
     def _combine_dict_options(dataset_config):
         dict_options_keys = [
             'enrichmentTool', 'genotypeBrowser']
@@ -430,9 +286,6 @@
     def get_default_values():
         return {
             'phenoDB': None,
-            'description': None,
-            'phenotypeBrowser': 'no',
-            'phenotypetool': 'no',
             'genotypeBrowser.genesBlockShowAll': 'yes',
             'genotypeBrowser.hasFamilyFilters': 'yes',
             'genotypeBrowser.hasStudyFilters': 'yes',
