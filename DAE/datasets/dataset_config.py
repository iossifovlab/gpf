--- conflicted
+++ resolved
@@ -106,11 +106,7 @@
         for key in dict_options_keys:
             if dataset_config.get(key, True):
                 dict_options = {}
-<<<<<<< HEAD
-                for k in list(dataset_config.keys()):
-=======
                 for k in list(dataset_config.keys()):  # FIXME:
->>>>>>> 86f0a559
                     if k.startswith(key + '.'):
                         dict_options[k.replace(key + '.', '')] = \
                             dataset_config.pop(k)
