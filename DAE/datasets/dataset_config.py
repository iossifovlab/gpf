--- conflicted
+++ resolved
@@ -1,4 +1,4 @@
-from configurable_entities.configurable_entity_config import \
+from configurable_entities.configurable_entity_config import\
     ConfigurableEntityConfig
 
 
@@ -8,16 +8,10 @@
         super(DatasetConfig, self).__init__(*args, **kwargs)
         assert self.dataset_id
         assert self.dataset_name
-<<<<<<< HEAD
-        assert self.study_group
-        assert self.preview_columns
-        assert self.download_columns
-=======
         assert self.id
         assert self.name
         assert self.description
-        assert self.studies
->>>>>>> a99ab7fe
+        assert self.study_group
         assert self.data_dir
         assert 'phenotypeBrowser' in self
         assert 'phenotypeGenotypeTool' in self
@@ -61,11 +55,6 @@
             assert pedigree['source']
             assert pedigree['values']
 
-<<<<<<< HEAD
-    @classmethod
-    def from_config(cls, config_section, section=None):
-        dataset_config = config_section
-=======
         print("studies", self.studies)
 
     @staticmethod
@@ -401,7 +390,6 @@
 
         dataset_config['authorizedGroups'] = dataset_config.get(
             'authorizedGroups', [dataset_config['dataset_id']])
->>>>>>> a99ab7fe
 
         return DatasetConfig(dataset_config)
 
