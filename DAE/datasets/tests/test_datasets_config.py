--- conflicted
+++ resolved
@@ -20,11 +20,7 @@
         datasets = self.dataset_config.get_datasets()
 
         self.assertIsNotNone(datasets)
-<<<<<<< HEAD
-=======
-        print([d['id'] for d in datasets])
->>>>>>> 4a35d201
-        self.assertEquals(6, len(datasets))
+        self.assertEquals(7, len(datasets))
 
     def test_dataset_sd(self):
         ds = self.dataset_config.get_dataset_desc('SD')
