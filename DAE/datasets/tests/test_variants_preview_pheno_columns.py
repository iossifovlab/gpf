--- conflicted
+++ resolved
@@ -15,22 +15,14 @@
 
     vs = ssc.get_variants_preview(**query)
     v = vs.next()
-<<<<<<< HEAD
-    assert len(v) == 26  # 19
-=======
     assert len(v) == 26
->>>>>>> 978b43dd
     assert 'Proband IQs NvIQ' in v
     assert 'Proband IQs vIQ' in v
     assert 'Races Mom' in v
     assert 'Races Dad' in v
 
     v = vs.next()
-<<<<<<< HEAD
-    assert len(v) == 26  # 19
-=======
     assert len(v) == 26
->>>>>>> 978b43dd
     assert '11563' == v[0]
 
 
@@ -41,22 +33,14 @@
     vs = ssc.get_variants_preview(**query)
     v = vs.next()
 
-<<<<<<< HEAD
-    assert len(v) == 26  # 19
-=======
     assert len(v) == 26
->>>>>>> 978b43dd
     assert 'Proband IQs NvIQ' in v
     assert 'Proband IQs vIQ' in v
     assert 'Races Mom' in v
     assert 'Races Dad' in v
 
     v = vs.next()
-<<<<<<< HEAD
-    assert len(v) == 26  # 19
-=======
     assert len(v) == 26
->>>>>>> 978b43dd
 
     assert '11825' == v[0]
 
