'''
Created on Feb 9, 2017

@author: lubo
'''
from DAE import pheno, vDB
import itertools
from query_variants import generate_response
from common.query_base import QueryBase, GeneSymsMixin
from gene.gene_set_collections import GeneSetsCollections
from gene.weights import WeightsLoader
from datasets.family_pheno_base import FamilyPhenoQueryMixin
from datasets.family_query import FamilyQuery
from pheno.pheno_regression import PhenoRegression
import logging


logger = logging.getLogger(__name__)


class Dataset(QueryBase, FamilyPhenoQueryMixin):
    GENE_WEIGHTS_LOADER = None
    GENE_SETS_LOADER = None

    def __init__(self, dataset_descriptor):
        self.descriptor = dataset_descriptor
        logger.info("loading dataset <{}>; pheno db: <{}>".format(
            self.descriptor['id'],
            self.descriptor['phenoDB'],
        ))
        self.pheno_db = None
        self.family_query = None

        self._enrichment_families = None

        self._studies = None
        self._denovo_studies = None
        self._transmitted_studies = None
        self._children_stats = None
        self._enrichment_children_stats = None
        self._phenotypes = None

        self.load_pheno_db()

    @property
    def name(self):
        return self.descriptor['id']

    @property
    def dataset_id(self):
        return self.descriptor['id']

    @property
    def pheno_name(self):
        return self.descriptor['phenoDB']

    @property
    def pheno_id(self):
        return self.descriptor['phenoDB']

    @property
    def studies(self):
        if self._studies is None:
            if self.descriptor['studies'] is None:
                self._studies = []
                self._study_names = []
            else:
                self._study_names = [
                    st.strip() for st in self.descriptor['studies'].split(',')
                ]
                studies = [vDB.get_studies(st) for st in self._study_names]
                self._studies = [
                    st for st in itertools.chain.from_iterable(studies)
                ]
        return self._studies

    @property
    def denovo_studies(self):
        if self._denovo_studies is None:
            self._denovo_studies = [
                st for st in self.studies
                if st.has_denovo
            ]
        return self._denovo_studies

#     @property
#     def enrichment_denovo_studies(self):
#         study_types = self.descriptor['enrichmentTool']['studyTypes']
#         studies = []
#         for st in self.denovo_studies:
#             if st.get_attr('study.type') in study_types:
#                 studies.append(st)
#         return studies

    @property
    def transmitted_studies(self):
        if self._transmitted_studies is None:
            self._transmitted_studies = [
                st for st in self.studies
                if st.has_transmitted
            ]
        return self._transmitted_studies

    @property
    def families(self):
        if self.family_query is None:
            self.load()
        return self.family_query.families

    def _get_phenotype_filter(self, safe=True, **kwargs):
        person_grouping = self.get_pedigree_selector(
            safe=safe, default=False, ** kwargs)
        if person_grouping is None:
            return None
        if person_grouping['id'] != 'phenotype':
            return None
        selected_phenotypes = person_grouping.get_checked_values(
            safe=safe, **kwargs)

        if not selected_phenotypes:
            return None
        if 'unaffected' not in selected_phenotypes:
            def f(v):
                return 'prb' in v.inChS and \
                    v.phenotype in selected_phenotypes
            return f

        selected_phenotypes.remove('unaffected')
        if selected_phenotypes == set():
            def fsp(v):
                return 'sib' in v.inChS
            return fsp

        def fm(v):
            return 'sib' in v.inChS or \
                v.phenotype in selected_phenotypes
        return fm

    def get_in_child(self, safe=True, **kwargs):
        person_grouping = self.get_pedigree_selector(
            safe=safe, default=False, ** kwargs)
        if person_grouping is not None and \
                person_grouping['id'] == 'phenotype':
            selected_phenotypes = person_grouping.get_checked_values(
                safe=safe, **kwargs)
            if not selected_phenotypes:
                return None
            if 'unaffected' not in selected_phenotypes:
                return 'prb'
            if selected_phenotypes == set(['unaffected']):
                return 'sib'
        return None

    def get_studies(self, safe=True, **kwargs):
        studies = self.studies[:]
        return self._filter_studies(studies, safe, **kwargs)

    def get_denovo_studies(self, safe=True, **kwargs):
        studies = self.denovo_studies[:]
        return self._filter_studies(studies, safe, **kwargs)

    def _filter_studies(self, studies, safe, **kwargs):
        study_types = self.get_study_types(safe=safe, **kwargs)
        if study_types is not None:
            studies = filter(
                lambda st: st.get_attr('study.type').lower() in study_types,
                studies)
        person_grouping = self.get_pedigree_selector(
            safe=safe, default=False, **kwargs)
        if person_grouping is not None and \
                person_grouping['id'] == 'phenotype':
            selected_phenotypes = person_grouping.get_checked_values(
                safe=safe, **kwargs)
            if selected_phenotypes is not None and \
                    'unaffected' not in selected_phenotypes:
                studies = filter(
                    lambda st: not st.has_attr('study.phenotype') or
                    st.get_attr('study.phenotype') in selected_phenotypes,
                    studies
                )
        return studies

    def get_transmitted_studies(self, safe=True, **kwargs):
        studies = self.transmitted_studies[:]
        return self._filter_studies(studies, safe, **kwargs)

    @classmethod
    def get_gene_set(cls, **kwargs):
        gene_sets_collection, gene_set, gene_sets_types = \
            GeneSymsMixin.get_gene_set_query(**kwargs)
        if not gene_sets_collection or not gene_set:
            return set([])
        if gene_sets_types is None:
            gene_sets_types = []
        if cls.GENE_SETS_LOADER is None:
            cls.GENE_SETS_LOADER = GeneSetsCollections()
        genes = cls.GENE_SETS_LOADER.get_gene_set(
            gene_sets_collection, gene_set, gene_sets_types)
        return genes['syms']

    @classmethod
    def get_gene_weights(cls, **kwargs):
        weights_id, range_start, range_end = \
            GeneSymsMixin.get_gene_weights_query(**kwargs)
        if not weights_id:
            return set([])
        if weights_id not in cls.get_gene_weights_loader():
            return set([])
        weights = cls.get_gene_weights_loader()[weights_id]
        return weights.get_genes(wmin=range_start, wmax=range_end)

    @classmethod
    def get_gene_weights_loader(cls):
        if cls.GENE_WEIGHTS_LOADER is None:
            cls.GENE_WEIGHTS_LOADER = WeightsLoader()
        return cls.GENE_WEIGHTS_LOADER

    @classmethod
    def get_gene_syms(cls, **kwargs):
        result = cls.get_gene_symbols(**kwargs) | \
            cls.get_gene_weights(**kwargs) | \
            cls.get_gene_set(**kwargs)
        if result:
            return result
        else:
            return None

    def load(self):
        if self.family_query:
            return
        self.load_studies()
        self.family_query = FamilyQuery(self._study_names, self.pheno_db,
            self._get_pheno_column_sources())
        self.family_query.load_families()
        self.load_pedigree_selectors()
        self.load_pheno_filters()
        self.load_family_filters_by_study()

    def load_studies(self):
        for st in self.studies:
            logger.info("loading studies for dataset <{}>: study {}".format(
                self.dataset_id,
                st.name
            ))
            if not st.has_denovo:
                return
            if 'default' in st._dnvData:
                logger.info("denovo data for study: {} from cache".format(
                    st.name))
            else:
                logger.info("loading denovo data for study: {}".format(
                    st.name))
                st._load_dnv_data()

    def load_pheno_db(self):
        pheno_db = None
        pheno_reg = None
        if 'phenoDB' in self.descriptor:
            pheno_id = self.descriptor['phenoDB']
            if pheno.has_pheno_db(pheno_id):
                pheno_db = pheno.get_pheno_db(pheno_id)
                pheno_reg = PhenoRegression.build_from_config(pheno_id)
        self.pheno_db = pheno_db
        self.pheno_reg = pheno_reg

    def load_pheno_filters(self):
        if self.pheno_db is None:
            return
        genotype_browser = self.descriptor['genotypeBrowser']
        if genotype_browser is None:
            return

        if 'phenoFilters' not in genotype_browser:
            return
        pheno_filters = genotype_browser.get('phenoFilters', None)
        if not pheno_filters:
            return None
        for pf in pheno_filters:
            if pf['measureType'] == 'categorical':
                mf = pf['measureFilter']
                if mf['filterType'] == 'single':
                    measure_id = mf['measure']
                    measure = self.pheno_db.get_measure(measure_id)
                    mf['domain'] = measure.values_domain.split(',')

    def load_family_filters_by_study(self):
        if self.pheno_db is None:
            return
        genotype_browser = self.descriptor['genotypeBrowser']
        if genotype_browser is None:
            return

        if 'familyStudyFilters' not in genotype_browser:
            return
        family_study_filters = genotype_browser.get('familyStudyFilters', None)
        if not family_study_filters:
            return None
        for f in family_study_filters:
            mf = f['measureFilter']
            if mf['measure'] == 'studyFilter':
                mf['domain'] = [st.name for st in self.studies]
            elif mf['measure'] == 'studyTypeFilter':
                mf['domain'] = set([st.get_attr('study.type')
                                    for st in self.studies])

    def load_pedigree_selectors(self):
        pedigree_selectors = self.descriptor['pedigreeSelectors']
        if pedigree_selectors is None:
            return None
        for pedigree_selector in pedigree_selectors:
            source = pedigree_selector['source']
            if source == 'legacy':
                assert pedigree_selector['id'] == 'phenotype'
            else:
                assert self.pheno_db is not None, repr(self.descriptor)
                measure_id = source
                assert self.pheno_db.has_measure(measure_id)
                self._augment_pedigree_selector(
                    pedigree_selector, measure_id)

    def _augment_pedigree_selector(self, pedigree_selector, measure_id):
        assert self.families
        pedigree_id = pedigree_selector['id']
        default_value = pedigree_selector['default']['id']

        measure_values = self.pheno_db.get_measure_values(
            measure_id,
            person_ids=self.family_query.persons.keys())
        for p in self.family_query.persons.values():
            value = measure_values.get(p.personId, default_value)
            p.atts[pedigree_id] = value

    def get_pedigree_selector(self, default=True, **kwargs):
        pedigrees = self.descriptor['pedigreeSelectors']
        pedigree_selector_request = kwargs.get('pedigreeSelector', None)
        if pedigree_selector_request:
            assert 'id' in kwargs['pedigreeSelector']
            selector_id = kwargs['pedigreeSelector']['id']
            return self.idlist_get(pedigrees, selector_id)
        elif 'person_grouping' in kwargs:
            return self.idlist_get(pedigrees, kwargs['person_grouping'])
        if default:
            return pedigrees[0]

        return None

    def get_phenotypes(self):
        if self._phenotypes is None:
            phenotype_selector = self.get_pedigree_selector(
                person_grouping='phenotype')
            result = [
                p['id'] for p in phenotype_selector.domain
            ]
            self._phenotypes = result
        return self._phenotypes

    def filter_families_by_pedigree_selector(self, **kwargs):
        if not kwargs.get('pedigreeSelector', None) and \
                not kwargs.get('person_grouping', None):
            return None

        pedigree = self.get_pedigree_selector(**kwargs)
        pedigree_id = pedigree.id

        if pedigree_id == 'phenotype':
            return None

        pedigree_checked_values = pedigree.get_checked_values(**kwargs)
        if pedigree_checked_values is None:
            return None
        family_ids = set([])
        for fid, fam in self.families.items():
            for p in fam.memberInOrder[2:]:
                if p.atts[pedigree_id] in pedigree_checked_values:
                    family_ids.add(fid)
                    continue
        return family_ids

    def get_family_ids(self, safe=True, **kwargs):
        family_filters = [
            super(Dataset, self).get_family_ids(**kwargs),
            self.filter_families_by_pedigree_selector(**kwargs),
        ]
        if self.pheno_db:
            pheno_filters = self.get_family_pheno_filters(safe=safe, **kwargs)
            family_filters.extend(pheno_filters)

        family_filters = [ff for ff in family_filters if ff is not None]
        if not family_filters:
            return None
        assert all([isinstance(ff, set) for ff in family_filters])

        family_ids = reduce(
            lambda f1, f2: f1 & f2,
            family_filters
        )
        #         if not family_ids:
        #             return None
        return list(family_ids)

    def get_denovo_filters(self, safe=True, **kwargs):
        return {
            'geneSyms': self.get_gene_syms(
                safe=safe,
                **kwargs),
            'effectTypes': self.get_effect_types(
                safe=safe,
                **kwargs),
            'variantTypes': self.get_variant_types(
                safe=safe,
                **kwargs),
            'gender': self.get_child_gender(
                safe=safe,
                **kwargs),
            'presentInParent': self.get_present_in_parent(
                safe=safe,
                **kwargs),
            'presentInChild': self.get_present_in_child(
                safe=safe,
                **kwargs),
            'roles': self.get_roles_filter(safe=safe, **kwargs),
            'status': self.get_status_filter(safe=safe, **kwargs),
            'inChild': self.get_in_child(
                safe=safe,
                **kwargs),
            'regionS': self.get_regions(
                safe=safe,
                **kwargs),
            'familyIds': self.get_family_ids(
                safe=safe,
                **kwargs),
            'genomicScores': self.get_genomic_scores(
                safe=safe,
                **kwargs)
        }

    def get_transmitted_filters(self, safe=True, **kwargs):
        filters = self.get_denovo_filters(safe=safe, **kwargs)
        transmitted_filters = {
            'ultraRareOnly': self.get_ultra_rare(
                safe=safe, **kwargs),
            'minAltFreqPrcnt': self.get_min_alt_freq(
                safe=safe, **kwargs),
            'maxAltFreqPrcnt': self.get_max_alt_freq(
                safe=safe, **kwargs),
            'minParentsCalled': self.get_min_parents_called(
                safe=safe, **kwargs),
            'limit': self.get_limit(
                safe=safe, **kwargs),
            'TMM_ALL': False,
        }
        filters.update(transmitted_filters)
        return filters

    def get_denovo_variants(self, safe=True, **kwargs):
        denovo_filters = self.get_denovo_filters(safe, **kwargs)
        if denovo_filters.get('familyIds', None) == []:
            raise StopIteration()
        seen_vs = set()
        for st in self.get_denovo_studies(safe=safe, **kwargs):
            for v in st.get_denovo_variants(**denovo_filters):
                if v.key in seen_vs:
                    continue
                yield v
                seen_vs.add(v.key)

    def get_transmitted_variants(self, safe=True, **kwargs):
        transmitted_filters = self.get_transmitted_filters(safe=safe, **kwargs)
        if transmitted_filters.get('familyIds', None) == []:
            raise StopIteration()
        present_in_parent = transmitted_filters.get('presentInParent', None)
        if present_in_parent and present_in_parent == ['neither']:
            return

        for st in self.get_transmitted_studies(safe=safe, **kwargs):
            for v in st.get_transmitted_variants(**transmitted_filters):
                yield v

    def get_variants(self, safe=True, **kwargs):
        denovo = self.get_denovo_variants(safe=safe, **kwargs)
        transmitted = self.get_transmitted_variants(safe=safe, **kwargs)
        augment_vars = self._get_var_augmenter(safe=safe, **kwargs)
        variants = itertools.imap(
            augment_vars,
            itertools.chain.from_iterable([denovo, transmitted]))
        return self._phenotype_filter(variants, **kwargs)

    def get_legend(self, **kwargs):
        legend = self.get_pedigree_selector(**kwargs)
        response = legend.domain[:]
        response.append(legend.default)
        return response

    def _phenotype_filter(self, variants, **kwargs):
        phenotype_filter = self._get_phenotype_filter(**kwargs)
        if phenotype_filter is None:
            for v in variants:
                yield v
        else:
            for v in variants:
                if phenotype_filter(v):
                    yield v

    def get_columns(self, matches=None):
        return [key for (key, _) in self.get_genotype_columns(matches)] + \
            [key for (_, _, key, _) in self.get_pheno_columns(matches)]

    def _get_columns_for(self, view_type):
        gb = self.descriptor['genotypeBrowser']
        if gb is None:
            return self.get_columns()
        columns = gb[view_type + 'Columns']
        return self.get_columns(lambda column: column['id'] in columns)

    def get_preview_columns(self):
        return self._get_columns_for('preview')

    def get_download_columns(self):
        return self._get_columns_for('download')

    def get_column_labels(self):
        column_labels = {key: label for (
            key, label) in self.get_genotype_columns()}
        column_labels.update(
            {key: label for (_, _, key, label) in self.get_pheno_columns()})
        return column_labels

    def _get_pheno_column_sources(self):
        genotype_browser = self.descriptor['genotypeBrowser']
        if genotype_browser is None:
            return
        pheno_columns = genotype_browser.get('phenoColumns', [])
        if not pheno_columns:
            return []
        columns = []
        for pheno_column in pheno_columns:
            slots = pheno_column['slots']
            columns.extend([s['source']
                            for s in slots])
        return columns

    def get_pheno_columns(self, matches=None):
        gb = self.descriptor['genotypeBrowser']
        if gb is None:
            return None

        pheno_columns = gb.get('phenoColumns', [])
        if not pheno_columns:
            return []
        if matches:
            pheno_columns = filter(matches, pheno_columns)
        columns = []
        for pheno_column in pheno_columns:
            name = pheno_column['name']
            slots = pheno_column['slots']
            columns.extend([
                (s['role'], s['source'], s['id'],
                 '{} {}'.format(name, s['name']))
                for s in slots])
        return columns

    def get_genotype_columns(self, matches=None):
        gb = self.descriptor['genotypeBrowser']
        if gb is None:
            return None

        geno_columns = gb.get('genotypeColumns', [])
        if not geno_columns:
            return []
        if matches:
            geno_columns = filter(matches, geno_columns)
        columns = []
        for geno_column in geno_columns:
            slots = geno_column['slots']
            columns.extend([
                (s['source'], s['name'])
                for s in slots])
            if geno_column.get('source', None):
                columns.append((geno_column['source'], geno_column['name']))
        return columns

    def get_variants_preview(self, safe=True, **kwargs):
        return generate_response(self.get_variants(safe, **kwargs),
                                 self.get_columns(), self.get_column_labels())

    def _get_var_augmenter(self, safe=True, **kwargs):
        legend = self.get_pedigree_selector(**kwargs)
        pheno_columns = self.get_pheno_columns()
        genotype_columns = self.get_genotype_columns()
        genotype_column_keys = {key for (key, _) in genotype_columns}

        families = {}
        if pheno_columns and self.pheno_db:
            families = self.families

        gene_weights = {key: value.to_dict()
                        for key, value
                        in self.get_gene_weights_loader().weights.items()
                        if key in genotype_column_keys}

        def augment_vars(v):
<<<<<<< HEAD
            chProf = "".join((p.role.name + p.gender.name for p in v.memberInOrder[2:]))

            v.atts["_ch_prof_"] = chProf
            v.atts["pedigree"] = v.pedigree_v3(legend)
            if v.familyId:
                family = families.get(v.familyId, None)
                for (role, source, key, _) in pheno_columns:
                    for person in family.memberInOrder:
                        if person.role == role:
                            v.atts[key] = person.atts.get(source, '')
=======
            v.atts["pedigree"] = v.pedigree_v3(legend)
            if v.familyId:
                family = families.get(v.familyId, None)
                fatts = family.atts if family else {}
                for (_, _, key, _) in pheno_columns:
                    v.atts[key] = fatts.get(key, '')
>>>>>>> 90993866

            for key, value in gene_weights.items():
                genes = {effect['sym'] for effect in v.geneEffect}
                values = [value[gene] for gene in genes if gene in value]
                if len(values) > 0:
                    v.atts[key] = min(values)
            return v

        return augment_vars<|MERGE_RESOLUTION|>--- conflicted
+++ resolved
@@ -68,7 +68,7 @@
                 self._study_names = [
                     st.strip() for st in self.descriptor['studies'].split(',')
                 ]
-                studies = [vDB.get_studies(st) for st in self._study_names]
+                studies = [vDB.get_studies(st) for st in self._study_names]  # @UndefinedVariable @IgnorePep8
                 self._studies = [
                     st for st in itertools.chain.from_iterable(studies)
                 ]
@@ -229,7 +229,8 @@
         if self.family_query:
             return
         self.load_studies()
-        self.family_query = FamilyQuery(self._study_names, self.pheno_db,
+        self.family_query = FamilyQuery(
+            self._study_names, self.pheno_db,
             self._get_pheno_column_sources())
         self.family_query.load_families()
         self.load_pedigree_selectors()
@@ -599,25 +600,12 @@
                         if key in genotype_column_keys}
 
         def augment_vars(v):
-<<<<<<< HEAD
-            chProf = "".join((p.role.name + p.gender.name for p in v.memberInOrder[2:]))
-
-            v.atts["_ch_prof_"] = chProf
-            v.atts["pedigree"] = v.pedigree_v3(legend)
-            if v.familyId:
-                family = families.get(v.familyId, None)
-                for (role, source, key, _) in pheno_columns:
-                    for person in family.memberInOrder:
-                        if person.role == role:
-                            v.atts[key] = person.atts.get(source, '')
-=======
             v.atts["pedigree"] = v.pedigree_v3(legend)
             if v.familyId:
                 family = families.get(v.familyId, None)
                 fatts = family.atts if family else {}
                 for (_, _, key, _) in pheno_columns:
                     v.atts[key] = fatts.get(key, '')
->>>>>>> 90993866
 
             for key, value in gene_weights.items():
                 genes = {effect['sym'] for effect in v.geneEffect}
