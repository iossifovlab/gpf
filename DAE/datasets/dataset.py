from __future__ import print_function
import itertools
import logging

from RegionOperations import Region
from variants.attributes import Role
from helpers import EFFECT_TYPES_MAPPING
from variants.attributes_query import role_query, variant_type_converter, \
    sex_converter, AndNode, NotNode, OrNode, EqualsNode, ContainsNode

logger = logging.getLogger(__name__)


class Dataset(object):

    def __init__(self, name, variants, preview_columns=None, download_columns=None):
        if preview_columns is None:
            preview_columns = []

        if download_columns is None:
            download_columns = []

        self._variants = variants

        self.name = name
        self.preview_columns = preview_columns
        self.download_columns = download_columns

    def get_variants(self, **kwargs):
        return self._variants.query_variants(**kwargs)

    def get_column_labels(self):
        return ['']

    def get_legend(self, *args, **kwargs):
        return []


class DatasetWrapper(Dataset):

    def __init__(self, *args, **kwargs):
        super(DatasetWrapper, self).__init__(*args, **kwargs)

    FILTER_RENAMES_MAP = {
        'familyIds': 'family_ids',
        'gender': 'sexes',
        'geneSymbols': 'genes',
        'variantTypes': 'variant_type',
        'effectTypes': 'effect_types',
        'regionS': 'regions',
    }

    # Not implemented:
    # inChild
    # genomicScores
    # callSet
    # minParentsCalled
    # ultraRareOnly
    # TMM_ALL
    def get_variants(self, **kwargs):
        limit = None
        if 'limit' in kwargs:
            limit = kwargs['limit']

        if 'regions' in kwargs:
            kwargs['regions'] = map(Region.from_str, kwargs['regions'])

        if 'presentInChild' in kwargs:
            self._transform_present_in_child(kwargs)

        if 'presentInParent' in kwargs:
            self._transform_present_in_parent(kwargs)

        if 'minAltFrequencyPercent' in kwargs or \
                'maxAltFrequencyPercent' in kwargs:
            self._transform_min_max_alt_frequency(kwargs)

        for key in list(kwargs.keys()):
            if key in self.FILTER_RENAMES_MAP:
                kwargs[self.FILTER_RENAMES_MAP[key]] = kwargs[key]
                kwargs.pop(key)

        if 'sexes' in kwargs:
            sexes = kwargs['sexes']
            sexes = [ContainsNode(sex_converter(sex)) for sex in sexes]
            kwargs['sexes'] = OrNode(sexes)

        if 'variant_type' in kwargs:
            variant_types = kwargs['variant_type']
            variant_types = [ContainsNode(variant_type_converter(t))
                             for t in variant_types]
            kwargs['variant_type'] = OrNode(variant_types)

        if 'effect_types' in kwargs:
            effect_types = kwargs['effect_types']
            effect_types = [
                EFFECT_TYPES_MAPPING[effect] for effect in effect_types
            ]
            kwargs['effect_types'] = [
                item for sublist in effect_types for item in sublist
            ]
<<<<<<< HEAD
        return self._transmitted_studies

    def _get_phenotype_filter(self, safe=True, **kwargs):
        person_grouping = self.get_pedigree_selector(
            safe=safe, default=False, ** kwargs)
        if person_grouping is None:
            return None
        if person_grouping['id'] != 'phenotype':
            return None
        selected_phenotypes = person_grouping.get_checked_values(
            safe=safe, **kwargs)

        if not selected_phenotypes:
            return None
        if 'unaffected' not in selected_phenotypes:
            def f(v):
                return 'prb' in v.inChS and \
                    v.phenotype in selected_phenotypes
            return f

        selected_phenotypes.remove('unaffected')
        if selected_phenotypes == set():
            def fsp(v):
                return 'sib' in v.inChS
            return fsp

        def fm(v):
            return 'sib' in v.inChS or \
                v.phenotype in selected_phenotypes
        return fm

    def get_in_child(self, safe=True, **kwargs):
        person_grouping = self.get_pedigree_selector(
            safe=safe, default=False, ** kwargs)
        if person_grouping is not None and \
                person_grouping['id'] == 'phenotype':
            selected_phenotypes = person_grouping.get_checked_values(
                safe=safe, **kwargs)
            if not selected_phenotypes:
                return None
            if 'unaffected' not in selected_phenotypes:
                return 'prb'
            if selected_phenotypes == set(['unaffected']):
                return 'sib'
        return None

    def get_studies(self, safe=True, **kwargs):
        studies = self.studies[:]
        return self._filter_studies(studies, safe, **kwargs)

    def get_denovo_studies(self, safe=True, **kwargs):
        studies = self.denovo_studies[:]
        return self._filter_studies(studies, safe, **kwargs)

    def _selected_phenotypes(self, safe, **kwargs):
        person_grouping = self.get_pedigree_selector(
            safe=safe, default=False, **kwargs)
        selected_phenotypes = None
        if person_grouping is not None and \
                person_grouping['id'] == 'phenotype':
            selected_phenotypes = person_grouping.get_checked_values(
                safe=safe, **kwargs)
        return selected_phenotypes

    def _filter_studies(self, studies, safe, **kwargs):
        study_names = self.get_study_names(safe=safe, **kwargs)
        if study_names is not None:
            studies = filter(
                lambda st: st.get_attr('__name__')
                             .replace('study.', '', 1) in study_names,
                studies)
        study_types = self.get_study_types(safe=safe, **kwargs)
        if study_types is not None:
            studies = filter(
                lambda st: st.get_attr('study.type').lower() in study_types,
                studies)
        selected_phenotypes = self._selected_phenotypes(safe, **kwargs)
        if selected_phenotypes is not None and \
                'unaffected' not in selected_phenotypes:
            studies = filter(
                lambda st: not st.has_attr('study.phenotype') or
                bool(set(st.phenotypes) & selected_phenotypes),
                studies
            )
        return studies

    def get_transmitted_studies(self, safe=True, **kwargs):
        studies = self.transmitted_studies[:]
        return self._filter_studies(studies, safe, **kwargs)

    @classmethod
    def get_gene_weights(cls, **kwargs):
        weights_id, range_start, range_end = \
            GeneSymsMixin.get_gene_weights_query(**kwargs)
        if not weights_id:
            return set([])
        if weights_id not in cls.get_gene_weights_loader():
            return set([])
        weights = cls.get_gene_weights_loader()[weights_id]
        return weights.get_genes(wmin=range_start, wmax=range_end)

    @classmethod
    def get_gene_weights_loader(cls):
        if cls.GENE_WEIGHTS_LOADER is None:
            cls.GENE_WEIGHTS_LOADER = WeightsLoader()
        return cls.GENE_WEIGHTS_LOADER

    @classmethod
    def get_gene_syms(cls, **kwargs):
        result = cls.get_gene_symbols(**kwargs) | \
            cls.get_gene_weights(**kwargs)
        if result:
            return result
        else:
            return None
=======
>>>>>>> ec935488

        return itertools.islice(
            super(DatasetWrapper, self).get_variants(**kwargs), limit)

    def _transform_min_max_alt_frequency(self, kwargs):
        min_value = float('-inf')
        max_value = float('inf')

        if 'minAltFrequencyPercent' in kwargs:
            min_value = kwargs['minAltFrequencyPercent']
            kwargs.pop('minAltFrequencyPercent')

        if 'maxAltFrequencyPercent' in kwargs:
            max_value = kwargs['maxAltFrequencyPercent']
            kwargs.pop('maxAltFrequencyPercent')

        value_range = (min_value, max_value)

        if value_range == (None, None):
            return
<<<<<<< HEAD
        family_study_filters = genotype_browser.get('familyStudyFilters', None)
        if not family_study_filters:
            return None
        for f in family_study_filters:
            mf = f['measureFilter']
            if mf['measure'] == 'studyFilter':
                mf['domain'] = [st.name for st in self.studies]
            elif mf['measure'] == 'studyTypeFilter':
                mf['domain'] = set([st.get_attr('study.type')
                                    for st in self.studies])

    def load_pedigree_selectors(self):
        pedigree_selectors = self.descriptor['pedigreeSelectors']
        if pedigree_selectors is None:
            return None
        for pedigree_selector in pedigree_selectors:
            source = pedigree_selector['source']
            if source == 'legacy':
                assert pedigree_selector['id'] == 'phenotype'
            else:
                assert self.pheno_db is not None, repr(self.descriptor)
                measure_id = source
                assert self.pheno_db.has_measure(measure_id)
                self._augment_pedigree_selector(
                    pedigree_selector, measure_id)

    def _augment_pedigree_selector(self, pedigree_selector, measure_id):
        assert self.families
        pedigree_id = pedigree_selector['id']
        default_value = pedigree_selector['default']['id']

        measure_values = self.pheno_db.get_measure_values(
            measure_id,
            person_ids=self.persons.keys())
        for p in self.persons.values():
            value = measure_values.get(p.personId, default_value)
            p.atts[pedigree_id] = value

    def get_pedigree_selector(self, default=True, **kwargs):
        pedigrees = self.descriptor['pedigreeSelectors']
        pedigree_selector_request = kwargs.get('pedigreeSelector', None)
        if pedigree_selector_request:
            assert 'id' in kwargs['pedigreeSelector']
            selector_id = kwargs['pedigreeSelector']['id']
            return self.idlist_get(pedigrees, selector_id)
        elif 'person_grouping' in kwargs:
            return self.idlist_get(pedigrees, kwargs['person_grouping'])
        if default:
            return pedigrees[0]

        return None

    def get_phenotypes(self):
        if self._phenotypes is None:
            phenotype_selector = self.get_pedigree_selector(
                person_grouping='phenotype')
            result = [
                p['id'] for p in phenotype_selector.domain
            ]
            self._phenotypes = result
        return self._phenotypes

    def filter_families_by_pedigree_selector(self, **kwargs):
        if not kwargs.get('pedigreeSelector', None) and \
                not kwargs.get('person_grouping', None):
            return None

        pedigree = self.get_pedigree_selector(**kwargs)
        pedigree_id = pedigree.id

        if pedigree_id == 'phenotype':
            return None

        pedigree_checked_values = pedigree.get_checked_values(**kwargs)
        if pedigree_checked_values is None:
            return None
        family_ids = set([])
        for fid, fam in self.families.items():
            for p in fam.memberInOrder[2:]:
                if p.atts[pedigree_id] in pedigree_checked_values:
                    family_ids.add(fid)
                    continue
        return family_ids

    def get_family_ids(self, safe=True, **kwargs):
        family_filters = [
            super(Dataset, self).get_family_ids(**kwargs),
            self.filter_families_by_pedigree_selector(**kwargs),
        ]
        if self.pheno_db:
            pheno_filters = self.get_family_pheno_filters(safe=safe, **kwargs)
            family_filters.extend(pheno_filters)

        family_filters = [ff for ff in family_filters if ff is not None]
        if not family_filters:
            return None
        assert all([isinstance(ff, set) for ff in family_filters])

        family_ids = reduce(
            lambda f1, f2: f1 & f2,
            family_filters
        )
        #         if not family_ids:
        #             return None
        return list(family_ids)

    def get_denovo_filters(self, safe=True, **kwargs):
        return {
            'geneSyms': self.get_gene_syms(
                safe=safe,
                **kwargs),
            'effectTypes': self.get_effect_types(
                safe=safe,
                **kwargs),
            'variantTypes': self.get_variant_types(
                safe=safe,
                **kwargs),
            'gender': self.get_child_gender(
                safe=safe,
                **kwargs),
            'presentInParent': self.get_present_in_parent(
                safe=safe,
                **kwargs),
            'presentInChild': self.get_present_in_child(
                safe=safe,
                **kwargs),
            'roles': self.get_roles_filter(safe=safe, **kwargs),
            'status': self.get_status_filter(safe=safe, **kwargs),
            'inChild': self.get_in_child(
                safe=safe,
                **kwargs),
            'regionS': self.get_regions(
                safe=safe,
                **kwargs),
            'familyIds': self.get_family_ids(
                safe=safe,
                **kwargs),
            'genomicScores': self.get_genomic_scores(
                safe=safe,
                **kwargs)
        }

    def get_transmitted_filters(self, safe=True, **kwargs):
        filters = self.get_denovo_filters(safe=safe, **kwargs)
        transmitted_filters = {
            'ultraRareOnly': self.get_ultra_rare(
                safe=safe, **kwargs),
            'minAltFreqPrcnt': self.get_min_alt_freq(
                safe=safe, **kwargs),
            'maxAltFreqPrcnt': self.get_max_alt_freq(
                safe=safe, **kwargs),
            'minParentsCalled': self.get_min_parents_called(
                safe=safe, **kwargs),
            'limit': self.get_limit(
                safe=safe, **kwargs),
            'TMM_ALL': False,
        }
        filters.update(transmitted_filters)
        return filters

    def get_denovo_variants(self, safe=True, **kwargs):
        denovo_filters = self.get_denovo_filters(safe, **kwargs)
        if denovo_filters.get('familyIds', None) == []:
            raise StopIteration()
        selected_phenotypes = self._selected_phenotypes(safe, **kwargs)
        if selected_phenotypes:
            selected_phenotypes = \
                selected_phenotypes.difference({'unaffected'})
        seen_vs = set()
        for st in self.get_denovo_studies(safe=safe, **kwargs):
            for v in st.get_denovo_variants(**denovo_filters):
                if v.key in seen_vs:
                    continue
                if selected_phenotypes and \
                        v.phenotype not in selected_phenotypes:
                    continue
                yield v
                seen_vs.add(v.key)

    def get_transmitted_variants(self, safe=True, **kwargs):
        transmitted_filters = self.get_transmitted_filters(safe=safe, **kwargs)
        if transmitted_filters.get('familyIds', None) == []:
            raise StopIteration()
        present_in_parent = transmitted_filters.get('presentInParent', None)
        if present_in_parent and present_in_parent == ['neither']:
=======

        value = 'af_allele_freq'
        if 'real_attr_filter' not in kwargs:
            kwargs['real_attr_filter'] = {}

        if value not in kwargs['real_attr_filter']:
            kwargs['real_attr_filter'][value] = []

        kwargs['real_attr_filter'][value].append(value_range)

    def _transform_present_in_child(self, kwargs):
        roles_query = []

        for filter_option in kwargs['presentInChild']:
            new_roles = None

            if filter_option == 'affected only':
                new_roles = AndNode([
                    ContainsNode(Role.prb),
                    NotNode(ContainsNode(Role.sib))
                ])

            if filter_option == 'unaffected only':
                new_roles = AndNode([
                    NotNode(ContainsNode(Role.prb)),
                    ContainsNode(Role.sib)
                ])

            if filter_option == 'affected and unaffected':
                new_roles = AndNode([
                    ContainsNode(Role.prb),
                    ContainsNode(Role.sib)
                ])

            if filter_option == 'neither':
                new_roles = AndNode([
                    NotNode(ContainsNode(Role.prb)),
                    NotNode(ContainsNode(Role.sib))
                ])

            if new_roles:
                roles_query.append(new_roles)

        kwargs.pop('presentInChild')

        if not roles_query:
>>>>>>> ec935488
            return

        roles_query = OrNode(roles_query)

        original_roles = kwargs.get('roles', None)
        if original_roles is not None:
            if isinstance(original_roles, str):
                original_roles = role_query.transform_query_string_to_tree(
                    original_roles)
            kwargs['roles'] = AndNode([original_roles, roles_query])
        else:
            kwargs['roles'] = roles_query

    def _transform_present_in_parent(self, kwargs):
        roles_query = []

        for filter_option in kwargs['presentInParent']:
            new_roles = None

            if filter_option == 'mother only':
                new_roles = AndNode([
                    NotNode(ContainsNode(Role.dad)),
                    ContainsNode(Role.mom)
                ])

            if filter_option == 'father only':
                new_roles = AndNode([
                    ContainsNode(Role.dad),
                    NotNode(ContainsNode(Role.mom))
                ])

            if filter_option == 'mother and father':
                new_roles = AndNode([
                    ContainsNode(Role.dad),
                    ContainsNode(Role.mom)
                ])

            if filter_option == 'neither':
                new_roles = AndNode([
                    NotNode(ContainsNode(Role.dad)),
                    NotNode(ContainsNode(Role.mom))
                ])

            if new_roles:
                roles_query.append(new_roles)

        kwargs.pop('presentInParent')

        if not roles_query:
            return

        roles_query = OrNode(roles_query)

        original_roles = kwargs.get('roles', None)
        if original_roles is not None:
            if isinstance(original_roles, str):
                original_roles = role_query.transform_query_string_to_tree(
                    original_roles)
            kwargs['roles'] = AndNode([original_roles, roles_query])
        else:
            kwargs['roles'] = roles_query<|MERGE_RESOLUTION|>--- conflicted
+++ resolved
@@ -99,124 +99,6 @@
             kwargs['effect_types'] = [
                 item for sublist in effect_types for item in sublist
             ]
-<<<<<<< HEAD
-        return self._transmitted_studies
-
-    def _get_phenotype_filter(self, safe=True, **kwargs):
-        person_grouping = self.get_pedigree_selector(
-            safe=safe, default=False, ** kwargs)
-        if person_grouping is None:
-            return None
-        if person_grouping['id'] != 'phenotype':
-            return None
-        selected_phenotypes = person_grouping.get_checked_values(
-            safe=safe, **kwargs)
-
-        if not selected_phenotypes:
-            return None
-        if 'unaffected' not in selected_phenotypes:
-            def f(v):
-                return 'prb' in v.inChS and \
-                    v.phenotype in selected_phenotypes
-            return f
-
-        selected_phenotypes.remove('unaffected')
-        if selected_phenotypes == set():
-            def fsp(v):
-                return 'sib' in v.inChS
-            return fsp
-
-        def fm(v):
-            return 'sib' in v.inChS or \
-                v.phenotype in selected_phenotypes
-        return fm
-
-    def get_in_child(self, safe=True, **kwargs):
-        person_grouping = self.get_pedigree_selector(
-            safe=safe, default=False, ** kwargs)
-        if person_grouping is not None and \
-                person_grouping['id'] == 'phenotype':
-            selected_phenotypes = person_grouping.get_checked_values(
-                safe=safe, **kwargs)
-            if not selected_phenotypes:
-                return None
-            if 'unaffected' not in selected_phenotypes:
-                return 'prb'
-            if selected_phenotypes == set(['unaffected']):
-                return 'sib'
-        return None
-
-    def get_studies(self, safe=True, **kwargs):
-        studies = self.studies[:]
-        return self._filter_studies(studies, safe, **kwargs)
-
-    def get_denovo_studies(self, safe=True, **kwargs):
-        studies = self.denovo_studies[:]
-        return self._filter_studies(studies, safe, **kwargs)
-
-    def _selected_phenotypes(self, safe, **kwargs):
-        person_grouping = self.get_pedigree_selector(
-            safe=safe, default=False, **kwargs)
-        selected_phenotypes = None
-        if person_grouping is not None and \
-                person_grouping['id'] == 'phenotype':
-            selected_phenotypes = person_grouping.get_checked_values(
-                safe=safe, **kwargs)
-        return selected_phenotypes
-
-    def _filter_studies(self, studies, safe, **kwargs):
-        study_names = self.get_study_names(safe=safe, **kwargs)
-        if study_names is not None:
-            studies = filter(
-                lambda st: st.get_attr('__name__')
-                             .replace('study.', '', 1) in study_names,
-                studies)
-        study_types = self.get_study_types(safe=safe, **kwargs)
-        if study_types is not None:
-            studies = filter(
-                lambda st: st.get_attr('study.type').lower() in study_types,
-                studies)
-        selected_phenotypes = self._selected_phenotypes(safe, **kwargs)
-        if selected_phenotypes is not None and \
-                'unaffected' not in selected_phenotypes:
-            studies = filter(
-                lambda st: not st.has_attr('study.phenotype') or
-                bool(set(st.phenotypes) & selected_phenotypes),
-                studies
-            )
-        return studies
-
-    def get_transmitted_studies(self, safe=True, **kwargs):
-        studies = self.transmitted_studies[:]
-        return self._filter_studies(studies, safe, **kwargs)
-
-    @classmethod
-    def get_gene_weights(cls, **kwargs):
-        weights_id, range_start, range_end = \
-            GeneSymsMixin.get_gene_weights_query(**kwargs)
-        if not weights_id:
-            return set([])
-        if weights_id not in cls.get_gene_weights_loader():
-            return set([])
-        weights = cls.get_gene_weights_loader()[weights_id]
-        return weights.get_genes(wmin=range_start, wmax=range_end)
-
-    @classmethod
-    def get_gene_weights_loader(cls):
-        if cls.GENE_WEIGHTS_LOADER is None:
-            cls.GENE_WEIGHTS_LOADER = WeightsLoader()
-        return cls.GENE_WEIGHTS_LOADER
-
-    @classmethod
-    def get_gene_syms(cls, **kwargs):
-        result = cls.get_gene_symbols(**kwargs) | \
-            cls.get_gene_weights(**kwargs)
-        if result:
-            return result
-        else:
-            return None
-=======
->>>>>>> ec935488
 
         return itertools.islice(
             super(DatasetWrapper, self).get_variants(**kwargs), limit)
@@ -237,193 +119,6 @@
 
         if value_range == (None, None):
             return
-<<<<<<< HEAD
-        family_study_filters = genotype_browser.get('familyStudyFilters', None)
-        if not family_study_filters:
-            return None
-        for f in family_study_filters:
-            mf = f['measureFilter']
-            if mf['measure'] == 'studyFilter':
-                mf['domain'] = [st.name for st in self.studies]
-            elif mf['measure'] == 'studyTypeFilter':
-                mf['domain'] = set([st.get_attr('study.type')
-                                    for st in self.studies])
-
-    def load_pedigree_selectors(self):
-        pedigree_selectors = self.descriptor['pedigreeSelectors']
-        if pedigree_selectors is None:
-            return None
-        for pedigree_selector in pedigree_selectors:
-            source = pedigree_selector['source']
-            if source == 'legacy':
-                assert pedigree_selector['id'] == 'phenotype'
-            else:
-                assert self.pheno_db is not None, repr(self.descriptor)
-                measure_id = source
-                assert self.pheno_db.has_measure(measure_id)
-                self._augment_pedigree_selector(
-                    pedigree_selector, measure_id)
-
-    def _augment_pedigree_selector(self, pedigree_selector, measure_id):
-        assert self.families
-        pedigree_id = pedigree_selector['id']
-        default_value = pedigree_selector['default']['id']
-
-        measure_values = self.pheno_db.get_measure_values(
-            measure_id,
-            person_ids=self.persons.keys())
-        for p in self.persons.values():
-            value = measure_values.get(p.personId, default_value)
-            p.atts[pedigree_id] = value
-
-    def get_pedigree_selector(self, default=True, **kwargs):
-        pedigrees = self.descriptor['pedigreeSelectors']
-        pedigree_selector_request = kwargs.get('pedigreeSelector', None)
-        if pedigree_selector_request:
-            assert 'id' in kwargs['pedigreeSelector']
-            selector_id = kwargs['pedigreeSelector']['id']
-            return self.idlist_get(pedigrees, selector_id)
-        elif 'person_grouping' in kwargs:
-            return self.idlist_get(pedigrees, kwargs['person_grouping'])
-        if default:
-            return pedigrees[0]
-
-        return None
-
-    def get_phenotypes(self):
-        if self._phenotypes is None:
-            phenotype_selector = self.get_pedigree_selector(
-                person_grouping='phenotype')
-            result = [
-                p['id'] for p in phenotype_selector.domain
-            ]
-            self._phenotypes = result
-        return self._phenotypes
-
-    def filter_families_by_pedigree_selector(self, **kwargs):
-        if not kwargs.get('pedigreeSelector', None) and \
-                not kwargs.get('person_grouping', None):
-            return None
-
-        pedigree = self.get_pedigree_selector(**kwargs)
-        pedigree_id = pedigree.id
-
-        if pedigree_id == 'phenotype':
-            return None
-
-        pedigree_checked_values = pedigree.get_checked_values(**kwargs)
-        if pedigree_checked_values is None:
-            return None
-        family_ids = set([])
-        for fid, fam in self.families.items():
-            for p in fam.memberInOrder[2:]:
-                if p.atts[pedigree_id] in pedigree_checked_values:
-                    family_ids.add(fid)
-                    continue
-        return family_ids
-
-    def get_family_ids(self, safe=True, **kwargs):
-        family_filters = [
-            super(Dataset, self).get_family_ids(**kwargs),
-            self.filter_families_by_pedigree_selector(**kwargs),
-        ]
-        if self.pheno_db:
-            pheno_filters = self.get_family_pheno_filters(safe=safe, **kwargs)
-            family_filters.extend(pheno_filters)
-
-        family_filters = [ff for ff in family_filters if ff is not None]
-        if not family_filters:
-            return None
-        assert all([isinstance(ff, set) for ff in family_filters])
-
-        family_ids = reduce(
-            lambda f1, f2: f1 & f2,
-            family_filters
-        )
-        #         if not family_ids:
-        #             return None
-        return list(family_ids)
-
-    def get_denovo_filters(self, safe=True, **kwargs):
-        return {
-            'geneSyms': self.get_gene_syms(
-                safe=safe,
-                **kwargs),
-            'effectTypes': self.get_effect_types(
-                safe=safe,
-                **kwargs),
-            'variantTypes': self.get_variant_types(
-                safe=safe,
-                **kwargs),
-            'gender': self.get_child_gender(
-                safe=safe,
-                **kwargs),
-            'presentInParent': self.get_present_in_parent(
-                safe=safe,
-                **kwargs),
-            'presentInChild': self.get_present_in_child(
-                safe=safe,
-                **kwargs),
-            'roles': self.get_roles_filter(safe=safe, **kwargs),
-            'status': self.get_status_filter(safe=safe, **kwargs),
-            'inChild': self.get_in_child(
-                safe=safe,
-                **kwargs),
-            'regionS': self.get_regions(
-                safe=safe,
-                **kwargs),
-            'familyIds': self.get_family_ids(
-                safe=safe,
-                **kwargs),
-            'genomicScores': self.get_genomic_scores(
-                safe=safe,
-                **kwargs)
-        }
-
-    def get_transmitted_filters(self, safe=True, **kwargs):
-        filters = self.get_denovo_filters(safe=safe, **kwargs)
-        transmitted_filters = {
-            'ultraRareOnly': self.get_ultra_rare(
-                safe=safe, **kwargs),
-            'minAltFreqPrcnt': self.get_min_alt_freq(
-                safe=safe, **kwargs),
-            'maxAltFreqPrcnt': self.get_max_alt_freq(
-                safe=safe, **kwargs),
-            'minParentsCalled': self.get_min_parents_called(
-                safe=safe, **kwargs),
-            'limit': self.get_limit(
-                safe=safe, **kwargs),
-            'TMM_ALL': False,
-        }
-        filters.update(transmitted_filters)
-        return filters
-
-    def get_denovo_variants(self, safe=True, **kwargs):
-        denovo_filters = self.get_denovo_filters(safe, **kwargs)
-        if denovo_filters.get('familyIds', None) == []:
-            raise StopIteration()
-        selected_phenotypes = self._selected_phenotypes(safe, **kwargs)
-        if selected_phenotypes:
-            selected_phenotypes = \
-                selected_phenotypes.difference({'unaffected'})
-        seen_vs = set()
-        for st in self.get_denovo_studies(safe=safe, **kwargs):
-            for v in st.get_denovo_variants(**denovo_filters):
-                if v.key in seen_vs:
-                    continue
-                if selected_phenotypes and \
-                        v.phenotype not in selected_phenotypes:
-                    continue
-                yield v
-                seen_vs.add(v.key)
-
-    def get_transmitted_variants(self, safe=True, **kwargs):
-        transmitted_filters = self.get_transmitted_filters(safe=safe, **kwargs)
-        if transmitted_filters.get('familyIds', None) == []:
-            raise StopIteration()
-        present_in_parent = transmitted_filters.get('presentInParent', None)
-        if present_in_parent and present_in_parent == ['neither']:
-=======
 
         value = 'af_allele_freq'
         if 'real_attr_filter' not in kwargs:
@@ -470,7 +165,6 @@
         kwargs.pop('presentInChild')
 
         if not roles_query:
->>>>>>> ec935488
             return
 
         roles_query = OrNode(roles_query)
