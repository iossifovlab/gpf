from __future__ import unicode_literals
from builtins import str

import itertools
import functools
import logging

from pheno.common import Status

LOGGER = logging.getLogger(__name__)

DEFAULT_COLUMN_TITLES = {
    'familyId': 'family id',
    'location': 'location',
    'variant': 'variant',
    'bestSt': 'family genotype',
    'fromParentS': 'from parent',
    'inChS': 'in child',
    'effectType': 'worst effect type',
    'worstEffect': 'worst requested effect',
    'genes': 'genes',
    'geneEffect': 'all effects',
    'requestedGeneEffects': 'requested effects',
    'popType': 'population type',
    'effectDetails': 'effect details',
    'all.altFreq': 'alternative allele frequency',
    'all.nAltAlls': 'number of alternative alleles',
    'all.nParCalled': 'number of genotyped parents',
    '_par_races_': 'parent races',
    '_ch_prof_': 'children description',
    '_prb_viq_': 'proband verbal iq',
    '_prb_nviq_': 'proband non-verbal iq',
    'studyName': 'study',
    '_phenotype_': 'study phenotype',
    'counts': 'count',
    'valstatus': 'validation status',
    '_pedigree_': '_pedigree_',
    'phenoInChs': 'phenoInChs',
    'dataset': 'dataset',
    'SSCfreq': 'SSCfreq',
    'EVSfreq': 'EVSfreq',
    'E65freq': 'E65freq',
}


def merge_dicts(*dicts):
    result = {}
    for dictionary in dicts:
        result.update(dictionary)
    return result


def ge2str(gs):
    return "|".join(g.symbol + ":" + g.effects for g in gs.genes)


def mat2str(mat, col_sep=" ", row_sep="/"):
    return row_sep.join([col_sep.join([str(n) for n in mat[i, :]])
                        for i in range(mat.shape[0])])


def gene_effect_get_worst_effect(gs):
    if gs is None:
        return ''
    return ','.join([gs.worst])


def gene_effect_get_genes(gs):
    if gs is None:
        return ''
    genes_set = set([x.symbol for x in gs.genes])
    genes = list(genes_set)

    return ';'.join(genes)


def get_people_group_attribute(v, attr):
    attributes = v.people_group_attribute(attr)

    attributes = list(filter(None.__ne__, attributes))
    attributes_set = set(attributes)
    people_group_attributes = list(attributes_set)

    return ';'.join(people_group_attributes)


def normalRefCopyNumber(location, gender):
    clnInd = location.find(":")
    chrome = location[0:clnInd]

    if chrome in ['chrX', 'X', '23', 'chr23']:
        if '-' in location:
            dshInd = location.find('-')
            pos = int(location[clnInd + 1:dshInd])
        else:
            pos = int(location[clnInd + 1:])

        # hg19 pseudo autosomes region: chrX:60001-2699520
        # and chrX:154931044-155260560
        if pos < 60001 or (pos > 2699520 and pos < 154931044) \
                or pos > 155260560:

            if gender == 'M':
                return 1
            elif gender == 'U':
                LOGGER.warn(
                    'unspecified gender when calculating normal number of allels '
                    'in chr%s',
                    location
                )
                return 1
            elif gender != 'F':
                raise Exception('weird gender ' + gender)
    elif chrome in ['chrY', 'Y', '24', 'chr24']:
        if gender == 'M':
            return 1
        elif gender == 'U':
            LOGGER.warn(
                'unspecified gender when calculating normal number of allels '
                'in chr%s',
                location
            )
            return 1
        elif gender == 'F':
            return 0
        else:
            raise Exception('gender needed')
    return 2


def variant_count_v3(bs, c, location=None, gender=None, denovo_parent=None):
    normal = 2
    if location:
        normal = normalRefCopyNumber(location, gender)
        # print("variantCount: {}, {}, {}".format(
        # location, gender, normalRefCN))
        ref = bs[0, c]
        # print("count: {}".format(count))
        count = 0
        if bs.shape[0] == 2:
            alles = bs[1, c]
            if alles != 0:
                if ref == normal:
                    print("location: {}, gender: {}, c: {}, normal: {}, bs: {}"
                          .format(location, gender, c, normal, bs))
                count = alles
        elif bs.shape[0] == 1:
            if normal != ref:
                count = ref

        if c != denovo_parent:
            return [count, 0]
        else:
            return [0, 1]


STANDARD_ATTRS = {
    "family": "family_id",
    "location": "location",
    "variant": "cshl_variant",
}


def get_standard_attr(property, v, aa):
    return getattr(v.alt_alleles[aa], property)


STANDARD_ATTRS_LAMBDAS = {
    key: functools.partial(get_standard_attr, val)
    for key, val in STANDARD_ATTRS.items()
}

SPECIAL_ATTRS_FORMAT = {
    "bestSt": lambda v, aa: mat2str(v.bestSt),
    "counts": lambda v, aa: mat2str(v.alt_alleles[aa]["counts"]),
    "genotype": lambda v, aa: mat2str(v.alt_alleles[aa].genotype),
    "effects": lambda v, aa: ge2str(v.alt_alleles[aa].effects),
    "requestedGeneEffects": lambda v, aa:
        ge2str(v.alt_alleles[aa]["requestedGeneEffects"]),
    "genes": lambda v, aa: gene_effect_get_genes(v.alt_alleles[aa].effects),
    "worstEffect":
        lambda v, aa: gene_effect_get_worst_effect(v.alt_alleles[aa].effects),
}


SPECIAL_ATTRS = merge_dicts(
    SPECIAL_ATTRS_FORMAT,
    STANDARD_ATTRS_LAMBDAS
)


def transform_variants_to_lists(
        variants, genotype_attrs, pedigree_attrs, pedigree_selectors,
        selected_pedigree_selector):
    for v in variants:
<<<<<<< HEAD
        row_variant = []
        for attr in genotype_attrs:
            try:
                if attr in SPECIAL_ATTRS:
                    row_variant.append(SPECIAL_ATTRS[attr](v))
                elif attr == 'pedigree':
                    row_variant.append(generate_pedigree(
                        v, pedigree_selectors, selected_pedigree_selector))
                else:
                    row_variant.append(str(getattr(v, attr, '')))
            except (AttributeError, KeyError) as e:
                # print(attr, type(e), e)
                row_variant.append('')
        for attr in pedigree_attrs:
            try:
                if attr['source'] in SPECIAL_ATTRS:
                    row_variant.append(SPECIAL_ATTRS[attr['source']](v))
                else:
                    row_variant.append(get_people_group_attribute(v, attr))
            except (AttributeError, KeyError) as e:
                # print(attr, type(e), e)
                row_variant.append('')
        yield row_variant
=======
        alt_alleles_count = len(v.alt_alleles)
        for alt_allele in range(alt_alleles_count):
            row_variant = []
            for attr in genotype_attrs:
                try:
                    if attr in SPECIAL_ATTRS:
                        row_variant.append(SPECIAL_ATTRS[attr](v, alt_allele))
                    elif attr == 'pedigree':
                        row_variant.append(generate_pedigree(
                            v, pedigree_selectors, selected_pedigree_selector))
                    else:
                        row_variant.append(str(getattr(v, attr, '')))
                except (AttributeError, KeyError) as e:
                    # print(attr, type(e), e)
                    row_variant.append('')
            for attr in pedigree_attrs:
                try:
                    if attr['source'] in SPECIAL_ATTRS:
                        row_variant.\
                            append(SPECIAL_ATTRS[attr['source']](v, aa))
                    else:
                        row_variant.append(v.people_group_attribute(attr))
                except (AttributeError, KeyError) as e:
                    # print(attr, type(e), e)
                    row_variant.append('')
            yield row_variant
>>>>>>> 38222523


def get_person_color(member, pedigree_selectors, selected_pedigree_selector):
    pedigree_selector_id = selected_pedigree_selector.get('id', None)
    selected_pedigree_selectors = list(filter(
        lambda ps: ps.id == pedigree_selector_id, pedigree_selectors))[0]
    if member.generated:
        return '#E0E0E0'
    else:
        people_group_attribute =\
            member.get_attr(selected_pedigree_selectors['source'])
        domain = list(filter(lambda d: d['name'] == people_group_attribute,
                             selected_pedigree_selectors['domain']))
        if domain and people_group_attribute:
            return domain[0]['color']
        else:
            return selected_pedigree_selectors['default']['color']


def generate_pedigree(variant, pedigree_selectors, selected_pedigree_selector):
    result = []
    for index, member in enumerate(variant.members_in_order):
        # FIXME: add missing denovo parent parameter to variant_count_v3 call
        result.append([
            variant.family_id,
            member.person_id,
            member.mom if member.has_mom() else '',
            member.dad if member.has_dad() else '',
            member.sex.short(),
            get_person_color(
                member, pedigree_selectors, selected_pedigree_selector),
            member.layout_position
            ] + variant_count_v3(
                variant.best_st, index, variant.location, member.sex.short())
        )

    return result


def get_variants_web_preview(
        variants, pedigree_selectors, selected_pedigree_selector,
        genotype_attrs, pedigree_attrs, max_variants_count=1000):
    VARIANTS_HARD_MAX = 2000
    rows = transform_variants_to_lists(
        variants, genotype_attrs, pedigree_attrs, pedigree_selectors,
        selected_pedigree_selector)
    count = min(max_variants_count, VARIANTS_HARD_MAX)

    limited_rows = itertools.islice(rows, count)

    if count <= max_variants_count:
        count = str(count)
    else:
        count = 'more than {}'.format(max_variants_count)

    return {
        'count': count,
        'cols': genotype_attrs + [pa['source'] for pa in pedigree_attrs],
        'rows': list(limited_rows)
    }


def expand_effect_types(effect_types):
    if isinstance(effect_types, str):
        effect_types = [effect_types]

    effects = []
    for effect in effect_types:
        effect_lower = effect.lower()
        if effect_lower in EFFECT_GROUPS:
            effects += EFFECT_GROUPS[effect_lower]
        else:
            effects.append(effect)

    result = []
    for effect in effects:
        if effect not in EFFECT_TYPES_MAPPING:
            result.append(effect)
        else:
            result += EFFECT_TYPES_MAPPING[effect]
    return result


EFFECT_TYPES_MAPPING = {
    "Nonsense": ["nonsense"],
    "Frame-shift": ["frame-shift"],
    "Splice-site": ["splice-site"],
    "Missense": ["missense"],
    "Non-frame-shift": ["no-frame-shift"],
    "No-frame-shift-newStop": ["no-frame-shift-newStop"],
    "noStart": ["noStart"],
    "noEnd": ["noEnd"],
    "Synonymous": ["synonymous"],
    "Non coding": ["non-coding"],
    "Intron": ["intron"],
    "Intergenic": ["intergenic"],
    "3'-UTR": ["3'UTR", "3'UTR-intron"],
    "5'-UTR": ["5'UTR", "5'UTR-intron"],
    "CNV": ["CNV+", "CNV-"],
    "CNV+": ["CNV+"],
    "CNV-": ["CNV-"],
}

EFFECT_GROUPS = {
    "coding": [
        "Nonsense",
        "Frame-shift",
        "Splice-site",
        "Missense",
        "Non-frame-shift",
        "noStart",
        "noEnd",
        "Synonymous",
    ],
    "noncoding": [
        "Non coding",
        "Intron",
        "Intergenic",
        "3'-UTR",
        "5'-UTR",
    ],
    "cnv": [
        "CNV+",
        "CNV-"
    ],
    "lgds": [
        "Frame-shift",
        "Nonsense",
        "Splice-site",
        "No-frame-shift-newStop",
    ],
    "nonsynonymous": [
        "Nonsense",
        "Frame-shift",
        "Splice-site",
        "Missense",
        "Non-frame-shift",
        "noStart",
        "noEnd",
    ],
    "utrs": [
        "3'-UTR",
        "5'-UTR",
    ]
}<|MERGE_RESOLUTION|>--- conflicted
+++ resolved
@@ -193,31 +193,6 @@
         variants, genotype_attrs, pedigree_attrs, pedigree_selectors,
         selected_pedigree_selector):
     for v in variants:
-<<<<<<< HEAD
-        row_variant = []
-        for attr in genotype_attrs:
-            try:
-                if attr in SPECIAL_ATTRS:
-                    row_variant.append(SPECIAL_ATTRS[attr](v))
-                elif attr == 'pedigree':
-                    row_variant.append(generate_pedigree(
-                        v, pedigree_selectors, selected_pedigree_selector))
-                else:
-                    row_variant.append(str(getattr(v, attr, '')))
-            except (AttributeError, KeyError) as e:
-                # print(attr, type(e), e)
-                row_variant.append('')
-        for attr in pedigree_attrs:
-            try:
-                if attr['source'] in SPECIAL_ATTRS:
-                    row_variant.append(SPECIAL_ATTRS[attr['source']](v))
-                else:
-                    row_variant.append(get_people_group_attribute(v, attr))
-            except (AttributeError, KeyError) as e:
-                # print(attr, type(e), e)
-                row_variant.append('')
-        yield row_variant
-=======
         alt_alleles_count = len(v.alt_alleles)
         for alt_allele in range(alt_alleles_count):
             row_variant = []
@@ -239,12 +214,11 @@
                         row_variant.\
                             append(SPECIAL_ATTRS[attr['source']](v, aa))
                     else:
-                        row_variant.append(v.people_group_attribute(attr))
+                        row_variant.append(get_people_group_attribute(v, attr))
                 except (AttributeError, KeyError) as e:
                     # print(attr, type(e), e)
                     row_variant.append('')
             yield row_variant
->>>>>>> 38222523
 
 
 def get_person_color(member, pedigree_selectors, selected_pedigree_selector):
