--- conflicted
+++ resolved
@@ -32,7 +32,6 @@
         dataset.load()
         return dataset
 
-<<<<<<< HEAD
     def get_dataset(self, dataset_id):
         if dataset_id in self:
             return self[dataset_id]
@@ -41,7 +40,7 @@
             if dataset is not None:
                 self[dataset_id] = dataset
             return dataset
-=======
+
     def get_datasets(self):
         result = []
         dataset_descriptors = self.get_description_datasets()
@@ -49,7 +48,6 @@
             result.append(self.get_dataset(dataset_descriptor['id']))
 
         return result
->>>>>>> ac8b2eb0
 
     def get_description_datasets(self):
         datasets_description = self.datasets_config.get_datasets()
