--- conflicted
+++ resolved
@@ -184,13 +184,8 @@
         line = next(self.variant_file)
         self.linecount += 1
         if self.linecount % self.linecount_threshold == 0:
-<<<<<<< HEAD
-            sys.stderr.write(str(self.linecount) + ' lines read\n')
+            print(self.linecount, 'lines read', file=sys.stderr)
         return line.rstrip('\n').split(self.opts.separator)
-=======
-            print(self.linecount, 'lines read', file=sys.stderr)
-        return line.rstrip('\n').split('\t')
->>>>>>> c9c60e8e
 
     def line_write(self, line):
         if self.mode != 'w':
