--- conflicted
+++ resolved
@@ -1,14 +1,9 @@
 #!/usr/bin/env python
 import argparse
 
-<<<<<<< HEAD
-from annotation.tools.utilities import main
-from annotation.tools.annotate_score_base import ScoreAnnotator
-=======
 from utilities import main
 from annotate_score_base import ScoreAnnotator, conf_to_dict
-from StringIO import StringIO
->>>>>>> f5f81c5f
+from io import StringIO
 
 
 def get_argument_parser():
