#!/usr/bin/env python
from __future__ import print_function
import sys
from annotation.tools.score_annotator import VariantScoreAnnotatorBase


class FrequencyAnnotator(VariantScoreAnnotatorBase):

    def __init__(self, config):
        super(FrequencyAnnotator, self).__init__(config)

    def _init_score_file(self):
        super(FrequencyAnnotator, self)._init_score_file()

        self.variant_col_name = self.score_file.config.columns.variant
        assert self.variant_col_name
        assert self.variant_col_name in self.score_file.schema.col_names, \
            "'{}' not in score file schema!".format(
                    self.variant_col_name, self.score_file.schema.col_names)

    def collect_annotator_schema(self, schema):
        super(FrequencyAnnotator, self).collect_annotator_schema(schema)

    def _freq_not_found(self, aline):
        for output_col in self.output_cols:
            aline[output_col] = self.no_score_value

    def do_annotate(self, aline, variant):
        if variant is None:
            self._scores_not_found(aline)
            return
        chrom = variant.chromosome
        pos = variant.details.cshl_position

        scores = self.score_file.fetch_scores(chrom, pos, pos)
        if not scores:
            self._scores_not_found(aline)
            return
        variant = variant.details.cshl_variant

<<<<<<< HEAD
        variant_occurrences = scores[self.variant_col_name].count(variant)
        if variant_occurrences > 0:
            if variant_occurrences > 1:
                print('WARNING {}: multiple variant occurrences of {}:{} {}'.
                      format(self.score_file.filename,
                             str(chrom), str(pos), str(variant)),
                      file=sys.stderr)

            variant_index = scores[self.variant_col_name].index(variant)
            for native, output in self.config.columns_config.items():
                aline[output] = float(scores[native][variant_index])
        else:
            print('{}: frequency score not found for variant {}:{} {}'.
                  format(self.score_file.filename,
                         str(chrom), str(pos), str(variant)),
                  file=sys.stderr)
=======
        for index, score_variant in enumerate(scores[self.variant_col_name]):
            if score_variant == variant:
                for output_index, freq_col in enumerate(self.freq_cols):
                    values = scores[freq_col]
                    # FIXME: this conversion should come from schema
                    try:
                        val = values[index]
                        if val in set(['', ' ']):
                            aline[self.output_cols[output_index]] = \
                                self.no_score_value
                        else:
                            aline[self.output_cols[output_index]] = \
                                float(values[index])
                    except ValueError as ex:
                        print(
                            "problem with: ", self.output_cols[output_index],
                            chrom, pos, [values[index]],
                            file=sys.stderr)
                        raise ex
>>>>>>> 5fc9d46e
<|MERGE_RESOLUTION|>--- conflicted
+++ resolved
@@ -38,7 +38,6 @@
             return
         variant = variant.details.cshl_variant
 
-<<<<<<< HEAD
         variant_occurrences = scores[self.variant_col_name].count(variant)
         if variant_occurrences > 0:
             if variant_occurrences > 1:
@@ -49,30 +48,19 @@
 
             variant_index = scores[self.variant_col_name].index(variant)
             for native, output in self.config.columns_config.items():
-                aline[output] = float(scores[native][variant_index])
+                # FIXME: this conversion should come from schema
+                val = scores[native][variant_index]
+                try:
+                    if val in set(['', ' ']):
+                        aline[output] = self.no_score_value
+                    else:
+                        aline[output] = float(val)
+                except ValueError as ex:
+                    print("problem with: ", output, chrom, pos, [val],
+                          file=sys.stderr)
+                    raise ex
         else:
             print('{}: frequency score not found for variant {}:{} {}'.
                   format(self.score_file.filename,
                          str(chrom), str(pos), str(variant)),
-                  file=sys.stderr)
-=======
-        for index, score_variant in enumerate(scores[self.variant_col_name]):
-            if score_variant == variant:
-                for output_index, freq_col in enumerate(self.freq_cols):
-                    values = scores[freq_col]
-                    # FIXME: this conversion should come from schema
-                    try:
-                        val = values[index]
-                        if val in set(['', ' ']):
-                            aline[self.output_cols[output_index]] = \
-                                self.no_score_value
-                        else:
-                            aline[self.output_cols[output_index]] = \
-                                float(values[index])
-                    except ValueError as ex:
-                        print(
-                            "problem with: ", self.output_cols[output_index],
-                            chrom, pos, [values[index]],
-                            file=sys.stderr)
-                        raise ex
->>>>>>> 5fc9d46e
+                  file=sys.stderr)