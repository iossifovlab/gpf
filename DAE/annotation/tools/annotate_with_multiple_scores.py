#!/usr/bin/env python
<<<<<<< HEAD
from __future__ import absolute_import
from __future__ import unicode_literals
=======
from __future__ import print_function
>>>>>>> 6a8a5dc3
import sys
import glob
from os import listdir
import os.path
import argparse
from box import Box
from future import standard_library
standard_library.install_aliases()
from configparser import ConfigParser

from .utilities import AnnotatorBase, main
from .annotate_score_base import ScoreAnnotator


def get_argument_parser():
    """
    MultipleScoresAnnotator options::

        usage: annotate_with_multiple_scores.py [-h] [-c C] [-p P] [-x X] [-H]
                                        [-D SCORES_DIRECTORY] [--direct]
                                        [--scores SCORES] [--labels LABELS]
                                        [infile] [outfile]

        Program to annotate variants with multiple score files

        positional arguments:
          infile                path to input file; defaults to stdin
          outfile               path to output file; defaults to stdout

        optional arguments:
          -h, --help            show this help message and exit
          -c C                  chromosome column number/name
          -p P                  position column number/name
          -x X                  location (chr:pos) column number/name
          -H                    no header in the input file
          -D SCORES_DIRECTORY, --scores-directory SCORES_DIRECTORY
                                directory containing the scores - each score should
                                have its own subdirectory (defaults to $GFD_DIR)
          --direct              read score files using tabix index (default: read
                                score files iteratively)
          --scores SCORES       comma separated list of scores to annotate with
          --labels LABELS       comma separated list of labels for the new columns in
                                the output file (defaults to score names)
    """
    desc = """Program to annotate variants with multiple score files"""
    parser = argparse.ArgumentParser(description=desc)
    parser.add_argument('-c', help='chromosome column number/name', action='store')
    parser.add_argument('-p', help='position column number/name', action='store')
    parser.add_argument('-x', help='location (chr:pos) column number/name', action='store')
    parser.add_argument('-H',
                        help='no header in the input file', default=False,
                        action='store_true', dest='no_header')
    parser.add_argument('-D', '--scores-directory',
                        help='directory containing the scores - each score should have its own subdirectory '
                        '(defaults to $GFD_DIR)',
                        action='store')
    parser.add_argument('--direct',
                        help='read score files using tabix index '
                        '(default: read score files iteratively)',
                        default=False, action='store_true')
    parser.add_argument('--scores',
                        help='comma separated list of scores to annotate with',
                        action='store')
    parser.add_argument('--labels',
                        help='comma separated list of labels for the new columns in the output file '
                        '(defaults to score names)',
                        action='store')
    return parser


def get_dirs(path):
    path = os.path.abspath(path)
    return [path + '/' + dir_ for dir_ in listdir(path) if len(dir_.split('.')) == 1]


def get_files(path):
    path = os.path.abspath(path)
    return [path + '/' + dir_ for dir_ in listdir(path) if len(dir_.split('.')) > 1]


def get_score(path):
    conf = [f.split('.') for f in get_files(path) if 'conf' in f.split('.')]
    if not conf:
        sys.stderr.write('Could not find score config file in ' + path + '\n')
        sys.exit(-64)
    else:
        conf = conf[0]
        conf.remove('conf')
        return '.'.join(conf)


def assert_tabix(score):
    score_path = os.path.dirname(score)
    tabix_files = glob.glob(score_path + '/*.tbi')
    if len(tabix_files) == 0:
        sys.stderr.write('could not find .tbi file for score {}'.format(score))
        sys.exit(-64)
    return True


class MultipleScoresAnnotator(AnnotatorBase):

    def __init__(self, opts, header=None):
        super(MultipleScoresAnnotator, self).__init__(opts, header)
        self._init_score_directory()
        self.annotators = {}
        if opts.scores is not None:
            self.scores = opts.scores.split(',')
        else:
            self.scores = None
        if self.opts.labels is not None:
            self.header.extend(self.opts.labels.split(','))
        elif self.scores is not None:
            self.header.extend(self.scores)

    def _init_score_directory(self):
        self.scores_directory = self.opts.scores_directory
        if self.scores_directory is None:
            self.scores_directory = os.path.join(os.environ['GFD_DIR'])

    def _annotator_for(self, score):
        if score not in self.annotators:
            score_dir = '{dir}/{score}'.format(dir=self.scores_directory, score=score) 
            score_file = None
            for file in get_files(score_dir):
                if file[-3:] == '.gz':
                    score_file = file
                    break
            if score_file is None:
                sys.stderr.write('could not find score file for score {}'.format(score))
            if self.opts.direct:
                assert_tabix(score_file)

            config = {
                'c': self.opts.c,
                'p': self.opts.p,
                'x': self.opts.x,
                'region': self.opts.region,
                'gzip': self.opts.gzip,
                'scores_file': score_file,
                'direct': self.opts.direct,
                'labels': self.opts.labels,
            }

            score_annotator_opts = Box(config, default_box=True, default_box_attr=None)
            self.annotators[score] = ScoreAnnotator(score_annotator_opts,
                                                    list(self.header))

        return self.annotators[score]

    @property
    def new_columns(self):
        if self.opts.scores is None or self.opts.scores == '':
            sys.stderr.write('--scores option is mandatory!\n')
            sys.exit(-12)
        return self.scores

    def line_annotations(self, line, new_cols_order):
        result = []
        for col in new_cols_order:
            annotator = self._annotator_for(col)
            annotations = annotator.line_annotations(line,
                                                     annotator.new_columns)
            result.append([value for scores in annotations for value in scores])
        return result


if __name__ == "__main__":
    main(get_argument_parser(), MultipleScoresAnnotator)<|MERGE_RESOLUTION|>--- conflicted
+++ resolved
@@ -1,10 +1,7 @@
 #!/usr/bin/env python
-<<<<<<< HEAD
 from __future__ import absolute_import
 from __future__ import unicode_literals
-=======
 from __future__ import print_function
->>>>>>> 6a8a5dc3
 import sys
 import glob
 from os import listdir
