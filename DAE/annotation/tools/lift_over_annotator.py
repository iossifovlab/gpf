#!/usr/bin/env python

from __future__ import absolute_import
from __future__ import print_function

import gzip

import sys
import os
from pyliftover import LiftOver
from annotation.tools.annotator_base import VariantAnnotatorBase
from annotation.tools.file_io import Schema


class LiftOverAnnotator(VariantAnnotatorBase):

    def __init__(self, config, schema):
        super(LiftOverAnnotator, self).__init__(config, schema)

        self.chrom = self.config.options.c
        self.pos = self.config.options.p
        if self.config.options.x is not None:
            self.location = self.config.options.x
        else:
            self.location = None
            assert self.chrom is not None
            assert self.pos is not None

        self.columns_config = self.config.columns_config
        assert 'new_x' in self.columns_config or \
            ('new_c' in self.columns_config and 'new_p' in self.columns_config)

<<<<<<< HEAD
        for key, value in self.columns_config.items():
            if key == 'new_x' or key == 'new_c':
                self.schema.columns[value] = \
                    Schema.produce_type('str')
            elif key == 'new_p':
                self.schema.columns[value] = \
                    Schema.produce_type('str')
=======
        self.lift_over = self.build_lift_over(self.config.options.chain_file)

    @staticmethod
    def build_lift_over(chain_filename):
        assert chain_filename is not None
        assert os.path.exists(chain_filename)

        chain_file = gzip.open(chain_filename, "r")
        return LiftOver(chain_file)
>>>>>>> ac381c4e

    def do_annotate(self, aline, variant):
        if self.location:
            location = aline[self.location]
            chrom, pos = location.split(":")
            pos = int(pos)
        else:
            chrom = aline[self.chrom]
            pos = int(aline[self.pos])

        # positions = [int(p) - 1 for p in position.split('-')]
        liftover_pos = pos - 1
        converted_coordinates = self.lift_over.convert_coordinate(
            chrom, liftover_pos)
        if len(converted_coordinates) == 0:
            print("position: chrom=", chrom, "; pos=", pos,
                  "(0-pos=", liftover_pos, ")",
                  "can not be converted into target reference genome",
                  file=sys.stderr)
            new_c = None
            new_p = None
            new_x = None
        else:
            if len(converted_coordinates) > 1:
                print(
                    "position: chrom=", chrom, "; pos=", pos,
                    "has more than one corresponding position "
                    "into target reference genome", converted_coordinates,
                    file=sys.stderr)

            new_c = converted_coordinates[0][0]
            new_p = converted_coordinates[0][1] + 1
            new_x = '{}:{}'.format(new_c, new_p)

        if 'new_x' in self.columns_config:
            aline[self.columns_config['new_x']] = new_x
        if 'new_c' in self.columns_config:
            aline[self.columns_config['new_c']] = new_c
        if 'new_p' in self.columns_config:
            aline[self.columns_config['new_p']] = new_p


# def get_argument_parser():
#     """
#     LiftOverAnnotator options::

#         usage: lift_over_variants.py [-h] [-v] [-c C] [-p P]
#                             [-x X] -F FILE [-H]
#                             [--new-c NEW_C] [--new-p NEW_P] [--new-x NEW_X]
#                             [infile] [outfile]

#         Program to annotate variants (substitutions & indels & cnvs)

#         positional arguments:
#           infile                path to input file; defaults to stdin
#           outfile               path to output file; defaults to stdout

#         optional arguments:
#           -h, --help            show this help message and exit
#           -v, --version         show program's version number and exit
#           -c C                  chromosome column number/name
#           -p P                  position column number/name
#           -x X                  location (chr:pos) column number/name
#           -F FILE, --file FILE  lift over description file path
#           -H                    no header in the input file
#           --new-c NEW_C         name for the generated chromosome column
#           --new-p NEW_P         name for the generated position column
#           --new-x NEW_X         name for the generated location (chr:pos)
#                                 column
#     """
#     desc = """Program to annotate variants (substitutions & indels & cnvs)"""
#     parser = argparse.ArgumentParser(
#         version='%prog version 2.2 10/October/2013', description=desc)
#     parser.add_argument(
#         '-c', help='chromosome column number/name', action='store')
#     parser.add_argument(
#         '-p', help='position column number/name', action='store')
#     parser.add_argument(
#         '-x', help='location (chr:pos) column number/name', action='store')
#     parser.add_argument(
#         '-F', '--file', help='lift over description file path',
#         required=True, action='store')
#     parser.add_argument(
#         '-H', help='no header in the input file', default=False,
#         action='store_true', dest='no_header')
#     parser.add_argument(
#         '--new-c', help='name for the generated chromosome column',
#         default='chrLiftOver', action='store')
#     parser.add_argument(
#         '--new-p', help='name for the generated position column',
#         default='positionLiftOver', action='store')
#     parser.add_argument(
#         '--new-x', help='name for the generated location (chr:pos) column',
#         default='locationLiftOver', action='store')
#     return parser


# if __name__ == "__main__":
#     main(get_argument_parser(), LiftOverAnnotator)<|MERGE_RESOLUTION|>--- conflicted
+++ resolved
@@ -30,7 +30,8 @@
         assert 'new_x' in self.columns_config or \
             ('new_c' in self.columns_config and 'new_p' in self.columns_config)
 
-<<<<<<< HEAD
+        self.lift_over = self.build_lift_over(self.config.options.chain_file)
+
         for key, value in self.columns_config.items():
             if key == 'new_x' or key == 'new_c':
                 self.schema.columns[value] = \
@@ -38,8 +39,6 @@
             elif key == 'new_p':
                 self.schema.columns[value] = \
                     Schema.produce_type('str')
-=======
-        self.lift_over = self.build_lift_over(self.config.options.chain_file)
 
     @staticmethod
     def build_lift_over(chain_filename):
@@ -48,7 +47,6 @@
 
         chain_file = gzip.open(chain_filename, "r")
         return LiftOver(chain_file)
->>>>>>> ac381c4e
 
     def do_annotate(self, aline, variant):
         if self.location:
