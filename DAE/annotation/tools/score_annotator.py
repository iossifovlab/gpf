--- conflicted
+++ resolved
@@ -52,16 +52,14 @@
                 self.config.options.scores_config_file)
         self.score_file._setup()
 
-<<<<<<< HEAD
+        self.no_score_value = self.score_file.config.noScoreValue
+        if self.no_score_value.lower() in set(['na', 'none']):
+            self.no_score_value = None
+
     def _init_schema(self):
         for native, output in self.config.columns_config.items():
             self.schema.columns[output] = \
                     self.score_file.schema.columns[native]
-=======
-        self.no_score_value = self.score_file.config.noScoreValue
-        if self.no_score_value.lower() in set(['na', 'none']):
-            self.no_score_value = None
->>>>>>> ac381c4e
 
     def _scores_not_found(self, aline):
         values = {
