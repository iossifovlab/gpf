#!/usr/bin/env python

from __future__ import print_function, absolute_import
# from builtins import str
import sys
import os

import pysam
import numpy as np
import pandas as pd
import reusables
from collections import defaultdict
from box import ConfigBox

from annotation.tools.file_io_tsv import TSVFormat, TabixReader, \
        handle_chrom_prefix
from annotation.tools.schema import Schema
try:
    bigwig_enabled = True
    from annotation.tools.score_file_io_bigwig import BigWigAccess
except ImportError:
    bigwig_enabled = False


<<<<<<< HEAD
class LineAdapter(object):
    def __init__(self, score_file, line):
        self.line = line

        self.chr_index = score_file.chr_index
        self.pos_begin_index = score_file.pos_begin_index
        self.pos_end_index = score_file.pos_end_index
=======
def conf_to_dict(path):

    def split_and_strip(input_list, delim=','):
        return list(map(str.strip, input_list.split(delim)))

    conf_parser = ConfigParser()
    conf_parser.optionxform = str
    conf_parser.read_file(path)

    assert 'general' in conf_parser
    assert 'columns' in conf_parser
    assert 'schema' in conf_parser

    conf_settings = dict(conf_parser.items('general'))
    conf_settings['columns'] = dict(conf_parser.items('columns'))
    conf_settings['schema'] = \
        Schema.from_dict(dict(conf_parser.items('schema')))

    conf_settings['header'] = split_and_strip(conf_settings['header'])
    conf_settings['columns']['score'] = \
        split_and_strip(conf_settings['columns']['score'])

    return conf_settings
>>>>>>> 40103948

    @property
    def pos_begin(self):
        return int(self.line[self.pos_begin_index])

    @property
    def pos_end(self):
        return int(self.line[self.pos_end_index])

    @property
    def chrom(self):
        return self.line[self.chr_index]

    def __getitem__(self, index):
        if index == self.pos_begin_index:
            return self.pos_begin
        elif index == self.pos_end_index:
            return self.pos_end
        else:
            return self.line[index]

    def __len__(self):
        return len(self.line)


class NoLine(LineAdapter):
    def __init__(self, score_file):
        super(NoLine, self).__init__(score_file, [])
        self.no_score_value = score_file.no_score_value

    @property
    def pos_begin(self):
        return -1

    @property
    def pos_end(self):
        return -1

    @property
    def chrom(self):
        return None

    def __getitem__(self, index):
        if index == self.pos_begin_index:
            return self.pos_begin
        if index == self.pos_end_index:
            return self.pos_end
        if index == self.chr_index:
            return self.chrom
        else:
            return self.no_score_value

    def __len__(self):
        return 0


class ScoreFile(object):

    def __init__(self, score_filename, config_filename=None, direct=False):
        self.score_filename = score_filename
        assert os.path.exists(self.score_filename), self.score_filename

        if config_filename is None:
            config_filename = "{}.conf".format(self.score_filename)
        self.config = ConfigBox(reusables.config_dict(config_filename))

        self.schema = Schema.from_dict(dict(self.config.schema)) \
                            .order_as(self.header)

        assert all([sn in self.schema for sn in self.score_names]), \
            [self.score_filename, self.score_names, self.schema.col_names]

<<<<<<< HEAD
        self.chr_index = \
            self.schema.col_names.index(self.chr_name)
        self.pos_begin_index = \
            self.schema.col_names.index(self.pos_begin_name)
        self.pos_end_index = \
            self.schema.col_names.index(self.pos_end_name)
        if 'chr_prefix' in self.config.misc:
            self.chr_prefix = self.config.misc.bool('chr_prefix')
        else:
            self.chr_prefix = False
=======
        assert self.config.header, self.filename
>>>>>>> 40103948

        if 'noscorevalue' in self.config.general:
            self.no_score_value = self.config.general.noscorevalue
        else:
            self.no_score_value = 'na'
        if self.no_score_value.lower() in set(['na', 'none']):
            self.no_score_value = None

<<<<<<< HEAD
        self._init_access(direct)
=======
        self.score_names = self.config.columns.score
>>>>>>> 40103948

    def _init_access(self, direct):
        if 'format' in self.config.general:
            score_format = self.config.general.format.lower()
        else:
            score_format = 'tsv'
        assert score_format in ['tsv', 'bigwig'], \
            (score_format, self.config.options.scores_config_file)

        if score_format == 'bigwig':
            assert bigwig_enabled, 'pyBigWig module is not installed'
            self.accessor = BigWigAccess(self)
        elif direct:
            self.accessor = DirectAccess(self)
        else:
            self.accessor = IterativeAccess(self)

    @property
    def header(self):
        return self.config.general.list('header')

    @property
    def score_names(self):
        return self.config.columns.list('score')

    @property
    def chr_name(self):
        return self.config.columns.chr

    @property
    def pos_begin_name(self):
        return self.config.columns.pos_begin

    @property
    def pos_end_name(self):
        if 'pos_end' in self.config.columns:
            return self.config.columns.pos_end
        else:
            return self.pos_begin_name

    @property
    def ref_name(self):
        return self.config.columns.ref

    @property
    def alt_name(self):
        return self.config.columns.alt

    def fetch_scores_df(self, chrom, pos_begin, pos_end):
        scores = self.fetch_scores(chrom, pos_begin, pos_end)
        return self.scores_to_dataframe(scores)

    def scores_to_dataframe(self, scores):
        df = pd.DataFrame(scores)
        for score_name in self.score_names:
            df[score_name] = df[score_name].replace(['NA'], np.nan)
            df[score_name] = df[score_name].astype("float32")
        return df

    def fetch_scores(self, chrom, pos_begin, pos_end):
        stripped_chrom = handle_chrom_prefix(self.chr_prefix, chrom)

        score_lines = self.accessor._fetch(stripped_chrom, pos_begin, pos_end)
        result = defaultdict(list)
        for line in score_lines:
            count = min(pos_end, line.pos_end) - \
                    max(line.pos_begin, pos_begin) + 1
            assert count >= 1
            result["COUNT"].append(count)
            for index, column in enumerate(self.schema.col_names):
                result[column].append(line[index])
        return result


class LineBufferAdapter(object):

    def __init__(self, score_file, access):
        self.score_file = score_file
        self.access = access
        self.buffer = []
        self.no_line = NoLine(score_file)

    def __len__(self):
        return len(self.buffer)

    def __iter__(self):
        return iter(self.buffer)

    def append(self, line):
        self.buffer.append(line)

    def reset(self):
        self.buffer = []

    def pop(self):
        return self.buffer.pop(0)

    def empty(self):
        return len(self.buffer) == 0

    def front(self):
        if self.empty():
            return self.no_line
        return self.buffer[0]

    def back(self):
        if self.empty():
            return self.no_line
        return self.buffer[-1]

    @property
    def chrom(self):
        return self.front().chrom

    @property
    def pos_begin(self):
        return self.front().pos_begin

    @property
    def pos_end(self):
        return self.back().pos_end

    def purge(self, chrom, pos_begin, pos_end):
        # purge start of line buffer
        while not self.empty():
            line = self.front()
            if line.chrom == chrom and line.pos_end >= pos_begin:
                break
            self.pop()

    def fill(self, chrom, pos_begin, pos_end):
        if self.chrom == chrom and self.pos_end > pos_end:
            return
        if self.access.lines_iterator is None:
            return

        line = None
        for line in self.access.lines_iterator:
            line = LineAdapter(self.score_file, line)
            if line.pos_end >= pos_begin:
                break

        if not line:
            return

        self.append(line)

        for line in self.access.lines_iterator:
            line = LineAdapter(self.score_file, line)
            assert line.chrom == self.chrom, \
                (line.chrom, self.chrom)
            self.append(line)
            if line.pos_end > pos_end:
                break

    @staticmethod
    def regions_intersect(b1, e1, b2, e2):
        assert b1 <= e1
        assert b2 <= e2
        if e2 < b1 or b2 > e1:
            return False
        return True

    def select_lines(self, chrom, pos_begin, pos_end):
        result = []
        for line in self.buffer:
            line = LineAdapter(self.score_file, line)
            if line.chrom != chrom:
                continue
            if self.regions_intersect(
                    pos_begin, pos_end, line.pos_begin, line.pos_end):
                result.append(line)
        return result


class DirectAccess(TabixReader):

    def __init__(self, score_file):
        assert TSVFormat.is_gzip(score_file.score_filename), \
             score_file.score_filename
        assert os.path.exists("{}.tbi".format(score_file.score_filename)), \
            score_file.score_filename
        self.infile = pysam.TabixFile(score_file.score_filename)
        self.score_file = score_file

    def _fetch(self, chrom, pos_begin, pos_end):
        try:
            result = []
            for line in self.infile.fetch(
                    chrom, pos_begin-1, pos_end, parser=pysam.asTuple()):
                result.append(LineAdapter(self.score_file, line))
            return result
        except ValueError as ex:
            print("could not find region: ", chrom, pos_begin, pos_end,
                  ex, file=sys.stderr)
            return []


class IterativeAccess(DirectAccess):
    LONG_JUMP_THRESHOLD = 5000

    def __init__(self, score_file):
        super(IterativeAccess, self).__init__(score_file)
        self.buffer = LineBufferAdapter(self.score_file, self)
        self._has_chrom_prefix = self.score_file.chr_prefix

    def _reset(self, chrom, pos_begin):
        self.buffer.reset()
        self._region_reset("{}:{}".format(chrom, pos_begin))

    def _fetch(self, chrom, pos_begin, pos_end):

        if chrom != self.buffer.chrom or \
                pos_begin < self.buffer.pos_begin or \
                (pos_begin - self.buffer.pos_end) > self.LONG_JUMP_THRESHOLD:
            self._reset(chrom, pos_begin)

        if self.lines_iterator is None:
            return []

        self.buffer.purge(chrom, pos_begin, pos_end)
        self.buffer.fill(chrom, pos_begin, pos_end)
        return self.buffer.select_lines(chrom, pos_begin, pos_end)<|MERGE_RESOLUTION|>--- conflicted
+++ resolved
@@ -22,39 +22,14 @@
     bigwig_enabled = False
 
 
-<<<<<<< HEAD
 class LineAdapter(object):
     def __init__(self, score_file, line):
         self.line = line
 
+        self.header = score_file.header
         self.chr_index = score_file.chr_index
         self.pos_begin_index = score_file.pos_begin_index
         self.pos_end_index = score_file.pos_end_index
-=======
-def conf_to_dict(path):
-
-    def split_and_strip(input_list, delim=','):
-        return list(map(str.strip, input_list.split(delim)))
-
-    conf_parser = ConfigParser()
-    conf_parser.optionxform = str
-    conf_parser.read_file(path)
-
-    assert 'general' in conf_parser
-    assert 'columns' in conf_parser
-    assert 'schema' in conf_parser
-
-    conf_settings = dict(conf_parser.items('general'))
-    conf_settings['columns'] = dict(conf_parser.items('columns'))
-    conf_settings['schema'] = \
-        Schema.from_dict(dict(conf_parser.items('schema')))
-
-    conf_settings['header'] = split_and_strip(conf_settings['header'])
-    conf_settings['columns']['score'] = \
-        split_and_strip(conf_settings['columns']['score'])
-
-    return conf_settings
->>>>>>> 40103948
 
     @property
     def pos_begin(self):
@@ -77,7 +52,7 @@
             return self.line[index]
 
     def __len__(self):
-        return len(self.line)
+        return len(self.header)
 
 
 class NoLine(LineAdapter):
@@ -107,9 +82,6 @@
         else:
             return self.no_score_value
 
-    def __len__(self):
-        return 0
-
 
 class ScoreFile(object):
 
@@ -120,6 +92,7 @@
         if config_filename is None:
             config_filename = "{}.conf".format(self.score_filename)
         self.config = ConfigBox(reusables.config_dict(config_filename))
+        assert 'header' in self.config.general
 
         self.schema = Schema.from_dict(dict(self.config.schema)) \
                             .order_as(self.header)
@@ -127,20 +100,17 @@
         assert all([sn in self.schema for sn in self.score_names]), \
             [self.score_filename, self.score_names, self.schema.col_names]
 
-<<<<<<< HEAD
         self.chr_index = \
             self.schema.col_names.index(self.chr_name)
         self.pos_begin_index = \
             self.schema.col_names.index(self.pos_begin_name)
         self.pos_end_index = \
             self.schema.col_names.index(self.pos_end_name)
+
         if 'chr_prefix' in self.config.misc:
             self.chr_prefix = self.config.misc.bool('chr_prefix')
         else:
             self.chr_prefix = False
-=======
-        assert self.config.header, self.filename
->>>>>>> 40103948
 
         if 'noscorevalue' in self.config.general:
             self.no_score_value = self.config.general.noscorevalue
@@ -149,11 +119,7 @@
         if self.no_score_value.lower() in set(['na', 'none']):
             self.no_score_value = None
 
-<<<<<<< HEAD
         self._init_access(direct)
-=======
-        self.score_names = self.config.columns.score
->>>>>>> 40103948
 
     def _init_access(self, direct):
         if 'format' in self.config.general:
