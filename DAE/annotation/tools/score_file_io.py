#!/usr/bin/env python

from __future__ import print_function, absolute_import
# from builtins import str
import sys
import os

import pysam
import numpy as np
import pandas as pd
import reusables
from collections import defaultdict
from box import ConfigBox

from annotation.tools.file_io_tsv import TSVFormat, TabixReader, \
        handle_chrom_prefix
from annotation.tools.schema import Schema
try:
    bigwig_enabled = True
    from annotation.tools.score_file_io_bigwig import BigWigAccess
except ImportError:
    bigwig_enabled = False


class LineAdapter(object):
    def __init__(self, score_file, line):
        self.line = list(line)

        self.header_len = len(score_file.header)
        self.chr_index = score_file.chr_index
        self.pos_begin_index = score_file.pos_begin_index
        self.pos_end_index = score_file.pos_end_index

        self.line[self.pos_begin_index] = int(self.line[self.pos_begin_index])
        self.line[self.pos_end_index] = int(self.line[self.pos_end_index])

    @property
    def pos_begin(self):
        return self.line[self.pos_begin_index]

    @property
    def pos_end(self):
        return self.line[self.pos_end_index]

    @property
    def chrom(self):
        return self.line[self.chr_index]

    def __getitem__(self, index):
        return self.line[index]

    def __len__(self):
        return self.header_len


class NoLine(object):
    def __init__(self, score_file):
        self.no_score_value = score_file.no_score_value
        self.pos_begin = -1
        self.pos_end = -1
        self.chrom = None

    def __getitem__(self, index):
        return self.no_score_value


class ScoreFile(object):

    def __init__(self, score_filename, config_filename=None):
        self.score_filename = score_filename
        assert os.path.exists(self.score_filename), self.score_filename

        if config_filename is None:
            config_filename = "{}.conf".format(self.score_filename)
        self.config = ConfigBox(reusables.config_dict(config_filename))
        assert 'header' in self.config.general
        assert 'score' in self.config.columns

        self.header = self.config.general.list('header')
        self.score_names = self.config.columns.list('score')

        self.schema = Schema.from_dict(dict(self.config.schema)) \
                            .order_as(self.header)

        assert all([sn in self.schema for sn in self.score_names]), \
            [self.score_filename, self.score_names, self.schema.col_names]

        self.chr_index = \
            self.schema.col_names.index(self.chr_name)
        self.pos_begin_index = \
            self.schema.col_names.index(self.pos_begin_name)
        self.pos_end_index = \
            self.schema.col_names.index(self.pos_end_name)

        if 'chr_prefix' in self.config.misc:
            self.chr_prefix = self.config.misc.bool('chr_prefix')
        else:
            self.chr_prefix = False

        if 'noscorevalue' in self.config.general:
            self.no_score_value = self.config.general.noscorevalue
        else:
            self.no_score_value = 'na'
        if self.no_score_value.lower() in set(['na', 'none']):
            self.no_score_value = None

        self._init_access()

    def _init_access(self):
        if 'format' in self.config.general:
            score_format = self.config.general.format.lower()
        else:
            score_format = 'tsv'
        assert score_format in ['tsv', 'bigwig'], \
            (score_format, self.config.options.scores_config_file)

        if score_format == 'bigwig':
            assert bigwig_enabled, 'pyBigWig module is not installed'
            self.accessor = BigWigAccess(self)
        else:
            self.accessor = TabixAccess(self)

    @property
    def chr_name(self):
        return self.config.columns.chr

    @property
    def pos_begin_name(self):
        return self.config.columns.pos_begin

    @property
    def pos_end_name(self):
        if 'pos_end' in self.config.columns:
            return self.config.columns.pos_end
        else:
            return self.pos_begin_name

    @property
    def ref_name(self):
        return self.config.columns.ref

    @property
    def alt_name(self):
        return self.config.columns.alt

    def fetch_scores_df(self, chrom, pos_begin, pos_end):
        scores = self.fetch_scores(chrom, pos_begin, pos_end)
        return self.scores_to_dataframe(scores)

    def scores_to_dataframe(self, scores):
        df = pd.DataFrame(scores)
        for score_name in self.score_names:
            df[score_name] = df[score_name].replace(['NA'], np.nan)
            df[score_name] = df[score_name].astype("float32")
        return df

    def fetch_scores(self, chrom, pos_begin, pos_end):
        stripped_chrom = handle_chrom_prefix(self.chr_prefix, chrom)

        score_lines = self.accessor._fetch(stripped_chrom, pos_begin, pos_end)
        result = defaultdict(list)
        for line in score_lines:
            count = min(pos_end, line.pos_end) - \
                    max(line.pos_begin, pos_begin) + 1
            assert count >= 1
            result["COUNT"].append(count)
            for index, column in enumerate(self.schema.col_names):
                result[column].append(line[index])
        return result


class LineBufferAdapter(object):

    def __init__(self, score_file, access):
        self.score_file = score_file
        self.access = access
        self.buffer = []
        self.no_line = NoLine(score_file)

    def __len__(self):
        return len(self.buffer)

    def __iter__(self):
        return iter(self.buffer)

    def append(self, line):
        self.buffer.append(line)

    def reset(self):
        self.buffer = []

    def pop(self):
        return self.buffer.pop(0)

    def empty(self):
        return len(self.buffer) == 0

    def front(self):
        if self.empty():
            return self.no_line
        return self.buffer[0]

    def back(self):
        if self.empty():
            return self.no_line
        return self.buffer[-1]

    @property
    def chrom(self):
        return self.front().chrom

    @property
    def pos_begin(self):
        return self.front().pos_begin

    @property
    def pos_end(self):
        return self.back().pos_end

    def purge(self, chrom, pos_begin, pos_end):
        # purge start of line buffer
        while not self.empty():
            line = self.front()
            if line.chrom == chrom and line.pos_end >= pos_begin:
                break
            self.pop()

    def fill(self, chrom, pos_begin, pos_end):
        if self.chrom == chrom and self.pos_end > pos_end:
            return
        if self.access.lines_iterator is None:
            return

        line = None
        for line in self.access.lines_iterator:
            line = LineAdapter(self.score_file, line)
            if line.pos_end >= pos_begin:
                break

        if not line:
            return

        self.append(line)

        for line in self.access.lines_iterator:
            line = LineAdapter(self.score_file, line)
            assert line.chrom == self.chrom, \
                (line.chrom, self.chrom)
            self.append(line)
            if line.pos_end > pos_end:
                break

    @staticmethod
    def regions_intersect(b1, e1, b2, e2):
        if b1 >= b2 and b1 <= e2:
            return True
        if e1 >= b2 and e1 <= e2:
            return True
        if b2 >= b1 and b2 <= e1:
            return True
        if e2 >= b1 and e2 <= e1:
            return True
        return False

    def select_lines(self, chrom, pos_begin, pos_end):
        result = []
        for line in self.buffer:
            if line.chrom != chrom:
                continue
            if self.regions_intersect(
                    pos_begin, pos_end, line.pos_begin, line.pos_end):
                result.append(line)
        return result


class TabixAccess(TabixReader):
    LONG_JUMP_THRESHOLD = 5000
    ACCESS_SWITCH_THRESHOLD = 1500

    def __init__(self, score_file):
        assert TSVFormat.is_gzip(score_file.score_filename), \
             score_file.score_filename
        assert os.path.exists("{}.tbi".format(score_file.score_filename)), \
            score_file.score_filename
        self.infile = pysam.TabixFile(score_file.score_filename)
        self.direct_infile = pysam.TabixFile(score_file.score_filename)
        self.score_file = score_file

        self.buffer = LineBufferAdapter(self.score_file, self)
        self._has_chrom_prefix = self.score_file.chr_prefix
        self.last_pos = 0

    def _reset(self, chrom, pos_begin):
        self.buffer.reset()
        self._region_reset("{}:{}".format(chrom, pos_begin))

    def _fetch(self, chrom, pos_begin, pos_end):
        if abs(pos_begin - self.last_pos) > self.ACCESS_SWITCH_THRESHOLD:
            self.last_pos = pos_end
            return self._fetch_direct(chrom, pos_begin, pos_end)
        else:
            self.last_pos = pos_end
            return self._fetch_sequential(chrom, pos_begin, pos_end)

    def _fetch_sequential(self, chrom, pos_begin, pos_end):
        if chrom != self.buffer.chrom or \
                pos_begin < self.buffer.pos_begin or \
                (pos_begin - self.buffer.pos_end) > self.LONG_JUMP_THRESHOLD:
            self._reset(chrom, pos_begin)

        if self.lines_iterator is None:
            return []

        self.buffer.purge(chrom, pos_begin, pos_end)
        self.buffer.fill(chrom, pos_begin, pos_end)
        return self.buffer.select_lines(chrom, pos_begin, pos_end)

    def _fetch_direct(self, chrom, pos_begin, pos_end):
        try:
            result = []
<<<<<<< HEAD
            for line in self.infile.fetch(
                    str(chrom), pos_begin-1, pos_end, parser=pysam.asTuple()):
=======
            for line in self.direct_infile.fetch(
                    chrom, pos_begin-1, pos_end, parser=pysam.asTuple()):
>>>>>>> 0b18f8bb
                result.append(LineAdapter(self.score_file, line))
            return result
        except ValueError as ex:
            print("could not find region: ", chrom, pos_begin, pos_end,
                  ex, file=sys.stderr)
            return []<|MERGE_RESOLUTION|>--- conflicted
+++ resolved
@@ -318,13 +318,8 @@
     def _fetch_direct(self, chrom, pos_begin, pos_end):
         try:
             result = []
-<<<<<<< HEAD
-            for line in self.infile.fetch(
+            for line in self.direct_infile.fetch(
                     str(chrom), pos_begin-1, pos_end, parser=pysam.asTuple()):
-=======
-            for line in self.direct_infile.fetch(
-                    chrom, pos_begin-1, pos_end, parser=pysam.asTuple()):
->>>>>>> 0b18f8bb
                 result.append(LineAdapter(self.score_file, line))
             return result
         except ValueError as ex:
