--- conflicted
+++ resolved
@@ -1,6 +1,4 @@
 #!/usr/bin/env python2.7
-<<<<<<< HEAD
-=======
 from __future__ import print_function
 from __future__ import absolute_import
 from __future__ import unicode_literals
@@ -9,101 +7,10 @@
 from builtins import object
 import abc
 from collections import defaultdict
->>>>>>> 32810366
 import argparse
 import csv
 import collections
 
-<<<<<<< HEAD
-from interval_sandwich import SandwichInstance, SandwichSolver
-from layout import Layout
-from drawing import PDFLayoutDrawer, OffsetLayoutDrawer
-from pedigree_reader import PedigreeReader
-from pedigrees import FamilyConnections
-
-
-def create_sandwich_instance(family):
-    family_connections = FamilyConnections.from_pedigree(family)
-    id_to_individual = family_connections.id_to_individual
-    id_to_mating_unit = family_connections.id_to_mating_unit
-
-    individuals = set(id_to_individual.values())
-    mating_units = set(id_to_mating_unit.values())
-    sibship_units = set([mu.children for mu in id_to_mating_unit.values()])
-
-    all_vertices = individuals | mating_units | sibship_units
-
-    family_connections.add_ranks()
-
-    # if len(individuals) != 0:
-    #     individuals.__iter__().next().add_rank(0)
-    #     _fix_rank(individuals)
-
-    # Ea-
-    same_rank_edges = {frozenset([i1, i2])
-                       for i1 in individuals for i2 in individuals
-                       if i1 is not i2 and i1.rank is i2.rank}
-    multiple_partners_edges = {
-        frozenset([i1, i2])
-        for i1 in individuals
-        for i2 in [m.other_parent(i1) for m in i1.mating_units]
-        if len(i1.mating_units) > 2
-    }
-    same_rank_edges -= multiple_partners_edges
-    same_rank_edges = set(map(tuple, same_rank_edges))
-
-    # Eb+
-    mating_edges = {(i, m) for i in individuals for m in mating_units
-                    if i.individual_set().issubset(m.individual_set())}
-    # Eb-
-    same_generation_not_mates = \
-        {(i, m) for i in individuals for m in mating_units
-         if i.generation_ranks() == m.generation_ranks()}
-    same_generation_not_mates = same_generation_not_mates - mating_edges
-
-    # Ec+
-    sibship_edges = {(i, s) for i in individuals for s in sibship_units
-                     if i.individual_set().issubset(s.individual_set())}
-    # Ec-
-    same_generation_not_siblings = \
-        {(i, s) for i in individuals for s in sibship_units
-         if i.parents is not None and
-            i.generation_ranks() == s.generation_ranks()}
-    same_generation_not_siblings = same_generation_not_siblings \
-        - sibship_edges
-
-    # Ed+
-    mates_siblings_edges = {(m, s) for m in mating_units
-                            for s in sibship_units
-                            if(m.children.individual_set() is
-                                s.individual_set())}
-
-    # Ee-
-    intergenerational_edges = \
-        {(m, a) for m in mating_units for a in sibship_units | mating_units
-         if (m.generation_ranks() & a.generation_ranks() == set()) and
-         (m.individual_set() & a.individual_set() == set())}
-    intergenerational_edges -= mates_siblings_edges
-
-    required_set = mating_edges | sibship_edges | mates_siblings_edges
-    forbidden_set = same_rank_edges | same_generation_not_mates \
-        | same_generation_not_siblings | intergenerational_edges
-
-    # print("same_rank_edges", len(same_rank_edges), same_rank_edges)
-    # print("same_generation_not_mates",
-    #       len(same_generation_not_mates), same_generation_not_mates)
-    # print("same_generation_not_siblings",
-    #       len(same_generation_not_siblings), same_generation_not_siblings)
-    # print("intergenerational_edges",
-    #       len(intergenerational_edges), intergenerational_edges)
-
-    # print("all vertices", len(all_vertices), all_vertices)
-    # print("required edges", len(required_set), required_set)
-    # print("forbidden edges", len(forbidden_set), forbidden_set)
-
-    return SandwichInstance.from_sets(
-        all_vertices, required_set, forbidden_set)
-=======
 from .interval_sandwich import SandwichInstance, SandwichSolver
 from .layout import Layout
 from .drawing import PDFLayoutDrawer, OffsetLayoutDrawer
@@ -370,7 +277,6 @@
         if this_parent == self.mother:
             return self.father
         return self.mother
->>>>>>> 32810366
 
 
 class LayoutSaver(object):
@@ -458,14 +364,10 @@
             print(family.family_id)
             print("No intervals")
         if intervals:
-<<<<<<< HEAD
             individuals_intervals = filter(
                 lambda interval: interval.vertex.is_individual(),
                 intervals
             )
-=======
-            individuals_intervals = [interval for interval in intervals if isinstance(interval.vertex, Individual)]
->>>>>>> 32810366
             mating_units = {mu for i in individuals_intervals
                             for mu in i.vertex.mating_units}
             if len(mating_units) > 1:
