--- conflicted
+++ resolved
@@ -1,12 +1,8 @@
 from __future__ import unicode_literals
+from builtins import object
 
-<<<<<<< HEAD
 
-class Family:
-=======
-from builtins import object
 class Family(object):
->>>>>>> 32810366
 
     def __init__(self, atts=None):
         if atts:
