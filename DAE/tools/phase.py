--- conflicted
+++ resolved
@@ -51,16 +51,12 @@
 
 
 def phase(inp):
-<<<<<<< HEAD
-    L, P, nCpies = getDims(inp)
-=======
     L,P,nCpies = getDims(inp)
     # print >>sys.stderr, "inp:", inp 
     # print >>sys.stderr, "L:", L 
     # print >>sys.stderr, "P:", P 
     # print >>sys.stderr, "nCpies:", nCpies 
     # print >>sys.stderr, "phase called with L: %d, P, %d" % (L,P)
->>>>>>> 314c0677
 
     chSts = set()
 
@@ -89,13 +85,6 @@
                 posFamilyPhs.append((mph, dph))
 
     return posFamilyPhs
-
-<<<<<<< HEAD
-=======
-    # print >>sys.stderr, "phase returns: ", posFamilyPhs 
-
-    return posFamilyPhs    
->>>>>>> 314c0677
 
 if __name__ == "__main__":
     print "hi"
