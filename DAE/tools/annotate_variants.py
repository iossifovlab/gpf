#!/bin/env python

# Oct 9th 2013
# written by Ewa

import optparse
from subprocess import call
import re, os.path
import GenomeAccess
from GeneModelFiles import *
import VariantAnnotation
import time
import datetime
from DAE import *

start=time.time()

desc = """Program to annotate variants (substitutions & indels & cnvs)"""
parser = optparse.OptionParser(version='%prog version 2.2 10/October/2013', description=desc, add_help_option=False)
parser.add_option('-h', '--help', default=False, action='store_true')
parser.add_option('-c', help='chromosome column number/name', action='store')
parser.add_option('-p', help='position column number/name', action='store')
parser.add_option('-x', help='location (chr:pos) column number/name', action='store')
parser.add_option('-v', help='variant column number/name', action='store')
parser.add_option('-a', help='alternative allele (FOR SUBSTITUTIONS ONLY) column number/name', action='store')
parser.add_option('-r', help='reference allele (FOR SUBSTITUTIONS ONLY) column number/name', action='store')
parser.add_option('-t', help='type of mutation column number/name', action='store')
parser.add_option('-q', help='seq column number/name', action='store')
parser.add_option('-l', help ='length column number/name', action='store')

parser.add_option('-P', help='promoter length', default=0, action='store', type='int', dest = "prom_len")
parser.add_option('-H',help='no header in the input file', default=False,  action='store_true', dest='no_header')

parser.add_option('-T', help='gene models ID <RefSeq, CCDS, knownGene>', type='string', action='store')
parser.add_option('--Traw', help='outside gene models file path', type='string', action='store')
parser.add_option('--TrawFormat', help='outside gene models format (refseq, ccds, knowngene)', type='string', action='store') 

parser.add_option('-G', help='genome ID <GATK_ResourceBundle_5777_b37_phiX174, hg19> ', type='string', action='store')
parser.add_option('--Graw', help='outside genome file', type='string', action='store')

parser.add_option('-I', help='geneIDs mapping file; use None for no gene name mapping', default="default"  , type='string', action='store')

(opts, args) = parser.parse_args()



if opts.help:
    print("\n\n----------------------------------------------------------------\n\nProgram to annotate genomic variants - by Ewa, v2.2, 10/Oct/2013" )
    print("BASIC USAGE: annotate_variant.py INFILE <OUTFILE> <options>\n")
    print("-h, --help                       show this help message and exit")
    print("-c CHROM                         chromosome column number/name ")
    print("-p POS                           position column number/name")
    print("-x LOC                           location (chr:pos) column number/name ")
    print("-v VAR                           variant column number/name ")
    print("-a ALT                           alternative allele (FOR SUBSTITUTIONS ONLY) column number/name")
    print("-r REF                           reference allele (FOR SUBSTITUTIONS ONLY) column number/name")
    print("-t TYPE                          type of mutation column number/name ")
    print("-q SEQ                           seq column number/name ")
    print("-l LEN                           length column number/name")
    print("-P PROM_LEN                      promoter length ")
    print("-H                               no header in the input file ")
    print("-T T                             gene models ID <RefSeq, CCDS, knownGene> ")
    print("--Traw=TRAW                      outside gene models file path")
    print("--TrawFormat=TRAWFORMAT          outside gene models format (refseq, ccds, knowngene)")
    print("-G G                             genome ID (GATK_ResourceBundle_5777_b37_phiX174, hg19)")
    print("--Graw=GRAW                      outside genome file ")
    print("-I I                             geneIDs mapping file; use None for no gene name mapping ")
    print("\n----------------------------------------------------------------\n\n")
    sys.exit(-76)
    
infile = '-'
outfile = None



if len(args) == 0:
    sys.stderr.write("The program requires an input file!!\n")
    sys.exit(-77)

infile = args[0]

if infile != '-' and os.path.exists(infile) == False:
    sys.stderr.write("The given input file does not exist!\n")
    sys.exit(-78)

if len(args) > 1:
    outfile = args[1]
if outfile=='-':
    outfile = None

if infile=='-':
    variantFile = sys.stdin 
else:
    variantFile = open(infile)

if opts.no_header == False:
    first_line_str = variantFile.readline()
    first_line = first_line_str.split() 
else:
    first_line = None
    

def give_column_number(s, header):
    try:
        c = header.index(s)
        return(c+1)
    except:
        sys.stderr.write("Used parameter: " + s + " does NOT exist in the input file header\n")
        sys.exit(-678)


def assign_values(param):
    if param == None:
        return(param)
    try:
        param = int(param)
    except:
        if first_line == None:
            sys.stderr.write("You cannot use column names when the file doesn't have a header (-H option set)!\n")
            sys.exit(-49)
        param = give_column_number(param, first_line)
    return(param)



if opts.x == None and opts.c == None:
    opts.x = "location"
if (opts.v == None and opts.a == None) and (opts.v == None and opts.t == None):
    opts.v = "variant"

        
chrCol = assign_values(opts.c)
posCol = assign_values(opts.p)
locCol = assign_values(opts.x)
varCol = assign_values(opts.v)
altCol = assign_values(opts.a)
refCol = assign_values(opts.r)
typeCol = assign_values(opts.t)
seqCol = assign_values(opts.q)
lengthCol = assign_values(opts.l)

if opts.I == "None":
    opts.I = None


if opts.G == None and opts.Graw == None:
    GA = genomesDB.get_genome()
    if opts.T == None and opts.Traw == None:
        gmDB = genomesDB.get_gene_models()
    elif opts.Traw == None:
        gmDB = genomesDB.get_gene_models(opts.T)
    else:
        gmDB = load_gene_models(opts.Traw, opts.I, opts.TrawFormat)
    

elif opts.Graw == None:
    GA = genomesDB.get_genome(opts.G)
    if opts.T == None and opts.Traw == None:
        gmDB = genomesDB.get_gene_models(genome=opts.G)
    elif opts.Traw == None:
        gmDB = genomesDB.get_gene_models(opts.T, genome=opts.G)
    else:
        gmDB = load_gene_models(opts.Traw, opts.I, opts.TrawFormat)

else:
    GA = GenomeAccess.openRef(opts.Graw)
    if opts.Traw == None:
        sys.stderr.write("This genome requires gene models (--Traw option)\n")
        sys.exit(-783)
    gmDB = load_gene_models(opts.Traw, opts.I, opts.TrawFormat)
    

if "1" in GA.allChromosomes and "1" not in gmDB._utrModels.keys():
    gmDB.relabel_chromosomes()


sys.stderr.write("GENOME: " + GA.genomicFile + "\n")

sys.stderr.write("GENE MODEL FILES: " + gmDB.location + "\n")



if outfile != None:
    out = open(outfile, 'w')



if opts.no_header == False:
    if outfile == None:
        print(first_line_str[:-1] + "\teffectType\teffectGene\teffectDetails")
    else:
        out.write(first_line_str[:-1] + "\teffectType\teffectGene\teffectDetails\n")

sys.stderr.write("...processing....................\n")
k = 0
for l in variantFile:
    if l[0] == "#":
        if outfile == None:
<<<<<<< HEAD
            print line,
=======
            print(l)
>>>>>>> 069847f9
        else:
            out.write(l) 
        continue
    k += 1
    if k%1000 == 0:
        sys.stderr.write(str(k) + " lines processed\n")
        
    line = l[:-1].split("\t")
    arg = [chrCol, posCol, locCol, varCol, refCol, altCol, lengthCol, seqCol, typeCol]
    params = [line[i-1] if i!=None else i for i in arg]
    
    effects = VariantAnnotation.annotate_variant(gmDB, GA, *params, promoter_len=opts.prom_len)
    
    
    desc = VariantAnnotation.effect_description(effects)
    
    if outfile == None:
        print(l[:-1] + "\t" + "\t".join(desc))
    else:
        out.write(l[:-1] + "\t" + "\t".join(desc) + "\n")
    
    
if infile != '-':
    variantFile.close()

if outfile != None:
    out.write("# PROCESSING DETAILS:\n")
    out.write("# " + time.asctime() + "\n")
    out.write("# " + " ".join(sys.argv) + "\n")
    sys.stderr.write("Output file saved as: " + outfile + "\n")
else:
    print("# PROCESSING DETAILS:\n# " + time.asctime() + "\n# " + " ".join(sys.argv))
    

if outfile != None:
    out.close()


sys.stderr.write("The program was running for [h:m:s]: " + str(datetime.timedelta(seconds=round(time.time()-start,0))) + "\n")


<|MERGE_RESOLUTION|>--- conflicted
+++ resolved
@@ -66,18 +66,14 @@
     print("--Graw=GRAW                      outside genome file ")
     print("-I I                             geneIDs mapping file; use None for no gene name mapping ")
     print("\n----------------------------------------------------------------\n\n")
-    sys.exit(-76)
+    sys.exit(0)
+
     
 infile = '-'
 outfile = None
 
-
-
-if len(args) == 0:
-    sys.stderr.write("The program requires an input file!!\n")
-    sys.exit(-77)
-
-infile = args[0]
+if len(args) > 0:
+    infile = args[0]
 
 if infile != '-' and os.path.exists(infile) == False:
     sys.stderr.write("The given input file does not exist!\n")
@@ -127,8 +123,8 @@
     opts.x = "location"
 if (opts.v == None and opts.a == None) and (opts.v == None and opts.t == None):
     opts.v = "variant"
-
-        
+    
+    
 chrCol = assign_values(opts.c)
 posCol = assign_values(opts.p)
 locCol = assign_values(opts.x)
@@ -142,7 +138,6 @@
 if opts.I == "None":
     opts.I = None
 
-
 if opts.G == None and opts.Graw == None:
     GA = genomesDB.get_genome()
     if opts.T == None and opts.Traw == None:
@@ -178,8 +173,6 @@
 
 sys.stderr.write("GENE MODEL FILES: " + gmDB.location + "\n")
 
-
-
 if outfile != None:
     out = open(outfile, 'w')
 
@@ -190,39 +183,33 @@
         print(first_line_str[:-1] + "\teffectType\teffectGene\teffectDetails")
     else:
         out.write(first_line_str[:-1] + "\teffectType\teffectGene\teffectDetails\n")
+
+argColumnNs = [chrCol, posCol, locCol, varCol, refCol, altCol, lengthCol, seqCol, typeCol]
 
 sys.stderr.write("...processing....................\n")
 k = 0
 for l in variantFile:
     if l[0] == "#":
         if outfile == None:
-<<<<<<< HEAD
-            print line,
-=======
-            print(l)
->>>>>>> 069847f9
+            print l,
         else:
             out.write(l) 
         continue
     k += 1
     if k%1000 == 0:
         sys.stderr.write(str(k) + " lines processed\n")
-        
+   
     line = l[:-1].split("\t")
-    arg = [chrCol, posCol, locCol, varCol, refCol, altCol, lengthCol, seqCol, typeCol]
-    params = [line[i-1] if i!=None else i for i in arg]
-    
+    params = [line[i-1] if i!=None else None for i in argColumnNs]
+     
     effects = VariantAnnotation.annotate_variant(gmDB, GA, *params, promoter_len=opts.prom_len)
-    
-    
     desc = VariantAnnotation.effect_description(effects)
-    
+
     if outfile == None:
         print(l[:-1] + "\t" + "\t".join(desc))
     else:
         out.write(l[:-1] + "\t" + "\t".join(desc) + "\n")
-    
-    
+
 if infile != '-':
     variantFile.close()
 
