#!/usr/bin/env python

from __future__ import print_function
<<<<<<< HEAD
from __future__ import unicode_literals
from builtins import str
from DAE import *
=======
>>>>>>> f5f81c5f
import sys
import argparse
from DAE import vDB
from itertools import groupby
<<<<<<< HEAD
from collections import Counter 

# studyNamesS= 'wig683,DalyWE2012,EichlerWE2012,StateWE2012'
studyNamesS= 'IossifovWE2012,DalyWE2012,EichlerWE2012,StateWE2012,wigStateWE2012,wigEichlerWE2012,wig683'
# studyNamesS= 'EichlerWE2012,StateWE2012,DalyWE2012'
# studyNamesS= 'wig683,wigState333,wigEichler374'
# studyNamesS= 'DalyWE2012'
# studyNamesS= 'StateWE2012'

if len(sys.argv)>1:
    #print sys.argv
    studyNamesS=sys.argv[1]
else:
    studyNamesS="allWEAndTG"


stdyMap = { 'wig781':'W', 'wig683': 'W' ,'DalyWE2012': 'D' ,'EichlerWE2012': 'E' ,'StateWE2012':'S', 'wigState333': 'S', 'wigEichler374': 'E' , 'wigStateWE2012':'S', 'wigEichlerWE2012':'E', 'EichlerTG2012':'G', 'IossifovWE2012':'W', 'wig1019n':'W', 'wigState333n':'S', 'wigEichler515n':'E' }

studies = vDB.get_studies(studyNamesS)

prbLGDs =  list(vDB.get_denovo_variants(studies,inChild='prb', effectTypes="LGDs"))



print("There are ", len(prbLGDs), "variants in probands")

gfiF = lambda x: x.familyId
fmSorted = sorted(prbLGDs,key=gfiF);
byFams = {k: list(g) for k, g in groupby(fmSorted, key=gfiF)}

for fmId, vs in list(byFams.items()):
    if len(vs)==1:
       continue
    print("The proband of family ", fmId, "has", len(vs), "LGD variants")
    for v in vs:
        print("\t" + "\t".join((v.study.name, v.location, v.variant, v.atts['inChild'],  
                    "|".join([x['sym']+":"+x['eff'] for x in v.requestedGeneEffects]),
                            )))

# test for recurrence in the same probant
ccs = Counter([str(v.familyId)+":"+ge['sym']  for v in prbLGDs for ge in v.requestedGeneEffects ])
for fgs in ccs:
    if ccs[fgs]>1:
        print("WARNING: ", fgs, "is seen", ccs[fgs], "times")

gnSorted = sorted([[ge['sym'], v.familyId, v.location, v] for v in prbLGDs for ge in v.requestedGeneEffects ])
sym2Vars = { sym: [ t[3] for t in tpi] for sym, tpi in groupby(gnSorted, key=lambda x: x[0]) }
sym2FN = { sym: len(set([v.familyId for v in vs])) for sym, vs in list(sym2Vars.items()) }

for g, FN in sorted(list(sym2FN.items()), key=lambda x: (x[1],x[0])):
    gnId = giDB.getCleanGeneId("sym",g)
    desc = ""
    if gnId:
        desc = giDB.genes[gnId].desc

    # print g + "\t" + str(FN) + "\t" + desc + "\t",
    print(g + "\t" + str(FN), end=' ')
    
    outSet = dict()
    for v in sym2Vars[g]:
        eff = ''
        for ge in v.requestedGeneEffects:
            if ge['sym'] == g:
                eff = ge['eff']
        if eff == '':
            raise Exception('breh')
        outSet[v.familyId] = "".join((stdyMap[v.study.name] if v.study.name in stdyMap else v.study.name, eff[0], v.atts['inChild'][3])) 
    
    outSetKeys = sorted(outSet.keys())
    for fid in outSetKeys:
        o = outSet[fid]
        print(str(fid)+":"+o, end=' ')
        
    print()

recCnt = Counter(list(sym2FN.values()))
fs = set([f for s in studies for f in s.families])
print("The recurrence in", len(fs), "probands")
print("hits\tgeneNumber") 
for hn,cnt in sorted(list(recCnt.items()), key=lambda x: x[1]):
    print(hn,"\t",cnt)
=======
from collections import Counter


def sort_by_family_id(x):
    return x.familyId


def get_families(prb_LGDs):
    sorted_families = sorted(prb_LGDs, key=sort_by_family_id)
    sorted_families_dict = {k: list(g) for k, g in
                            groupby(sorted_families, key=sort_by_family_id)}
    return sorted_families_dict


def list_variants_by_families(prb_LGDs):
    for family_id, variants in get_families(prb_LGDs).items():
        if len(variants) == 1:
            continue
        print('The proband of family {} has {} LGD variants'
              .format(family_id, len(variants)))
        for v in variants:
            effects = '|'.join([x['sym'] + ':' + x['eff']
                                for x in v.requestedGeneEffects])
            line = [v.study.name, v.location, v.variant,
                    v.atts['inChild'], effects]
            print('\t' + '\t'.join(line))


# test for recurrence in the same proband
def recurrence_in_proband(prb_LGDs):
    ccs = Counter([str(v.familyId) + ':' + ge['sym'] for v in prb_LGDs
                   for ge in v.requestedGeneEffects])
    for fgs in ccs:
        if ccs[fgs] > 1:
            print('WARNING: {} is seen {} times'.format(fgs, ccs[fgs]))


def parse_cli_studies():
    parser = argparse.ArgumentParser(
        description='Recurrent Variants')

    parser.add_argument('studies')
    args = parser.parse_args(sys.argv[1:])
    return args.studies


def get_symbols2variants(prb_LGDs):
    gn_sorted = sorted([[ge['sym'], v.familyId, v.location, v]
                        for v in prb_LGDs for ge in v.requestedGeneEffects])
    return {sym: [t[3] for t in tpi] for sym, tpi
            in groupby(gn_sorted, key=lambda x: x[0])}


def get_effect(v, sym):
    effect = ''
    for gene_effects in v.requestedGeneEffects:
        if gene_effects['sym'] == sym:
            effect = gene_effects['eff']
    if effect == '':
        raise Exception('breh')
    return effect


if __name__ == '__main__':
    study_names = parse_cli_studies()
    studies = vDB.get_studies(study_names)
    prb_LGDs = list(vDB.get_denovo_variants(
                    studies, inChild='prb', effectTypes="LGDs"))

    print('There are {} variants in probands'.format(len(prb_LGDs)))
    list_variants_by_families(prb_LGDs)
    recurrence_in_proband(prb_LGDs)

    symbols2variants = get_symbols2variants(prb_LGDs)
    symbols2families_len = {sym: len(set([v.familyId for v in vs]))
                            for sym, vs in symbols2variants.items()}
    symbols2families_len_sorted = sorted(
        symbols2families_len.items(), key=lambda x: (x[1], x[0]))

    for sym, families_len in symbols2families_len_sorted:
        print(sym + '\t' + str(families_len), end='\t')

        effects_dict = dict()
        for v in symbols2variants[sym]:
            effects_dict[v.familyId] = ';'.join(
                [v.study.name, get_effect(v, sym)[0], v.atts['inChild'][3]])

        for f_id in sorted(effects_dict.keys()):
            print(str(f_id) + ':' + effects_dict[f_id], end='\t')
        print()

    recurrence_counter = Counter(symbols2families_len.values())
    families = set([f for s in studies for f in s.families])
    print('The recurrence in {} probands'.format(len(families)))
    print('hits\tgeneNumber')
    for hn, cnt in sorted(recurrence_counter.items(), key=lambda x: x[1]):
        print(hn, '\t', cnt)
>>>>>>> f5f81c5f
<|MERGE_RESOLUTION|>--- conflicted
+++ resolved
@@ -1,99 +1,12 @@
 #!/usr/bin/env python
 
 from __future__ import print_function
-<<<<<<< HEAD
 from __future__ import unicode_literals
 from builtins import str
-from DAE import *
-=======
->>>>>>> f5f81c5f
 import sys
 import argparse
 from DAE import vDB
 from itertools import groupby
-<<<<<<< HEAD
-from collections import Counter 
-
-# studyNamesS= 'wig683,DalyWE2012,EichlerWE2012,StateWE2012'
-studyNamesS= 'IossifovWE2012,DalyWE2012,EichlerWE2012,StateWE2012,wigStateWE2012,wigEichlerWE2012,wig683'
-# studyNamesS= 'EichlerWE2012,StateWE2012,DalyWE2012'
-# studyNamesS= 'wig683,wigState333,wigEichler374'
-# studyNamesS= 'DalyWE2012'
-# studyNamesS= 'StateWE2012'
-
-if len(sys.argv)>1:
-    #print sys.argv
-    studyNamesS=sys.argv[1]
-else:
-    studyNamesS="allWEAndTG"
-
-
-stdyMap = { 'wig781':'W', 'wig683': 'W' ,'DalyWE2012': 'D' ,'EichlerWE2012': 'E' ,'StateWE2012':'S', 'wigState333': 'S', 'wigEichler374': 'E' , 'wigStateWE2012':'S', 'wigEichlerWE2012':'E', 'EichlerTG2012':'G', 'IossifovWE2012':'W', 'wig1019n':'W', 'wigState333n':'S', 'wigEichler515n':'E' }
-
-studies = vDB.get_studies(studyNamesS)
-
-prbLGDs =  list(vDB.get_denovo_variants(studies,inChild='prb', effectTypes="LGDs"))
-
-
-
-print("There are ", len(prbLGDs), "variants in probands")
-
-gfiF = lambda x: x.familyId
-fmSorted = sorted(prbLGDs,key=gfiF);
-byFams = {k: list(g) for k, g in groupby(fmSorted, key=gfiF)}
-
-for fmId, vs in list(byFams.items()):
-    if len(vs)==1:
-       continue
-    print("The proband of family ", fmId, "has", len(vs), "LGD variants")
-    for v in vs:
-        print("\t" + "\t".join((v.study.name, v.location, v.variant, v.atts['inChild'],  
-                    "|".join([x['sym']+":"+x['eff'] for x in v.requestedGeneEffects]),
-                            )))
-
-# test for recurrence in the same probant
-ccs = Counter([str(v.familyId)+":"+ge['sym']  for v in prbLGDs for ge in v.requestedGeneEffects ])
-for fgs in ccs:
-    if ccs[fgs]>1:
-        print("WARNING: ", fgs, "is seen", ccs[fgs], "times")
-
-gnSorted = sorted([[ge['sym'], v.familyId, v.location, v] for v in prbLGDs for ge in v.requestedGeneEffects ])
-sym2Vars = { sym: [ t[3] for t in tpi] for sym, tpi in groupby(gnSorted, key=lambda x: x[0]) }
-sym2FN = { sym: len(set([v.familyId for v in vs])) for sym, vs in list(sym2Vars.items()) }
-
-for g, FN in sorted(list(sym2FN.items()), key=lambda x: (x[1],x[0])):
-    gnId = giDB.getCleanGeneId("sym",g)
-    desc = ""
-    if gnId:
-        desc = giDB.genes[gnId].desc
-
-    # print g + "\t" + str(FN) + "\t" + desc + "\t",
-    print(g + "\t" + str(FN), end=' ')
-    
-    outSet = dict()
-    for v in sym2Vars[g]:
-        eff = ''
-        for ge in v.requestedGeneEffects:
-            if ge['sym'] == g:
-                eff = ge['eff']
-        if eff == '':
-            raise Exception('breh')
-        outSet[v.familyId] = "".join((stdyMap[v.study.name] if v.study.name in stdyMap else v.study.name, eff[0], v.atts['inChild'][3])) 
-    
-    outSetKeys = sorted(outSet.keys())
-    for fid in outSetKeys:
-        o = outSet[fid]
-        print(str(fid)+":"+o, end=' ')
-        
-    print()
-
-recCnt = Counter(list(sym2FN.values()))
-fs = set([f for s in studies for f in s.families])
-print("The recurrence in", len(fs), "probands")
-print("hits\tgeneNumber") 
-for hn,cnt in sorted(list(recCnt.items()), key=lambda x: x[1]):
-    print(hn,"\t",cnt)
-=======
 from collections import Counter
 
 
@@ -190,5 +103,4 @@
     print('The recurrence in {} probands'.format(len(families)))
     print('hits\tgeneNumber')
     for hn, cnt in sorted(recurrence_counter.items(), key=lambda x: x[1]):
-        print(hn, '\t', cnt)
->>>>>>> f5f81c5f
+        print(hn, '\t', cnt)