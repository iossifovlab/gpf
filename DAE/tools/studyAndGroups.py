#!/usr/bin/env python

from __future__ import print_function
<<<<<<< HEAD
from __future__ import unicode_literals
from DAE import *

for stN in vDB.get_study_names():
    st = vDB.get_study(stN)
    print("study:", stN, st.name, st.has_denovo, st.has_transmitted, st.description)

for stGN in vDB.get_study_group_names():
    stG = vDB.get_study_group(stGN)
    print("studyGroup:", stGN, stG.name, stG.description, ";".join(stG.studyNames))
=======
import sys
import argparse
from DAE import vDB
from query_variants import join_line


STUDY_HEADER = ['study', 'name', 'has denovo', 'has transmitted',
                'description']
STUDY_GROUP_HEADER = ['study group', 'name', 'description', 'study names']


def str_arr(arr):
    return [str(el) for el in arr]


def form_studies():
    yield STUDY_HEADER
    for study_name in vDB.get_study_names():
        st = vDB.get_study(study_name)
        description = st.description.replace('\n', ' ')
        yield str_arr([study_name, st.name, st.has_denovo,
                       st.has_transmitted, description])


def form_study_groups():
    yield STUDY_GROUP_HEADER
    for study_group_name in vDB.get_study_group_names():
        group = vDB.get_study_group(study_group_name)
        yield str_arr([study_group_name, group.name, group.description,
                       ', '.join(group.studyNames)])


def parse_cli_arguments(argv=sys.argv[1:]):
    parser = argparse.ArgumentParser(
        description='Query studies and study groups')

    parser.add_argument(
        '--studies-only',
        action='store_true',
        help='queries only studies')

    parser.add_argument(
        '--groups-only',
        action='store_true',
        help='queries only study groups')

    parser_args = parser.parse_args(argv)
    return parser_args


if __name__ == '__main__':
    args = parse_cli_arguments()

    if not args.groups_only:
        study_gen = form_studies()
        for line in study_gen:
            sys.stdout.write(join_line(line))

    sys.stdout.write('\n')

    if not args.studies_only:
        study_groups_gen = form_study_groups()
        for line in study_groups_gen:
            sys.stdout.write(join_line(line))
>>>>>>> f5f81c5f
<|MERGE_RESOLUTION|>--- conflicted
+++ resolved
@@ -1,18 +1,7 @@
 #!/usr/bin/env python
 
 from __future__ import print_function
-<<<<<<< HEAD
 from __future__ import unicode_literals
-from DAE import *
-
-for stN in vDB.get_study_names():
-    st = vDB.get_study(stN)
-    print("study:", stN, st.name, st.has_denovo, st.has_transmitted, st.description)
-
-for stGN in vDB.get_study_group_names():
-    stG = vDB.get_study_group(stGN)
-    print("studyGroup:", stGN, stG.name, stG.description, ";".join(stG.studyNames))
-=======
 import sys
 import argparse
 from DAE import vDB
@@ -76,5 +65,4 @@
     if not args.studies_only:
         study_groups_gen = form_study_groups()
         for line in study_groups_gen:
-            sys.stdout.write(join_line(line))
->>>>>>> f5f81c5f
+            sys.stdout.write(join_line(line))