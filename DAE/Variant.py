'''
Created on Oct 21, 2015

@author: lubo
'''
import numpy as np
import operator
<<<<<<< HEAD
from pprint import pprint
=======
import logging

from Family import Person

LOGGER = logging.getLogger(__name__)

>>>>>>> 90993866

def normalRefCopyNumber(location, gender):
    clnInd = location.find(":")
    chrome = location[0:clnInd]

    if chrome in ['chrX', 'X', '23', 'chr23']:
        if '-' in location:
            dshInd = location.find('-')
            pos = int(location[clnInd + 1:dshInd])
        else:
            pos = int(location[clnInd + 1:])

        # hg19 pseudo autosomes region: chrX:60001-2699520
        # and chrX:154931044-155260560
        if pos < 60001 or (pos > 2699520 and pos < 154931044) \
                or pos > 155260560:

            if gender == 'M':
                return 1
            elif gender == 'U':
                LOGGER.warn(
                    'unspecified gender when calculating normal number of allels '
                    'in chr%s',
                    location
                )
                return 1
            elif gender != 'F':
                raise Exception('weird gender ' + gender)
    elif chrome in ['chrY', 'Y', '24', 'chr24']:
        if gender == 'M':
            return 1
        elif gender == 'U':
            LOGGER.warn(
                'unspecified gender when calculating normal number of allels '
                'in chr%s',
                location
            )
            return 1
        elif gender == 'F':
            return 0
        else:
            raise Exception('gender needed')
    return 2


def variantCount(bs, c, location=None, gender=None, denovoParent=None):
    normal = 2
    if location:
        normal = normalRefCopyNumber(location, gender)
        # print("variantCount: {}, {}, {}".format(
        # location, gender, normalRefCN))
        ref = bs[0, c]
        # print("count: {}".format(count))
        count = 0
        if bs.shape[0] == 2:
            alles = bs[1, c]
            if alles != 0:
                if ref == normal:
                    print("location: {}, gender: {}, c: {}, normal: {}, bs: {}"
                          .format(location, gender, c, normal, bs))
                count = alles
        elif bs.shape[0] == 1:
            if normal != ref:
                count = ref

        if c != denovoParent:
            return [count]
        else:
            return [1, 'd']


def variant_count_v3(bs, c, location=None, gender=None, denovoParent=None):
    normal = 2
    if location:
        normal = normalRefCopyNumber(location, gender)
        # print("variantCount: {}, {}, {}".format(
        # location, gender, normalRefCN))
        ref = bs[0, c]
        # print("count: {}".format(count))
        count = 0
        if bs.shape[0] == 2:
            alles = bs[1, c]
            if alles != 0:
                if ref == normal:
                    print("location: {}, gender: {}, c: {}, normal: {}, bs: {}"
                          .format(location, gender, c, normal, bs))
                count = alles
        elif bs.shape[0] == 1:
            if normal != ref:
                count = ref

        if c != denovoParent:
            return [count, 0]
        else:
            return [0, 1]


def isVariant(bs, c, location=None, gender=None):
    normalRefCN = 2

    if location:
        normalRefCN = normalRefCopyNumber(location, gender)

    if bs[0, c] != normalRefCN or \
            any([bs[o, c] != 0 for o in xrange(1, bs.shape[0])]):
        return True
    return False


def variantInMembers(v):
    result = []
    for index, member in enumerate(v.memberInOrder):
        if isVariant(v.bestSt, index, v.location, member.gender.name):
            result.append(member.personId)
    return result


def splitGeneEffect(effStr, geneEffect=[]):
    for ge in effStr.split("|"):
        cs = ge.split(":")
        if len(cs) != 2:
            raise Exception(
                ge + " doesn't agree with the <sym>:<effect> format:" + effStr)
        sym, eff = cs
        geneEffect.append({'sym': sym, 'eff': eff, 'symu': sym.upper()})
    return geneEffect


def parseGeneEffect(effStr):
    geneEffect = []
    if effStr == "intergenic":
        return [{'eff': 'intergenic', 'sym': '', 'symu': ''}]

    # HACK!!! To rethink
    if effStr in ["CNV+", "CNV-"]:
        geneEffect.append({'sym': "", 'symu': '', 'eff': effStr})
        return geneEffect

    geneEffect = splitGeneEffect(effStr, geneEffect)
    return geneEffect


def filter_gene_effect(geneEffects, effectTypes, geneSyms):
    if effectTypes is None:
        return [x for x in geneEffects if x['symu'] in geneSyms]
    if geneSyms is None:
        return [x for x in geneEffects if x['eff'] in effectTypes]
    return [x for x in geneEffects
            if x['eff'] in effectTypes and x['symu'] in geneSyms]


def str2Mat(matS, colSep=-1, rowSep="/", str2NumF=int):
    # print matS, colSep, rowSep, str2NumF
    if colSep == -1:
        return np.array([[str2NumF(c) for c in r]
                         for r in matS.split(rowSep)])
    return np.array([[str2NumF(v) for v in r.split(colSep)]
                     for r in matS.split(rowSep)])


def mat2Str(mat, colSep=" ", rowSep="/"):
    return rowSep.join([colSep.join([str(n) for n in mat[i, :]])
                        for i in xrange(mat.shape[0])])


class Variant:

    def __init__(self, atts, familyIdAtt="familyId", locationAtt="location",
                 variantAtt="variant", bestStAtt="bestState", bestStColSep=-1,
                 countsAtt="counts", effectGeneAtt="effectGene",
                 altFreqPrcntAtt="all.altFreq", genderAtt='gender',
                 phenotypeAtt='phenotype', studyNameAtt='studyName',
                 sampleIdAtt='SampleID'):
        self.atts = atts

        self.familyIdAtt = familyIdAtt
        self.locationAtt = locationAtt
        self.variantAtt = variantAtt
        self.bestStAtt = bestStAtt
        self.bestStColSep = bestStColSep
        self.countsAtt = countsAtt
        self.effectGeneAtt = effectGeneAtt
        self.altFreqPrcntAtt = altFreqPrcntAtt
        self.genderAtt = genderAtt
        self.phenotypeAtt = phenotypeAtt
        self.studyNameAtt = studyNameAtt
        self.sampleIdAtt = sampleIdAtt

    def get_attr(self, attr):
        return self.atts.get(attr, None)

    @property
    def familyId(self):
        try:
            return self._familyId
        except AttributeError:
            pass
        self._familyId = self.atts.get(self.familyIdAtt,
            self.atts.get(self.sampleIdAtt))
        self._familyId = str(
            self._familyId) if self._familyId else self._familyId
        return self._familyId

    @property
    def studyName(self):
        return self.atts.get(self.studyNameAtt, self.study.name)

    @property
    def location(self):
        return self.atts[self.locationAtt]

    @property
    def variant(self):
        return self.atts[self.variantAtt]

    @property
    def bestStStr(self):
        return self.atts[self.bestStAtt]

    @property
    def bestSt(self):
        try:
            return self._bestSt
        except AttributeError:
            pass
        self._bestSt = str2Mat(self.atts[self.bestStAtt],
                               colSep=self.bestStColSep)
        return self._bestSt

    @property
    def countsStr(self):
        return self.atts[self.countsAtt]

    @property
    def counts(self):
        try:
            return self._counts
        except AttributeError:
            pass
        self._counts = str2Mat(self.atts[self.countsAtt], colSep=" ")
        return self._counts

    @property
    def geneEffect(self):
        try:
            return self._geneEffect
        except AttributeError:
            self._geneEffect = parseGeneEffect(self.atts[self.effectGeneAtt])
        return self._geneEffect

    @property
    def requestedGeneEffects(self):
        try:
            return self._requestedGeneEffect
        except AttributeError:
            self._requestedGeneEffect = self.geneEffect
        return self._requestedGeneEffect

    @property
    def altFreqPrcnt(self):
        try:
            return self._altFreqPrcnt
        except AttributeError:
            self._altFreqPrcnt = 0.0
            if self.altFreqPrcntAtt in self.atts:
                self._altFreqPrcnt = float(self.atts[self.altFreqPrcntAtt])
        return self._altFreqPrcnt

    @property
    def memberInOrder(self):
        try:
            return self._memberInOrder
        except AttributeError:
            if self.familyId:
                family = self.study.families[self.familyId]
                self._memberInOrder = family.memberInOrder
            else:
                person = Person(self.atts)
                person.personId = None
                person.gender = self.atts.get(self.genderAtt, 'U')
                person.role = 'sib' if self.phenotype == 'unaffected' else 'prb'
                self._memberInOrder = [person]
        return self._memberInOrder

    @property
    def inChS(self):
        childStr = ''
<<<<<<< HEAD
        for c in xrange(2, len(mbrs)):
            if isVariant(bs, c, self.location, mbrs[c].gender.name):
                childStr += (mbrs[c].role.name + mbrs[c].gender.name)
=======
        for index, person in enumerate(self.memberInOrder):
            if person.is_child and \
                    isVariant(self.bestSt, index, self.location, person.gender):
                childStr += (person.role + person.gender)
>>>>>>> 90993866
        return childStr

    @property
    def phenoInChS(self):
<<<<<<< HEAD
        mbrs = self.memberInOrder
        # mbrs = elf.study.families[self.familyId].memberInOrder
        bs = self.bestSt
        childStr = ''
        for c in xrange(2, len(mbrs)):
            if isVariant(bs, c, self.location, mbrs[c].gender.name):
                childStr += (mbrs[c].role.name + mbrs[c].gender.name)
        phenotype = self.study.get_attr('study.phenotype')
        return childStr.replace('prb', phenotype)
=======
        return self.inChS.replace('prb', self.phenotype)
>>>>>>> 90993866

    @property
    def fromParentS(self):
        if self.popType == "denovo":
            if 'fromParent' in self.atts:
                return self.atts['fromParent']
            else:
                return ''
        parentStr = ''
        mbrs = self.memberInOrder
        bs = self.bestSt
        for c in xrange(2):
            if isVariant(bs, c, self.location, mbrs[c].gender.name):
                parentStr += mbrs[c].role.name
        return parentStr

    @property
    def phenotype(self):
        if len(self.study.phenotypes) == 1:
            return self.study.phenotypes[0]
        else:
            return self.atts.get(self.phenotypeAtt, None)

    @property
    def family_atts(self):
        return self.study.families[self.familyId].atts

    VIP_COLORS = {
        'deletion': '#e35252',
        'duplication': '#98e352',
        'triplication': '#b8008a',
        'negative': '#aaaaaa',
        'unknown': '#ffffff',
    }

    @property
    def pedigree(self):
        mbrs = self.memberInOrder
        bs = self.bestSt

        ph = self.phenotype
        colors = None
        if self.study.name[:3] == 'VIP' and \
                hasattr(self.study, 'genetic_status'):
            colors = [
                self.VIP_COLORS.get(
                    self.study.genetic_status.get(p.personId, 'unknown'),
                    '#ffffff')
                for p in mbrs]


        denovo_parent = self.denovo_parent()
        res = [reduce(operator.add, [[m.role,
                                      m.gender],
                                     variantCount(bs, c, self.location,
                                                  m.gender, denovo_parent),
                                     ])
               for (c, m) in enumerate(mbrs)]
        # res = zip(res, colors)
        # print(res)
        if colors:
            for l, c in zip(res, colors):
                l.append(c)
        res = [ph, res]
        return res

    def __eq__(self, other):
        return self.key == other.key

    def __lt__(self, other):
        return self.sort_key < other.sort_key

    CHROMOSOMES_ORDER = dict(
        {str(x): '0' + str(x) for x in range(1, 10)}.items() +
        {str(x): str(x) for x in range(10, 23)}.items() +
        {'X': '23', 'Y': '24'}.items())

    @property
    def sort_key(self):
        chromosome, position = self.location.split(':')
<<<<<<< HEAD
        return (
            self.CHROMOSOMES_ORDER.get(chromosome, '99' + chromosome),
            int(position.split('-')[0])
        )
=======
        return (self.CHROMOSOMES_ORDER.get(chromosome, '99' + chromosome),
                int(position.split('-')[0]))

    @property
    def key(self):
        return (self.familyId if self.familyId else '',
            self.location, self.variant)
>>>>>>> 90993866

    def pedigree_v3(self, legend):
        def get_color(p):
            return legend.get_color(p.atts[legend.id])

        denovo_parent = self.denovo_parent()

        bs = self.bestSt

<<<<<<< HEAD
        return [
            [
                self.familyId, p.personId, getattr(p, 'dadId', ''),
                getattr(p, 'momId', ''), p.gender.name, get_color(p)
            ] +
            variant_count_v3(
                bs, index, self.location, p.gender.name, denovo_parent)
            for index, p in enumerate(self.memberInOrder)
        ]
=======
        res = []
        dad_id, mom_id = '', ''
        for index, person in enumerate(members):
            person_list = [self.familyId, person.personId,
                           person.gender, get_color(person)]
            if person.is_child:
                person_list[2:2] += [dad_id, mom_id]
            else:
                person_list[2:2] += ['', '']
                if person.role == "mom":
                    mom_id = person.personId
                elif person.role == "dad":
                    dad_id = person.personId
            res.append(person_list +
                       variant_count_v3(bs, index, self.location,
                                        person.gender, denovo_parent))
        return res
>>>>>>> 90993866

    def denovo_parent(self):
        denovo_parent = None
        if self.popType == 'denovo':
            if 'fromParent' in self.atts:
                if self.atts['fromParent'] == 'mom':
                    denovo_parent = 0
                elif self.atts['fromParent'] == 'dad':
                    denovo_parent = 1
                else:
                    denovo_parent = None
        return denovo_parent

# FIXME:
#     def get_normal_refCN(self,c):
#         return normalRefCopyNumber(self.location,v.study.families[v.familyId]
#                                    .memberInOrder[c].gender)
    def variant_count_in_person(self, c):
        return variant_count_v3(self.bestSt, c, self.location,
                                self.memberInOrder[c].gender, self.denovo_parent())[0]

    def is_variant_in_person(self, c):
        return isVariant(self.bestSt, c, self.location,
                         self.memberInOrder[c].gender.name)


PRESENT_IN_CHILD_FILTER_MAPPING = {
    'affected only':
        lambda inCh, gender: len(inCh) == 4 and 'p' == inCh[0] and
    (not gender or gender == inCh[3]),
    'unaffected only':
        lambda inCh, gender: len(inCh) == 4 and 's' == inCh[0] and
    (not gender or gender == inCh[3]),
    'affected and unaffected':
        lambda inCh, gender: len(inCh) >= 8 and 'p' == inCh[0] and
    (not gender or gender == inCh[3] or gender == inCh[7]),
    'neither':
        lambda inCh, gender: len(inCh) == 0,
    'gender':
        lambda inCh, gender: gender in inCh,

    #     "autism only":
    #     lambda inCh: (len(inCh) == 4 and 'p' == inCh[0]),
    #     "affected only":
    #     lambda inCh: (len(inCh) == 4 and 'p' == inCh[0]),
    #     "unaffected only":
    #     lambda inCh: (len(inCh) == 4 and 's' == inCh[0]),
    #     "autism and unaffected":
    #     lambda inCh: (len(inCh) >= 8 and 'p' == inCh[0]),
    #     "affected and unaffected":
    #     lambda inCh: (len(inCh) >= 8 and 'p' in inCh and 's' in inCh),
    #     "neither":
    #     lambda inCh: len(inCh) == 0,
    #
    #     ("autism only", 'F'):
    #     lambda inCh: (len(inCh) == 4 and 'p' == inCh[0] and 'F' == inCh[3]),
    #     ("affected only", 'F'):
    #     lambda inCh: (len(inCh) == 4 and 'p' == inCh[0] and 'F' == inCh[3]),
    #     ("unaffected only", 'F'):
    #     lambda inCh: (len(inCh) == 4 and 's' == inCh[0] and 'F' == inCh[3]),
    #     ("autism and unaffected", 'F'):
    #     lambda inCh: (len(inCh) >= 8 and 'p' in inCh and 's' in inCh and
    #                   ('F' in inCh)),
    #     ("affected and unaffected", 'F'):
    #     lambda inCh: (len(inCh) >= 8 and 'p' in inCh and 's' in inCh and
    #                   ('F' in inCh)),
    #     ("neither", 'F'):
    #     lambda inCh: (len(inCh) == 0),
    #
    #     ("autism only", 'M'):
    #     lambda inCh: (len(inCh) == 4 and 'p' == inCh[0] and 'M' == inCh[3]),
    #     ("affected only", 'M'):
    #     lambda inCh: (len(inCh) == 4 and 'p' == inCh[0] and 'M' == inCh[3]),
    #     ("unaffected only", 'M'):
    #     lambda inCh: (len(inCh) == 4 and 's' == inCh[0] and 'M' == inCh[3]),
    #     ("autism and unaffected", 'M'):
    #     lambda inCh: (len(inCh) >= 8 and 'p' in inCh and 's' in inCh and
    #                   ('M' in inCh)),
    #     ("affected and unaffected", 'M'):
    #     lambda inCh: (len(inCh) >= 8 and 'p' in inCh and 's' in inCh and
    #                   ('M' in inCh)),
    #     ("neither", 'M'):
    #     lambda inCh: (len(inCh) == 0),
    #     'F':
    #     lambda inCh: ('F' in inCh),
    #     'M':
    #     lambda inCh: ('M' in inCh),
}


def present_in_child_filter(present_in_child=None, gender=None):
    fall = []

    if present_in_child and len(present_in_child) != 4:
        fall = [PRESENT_IN_CHILD_FILTER_MAPPING[pic]
                for pic in present_in_child]
        if gender is None:
            gender = [None]
    elif gender:
        fall = [PRESENT_IN_CHILD_FILTER_MAPPING['gender']]
    else:
        return None

    return lambda inCh: any([f(inCh, g) for f in fall for g in gender])


def present_in_parent_filter(present_in_parent):
    if present_in_parent is None:
        return None
    pip = set(present_in_parent)

    if set(['father only']) == pip:
        return lambda fromParent: (len(fromParent) == 3 and
                                   'd' == fromParent[0])
    if set(['mother only']) == pip:
        return lambda fromParent: (len(fromParent) == 3 and
                                   'm' == fromParent[0])
    if set(['mother and father']) == pip:
        return lambda fromParent: len(fromParent) == 6
    if set(['mother only', 'father only']) == pip:
        return lambda fromParent: len(fromParent) == 3
    if set(['mother only', 'mother and father']) == pip:
        return lambda fromParent: (
            (len(fromParent) == 3 and
             'm' == fromParent[0]) or
            len(fromParent) == 6)
    if set(['mother only', 'mother and father', 'neither']) == pip:
        return lambda fromParent: (
            (len(fromParent) == 3 and
             'm' == fromParent[0]) or
            len(fromParent) == 6 or
            len(fromParent) == 0)
    if set(['father only', 'mother and father']) == pip:
        return lambda fromParent: (
            (len(fromParent) == 3 and
             'd' == fromParent[0]) or
            len(fromParent) == 6)
    if set(['father only', 'mother and father', 'neither']) == pip:
        return lambda fromParent: (
            (len(fromParent) == 3 and
             'd' == fromParent[0]) or
            len(fromParent) == 6 or
            len(fromParent) == 0)
    if set(['father only', 'mother only', 'mother and father']) == \
            pip:
        return lambda fromParent: (len(fromParent) > 0)
    if set(['neither']) == pip:
        return lambda fromParent: (len(fromParent) == 0)
    return None


def denovo_present_in_parent_filter(present_in_parent):
    if present_in_parent is None:
        return None
    pip = set(present_in_parent)

    if 'neither' in pip:
        return None

    return lambda fromParent: False


def filter_by_status(variant, status):
    statuses_in_order = [m.status for m in variant.memberInOrder]

    for status_group in status:
        for status in status_group:
            if not any(member_status == status and variant.bestSt[1][i] > 0
                       for i, member_status in enumerate(statuses_in_order)):
                return True

    return False<|MERGE_RESOLUTION|>--- conflicted
+++ resolved
@@ -5,16 +5,13 @@
 '''
 import numpy as np
 import operator
-<<<<<<< HEAD
 from pprint import pprint
-=======
 import logging
 
 from Family import Person
 
 LOGGER = logging.getLogger(__name__)
 
->>>>>>> 90993866
 
 def normalRefCopyNumber(location, gender):
     clnInd = location.find(":")
@@ -127,7 +124,7 @@
 def variantInMembers(v):
     result = []
     for index, member in enumerate(v.memberInOrder):
-        if isVariant(v.bestSt, index, v.location, member.gender.name):
+        if isVariant(v.bestSt, index, v.location, member.gender):
             result.append(member.personId)
     return result
 
@@ -302,33 +299,15 @@
     @property
     def inChS(self):
         childStr = ''
-<<<<<<< HEAD
-        for c in xrange(2, len(mbrs)):
-            if isVariant(bs, c, self.location, mbrs[c].gender.name):
-                childStr += (mbrs[c].role.name + mbrs[c].gender.name)
-=======
         for index, person in enumerate(self.memberInOrder):
             if person.is_child and \
                     isVariant(self.bestSt, index, self.location, person.gender):
                 childStr += (person.role + person.gender)
->>>>>>> 90993866
         return childStr
 
     @property
     def phenoInChS(self):
-<<<<<<< HEAD
-        mbrs = self.memberInOrder
-        # mbrs = elf.study.families[self.familyId].memberInOrder
-        bs = self.bestSt
-        childStr = ''
-        for c in xrange(2, len(mbrs)):
-            if isVariant(bs, c, self.location, mbrs[c].gender.name):
-                childStr += (mbrs[c].role.name + mbrs[c].gender.name)
-        phenotype = self.study.get_attr('study.phenotype')
-        return childStr.replace('prb', phenotype)
-=======
         return self.inChS.replace('prb', self.phenotype)
->>>>>>> 90993866
 
     @property
     def fromParentS(self):
@@ -341,8 +320,8 @@
         mbrs = self.memberInOrder
         bs = self.bestSt
         for c in xrange(2):
-            if isVariant(bs, c, self.location, mbrs[c].gender.name):
-                parentStr += mbrs[c].role.name
+            if isVariant(bs, c, self.location, mbrs[c].gender):
+                parentStr += mbrs[c].role
         return parentStr
 
     @property
@@ -378,7 +357,6 @@
                     self.study.genetic_status.get(p.personId, 'unknown'),
                     '#ffffff')
                 for p in mbrs]
-
 
         denovo_parent = self.denovo_parent()
         res = [reduce(operator.add, [[m.role,
@@ -404,17 +382,11 @@
     CHROMOSOMES_ORDER = dict(
         {str(x): '0' + str(x) for x in range(1, 10)}.items() +
         {str(x): str(x) for x in range(10, 23)}.items() +
-        {'X': '23', 'Y': '24'}.items())
+        { 'X': '23', 'Y': '24' }.items())
 
     @property
     def sort_key(self):
         chromosome, position = self.location.split(':')
-<<<<<<< HEAD
-        return (
-            self.CHROMOSOMES_ORDER.get(chromosome, '99' + chromosome),
-            int(position.split('-')[0])
-        )
-=======
         return (self.CHROMOSOMES_ORDER.get(chromosome, '99' + chromosome),
                 int(position.split('-')[0]))
 
@@ -422,7 +394,6 @@
     def key(self):
         return (self.familyId if self.familyId else '',
             self.location, self.variant)
->>>>>>> 90993866
 
     def pedigree_v3(self, legend):
         def get_color(p):
@@ -430,19 +401,9 @@
 
         denovo_parent = self.denovo_parent()
 
+        members = self.memberInOrder
         bs = self.bestSt
 
-<<<<<<< HEAD
-        return [
-            [
-                self.familyId, p.personId, getattr(p, 'dadId', ''),
-                getattr(p, 'momId', ''), p.gender.name, get_color(p)
-            ] +
-            variant_count_v3(
-                bs, index, self.location, p.gender.name, denovo_parent)
-            for index, p in enumerate(self.memberInOrder)
-        ]
-=======
         res = []
         dad_id, mom_id = '', ''
         for index, person in enumerate(members):
@@ -460,7 +421,6 @@
                        variant_count_v3(bs, index, self.location,
                                         person.gender, denovo_parent))
         return res
->>>>>>> 90993866
 
     def denovo_parent(self):
         denovo_parent = None
@@ -478,13 +438,10 @@
 #     def get_normal_refCN(self,c):
 #         return normalRefCopyNumber(self.location,v.study.families[v.familyId]
 #                                    .memberInOrder[c].gender)
-    def variant_count_in_person(self, c):
-        return variant_count_v3(self.bestSt, c, self.location,
-                                self.memberInOrder[c].gender, self.denovo_parent())[0]
 
     def is_variant_in_person(self, c):
         return isVariant(self.bestSt, c, self.location,
-                         self.memberInOrder[c].gender.name)
+                         self.memberInOrder[c].gender)
 
 
 PRESENT_IN_CHILD_FILTER_MAPPING = {
