'''
Created on Oct 21, 2015

@author: lubo
'''
from __future__ import print_function
from __future__ import unicode_literals

from builtins import zip
from builtins import str
from builtins import range
from builtins import object
import numpy as np
import operator
from pprint import pprint
import logging

from Family import Person
<<<<<<< HEAD
from functools import reduce
=======
from pheno.common import Role, Gender
>>>>>>> e5a59b4f

LOGGER = logging.getLogger(__name__)


def chromosome_prefix(genomes_db=None):
    if genomes_db is None:
        from DAE import genomesDB
        genome = genomesDB.get_genome()  # @UndefinedVariable
    else:
        genome = genomes_db.get_genome()

    assert genome is not None
    with open(genome.genomicIndexFile) as genomic_index:
        chr_names = [ln.split("\t")[0] for ln in genomic_index]
        chr1 = chr_names[0]
        assert chr1 == "1" or chr1 == "chr1"
        if "chr" in chr1:
            return "chr"
        else:
            return ""



def normalRefCopyNumber(location, gender):
    clnInd = location.find(":")
    chrome = location[0:clnInd]

    if chrome in ['chrX', 'X', '23', 'chr23']:
        if '-' in location:
            dshInd = location.find('-')
            pos = int(location[clnInd + 1:dshInd])
        else:
            pos = int(location[clnInd + 1:])

        # hg19 pseudo autosomes region: chrX:60001-2699520
        # and chrX:154931044-155260560
        if pos < 60001 or (pos > 2699520 and pos < 154931044) \
                or pos > 155260560:

            if gender == Gender.M.name:
                return 1
            elif gender == Gender.U.name:
                LOGGER.warn(
                    'unspecified gender when calculating normal number of allels '
                    'in chr%s',
                    location
                )
                return 1
            elif gender != Gender.F.name:
                raise Exception('weird gender ' + gender)
    elif chrome in ['chrY', 'Y', '24', 'chr24']:
        if gender == Gender.M.name:
            return 1
        elif gender == Gender.U.name:
            LOGGER.warn(
                'unspecified gender when calculating normal number of allels '
                'in chr%s',
                location
            )
            return 1
        elif gender == Gender.F.name:
            return 0
        else:
            raise Exception('gender needed')
    return 2


def variantCount(bs, c, location=None, gender=None, denovoParent=None):
    normal = 2
    if location:
        normal = normalRefCopyNumber(location, gender)
        # print("variantCount: {}, {}, {}".format(
        # location, gender, normalRefCN))
        ref = bs[0, c]
        # print("count: {}".format(count))
        count = 0
        if bs.shape[0] == 2:
            alles = bs[1, c]
            if alles != 0:
                if ref == normal:
                    print("location: {}, gender: {}, c: {}, normal: {}, bs: {}"
                          .format(location, gender, c, normal, bs))
                count = alles
        elif bs.shape[0] == 1:
            if normal != ref:
                count = ref

        if c != denovoParent:
            return [count]
        else:
            return [1, 'd']


def variant_count_v3(bs, c, location=None, gender=None, denovoParent=None):
    normal = 2
    if location:
        normal = normalRefCopyNumber(location, gender)
        # print("variantCount: {}, {}, {}".format(
        # location, gender, normalRefCN))
        ref = bs[0, c]
        # print("count: {}".format(count))
        count = 0
        if bs.shape[0] == 2:
            alles = bs[1, c]
            if alles != 0:
                if ref == normal:
                    print("location: {}, gender: {}, c: {}, normal: {}, bs: {}"
                          .format(location, gender, c, normal, bs))
                count = alles
        elif bs.shape[0] == 1:
            if normal != ref:
                count = ref

        if c != denovoParent:
            return [count, 0]
        else:
            return [0, 1]


def isVariant(bs, c, location=None, gender=None):
    normalRefCN = 2

    if location:
        normalRefCN = normalRefCopyNumber(location, gender)

    if bs[0, c] != normalRefCN or \
            any([bs[o, c] != 0 for o in range(1, bs.shape[0])]):
        return True
    return False


def variantInMembers(v):
    result = []
    for index, member in enumerate(v.memberInOrder):
        if isVariant(v.bestSt, index, v.location, member.gender.name):
            result.append(member.personId)
    return result


def splitGeneEffect(effStr, geneEffect=[]):
    for ge in effStr.split("|"):
        cs = ge.split(":")
        if len(cs) != 2:
            raise Exception(
                ge + " doesn't agree with the <sym>:<effect> format:" + effStr)
        sym, eff = cs
        geneEffect.append({'sym': sym, 'eff': eff, 'symu': sym.upper()})
    return geneEffect


def parseGeneEffect(effStr):
    geneEffect = []
    if effStr == "intergenic":
        return [{'eff': 'intergenic', 'sym': '', 'symu': ''}]

    # HACK!!! To rethink
    if effStr in ["CNV+", "CNV-"]:
        geneEffect.append({'sym': "", 'symu': '', 'eff': effStr})
        return geneEffect

    geneEffect = splitGeneEffect(effStr, geneEffect)
    return geneEffect


def filter_gene_effect(geneEffects, effectTypes, geneSyms):
    if effectTypes is None:
        return [x for x in geneEffects if x['symu'] in geneSyms]
    if geneSyms is None:
        return [x for x in geneEffects if x['eff'] in effectTypes]
    return [x for x in geneEffects
            if x['eff'] in effectTypes and x['symu'] in geneSyms]


def str2Mat(matS, colSep=-1, rowSep="/", str2NumF=int):
    # print matS, colSep, rowSep, str2NumF
    if colSep == -1:
        return np.array([[str2NumF(c) for c in r]
                         for r in matS.split(rowSep)])
    return np.array([[str2NumF(v) for v in r.split(colSep)]
                     for r in matS.split(rowSep)])


def mat2Str(mat, colSep=" ", rowSep="/"):
    return rowSep.join([colSep.join([str(n) for n in mat[i, :]])
                        for i in range(mat.shape[0])])


class Variant(object):

    def __init__(self, atts, familyIdAtt="familyId", locationAtt="location",
                 variantAtt="variant", bestStAtt="bestState", bestStColSep=-1,
                 countsAtt="counts", effectGeneAtt="effectGene",
                 altFreqPrcntAtt="all.altFreq", genderAtt='gender',
                 phenotypeAtt='phenotype', studyNameAtt='studyName',
                 sampleIdAtt='SampleID'):
        self.atts = atts

        self.familyIdAtt = familyIdAtt
        self.locationAtt = locationAtt
        self.variantAtt = variantAtt
        self.bestStAtt = bestStAtt
        self.bestStColSep = bestStColSep
        self.countsAtt = countsAtt
        self.effectGeneAtt = effectGeneAtt
        self.altFreqPrcntAtt = altFreqPrcntAtt
        self.genderAtt = genderAtt
        self.phenotypeAtt = phenotypeAtt
        self.studyNameAtt = studyNameAtt
        self.sampleIdAtt = sampleIdAtt

    def get_attr(self, attr):
        return self.atts.get(attr, None)

    @property
    def familyId(self):
        try:
            return self._familyId
        except AttributeError:
            pass
        self._familyId = self.atts.get(self.familyIdAtt,
            self.atts.get(self.sampleIdAtt))
        self._familyId = str(
            self._familyId) if self._familyId else self._familyId
        return self._familyId

    @property
    def studyName(self):
        return self.atts.get(self.studyNameAtt, self.study.name)

    @studyName.setter
    def studyName(self, new_value):
        self.atts[self.studyNameAtt] = new_value

    @property
    def location(self):
        return self.atts[self.locationAtt]

    @property
    def variant(self):
        return self.atts[self.variantAtt]

    @property
    def bestStStr(self):
        return self.atts[self.bestStAtt]

    @property
    def bestSt(self):
        try:
            return self._bestSt
        except AttributeError:
            pass
        self._bestSt = str2Mat(self.atts[self.bestStAtt],
                               colSep=self.bestStColSep)
        return self._bestSt

    @property
    def countsStr(self):
        return self.atts[self.countsAtt]

    @property
    def counts(self):
        try:
            return self._counts
        except AttributeError:
            pass
        self._counts = str2Mat(self.atts[self.countsAtt], colSep=" ")
        return self._counts

    @property
    def geneEffect(self):
        try:
            return self._geneEffect
        except AttributeError:
            self._geneEffect = parseGeneEffect(self.atts[self.effectGeneAtt])
        return self._geneEffect

    @property
    def requestedGeneEffects(self):
        try:
            return self._requestedGeneEffect
        except AttributeError:
            self._requestedGeneEffect = self.geneEffect
        return self._requestedGeneEffect

    @property
    def altFreqPrcnt(self):
        try:
            return self._altFreqPrcnt
        except AttributeError:
            self._altFreqPrcnt = 0.0
            if self.altFreqPrcntAtt in self.atts:
                self._altFreqPrcnt = float(self.atts[self.altFreqPrcntAtt])
        return self._altFreqPrcnt

    @property
    def memberInOrder(self):
        try:
            return self._memberInOrder
        except AttributeError:
            if self.familyId:
                family = self.study.families[self.familyId]
                self._memberInOrder = family.memberInOrder
            else:
                person = Person(self.atts)
                person.personId = None
                person.gender = self.atts.get(self.genderAtt, Gender.U)
                person.role = Role.sib if self.phenotype == 'unaffected' \
                    else Role.prb
                self._memberInOrder = [person]
        return self._memberInOrder

    @property
    def children_in_order(self):
        return [p for p in self.memberInOrder if p.is_child]

    @property
    def inChS(self):
        childStr = ''
        for index, person in enumerate(self.memberInOrder):
            if person.is_child and \
                    isVariant(
                        self.bestSt, index, self.location, person.gender.name):
                childStr += (person.role.name + person.gender.name)
        return childStr

    @property
    def phenoInChS(self):
        return self.inChS.replace('prb', self.phenotype)

    @property
    def fromParentS(self):
        if self.popType == "denovo":
            if 'fromParent' in self.atts:
                return self.atts['fromParent']
            else:
                return ''
        parentStr = ''
        mbrs = self.memberInOrder
        bs = self.bestSt
<<<<<<< HEAD
        for c in range(2):
            if isVariant(bs, c, self.location, mbrs[c].gender):
                parentStr += mbrs[c].role
=======
        for c in xrange(2):
            if isVariant(bs, c, self.location, mbrs[c].gender.name):
                parentStr += mbrs[c].role.name
>>>>>>> e5a59b4f
        return parentStr

    @property
    def phenotype(self):
        if len(self.study.phenotypes) == 1:
            return self.study.phenotypes[0]
        else:
            return self.atts.get(self.phenotypeAtt, None)

    @property
    def family_atts(self):
        return self.study.families[self.familyId].atts

    VIP_COLORS = {
        'deletion': '#e35252',
        'duplication': '#98e352',
        'triplication': '#b8008a',
        'negative': '#aaaaaa',
        'unknown': '#ffffff',
    }

    @property
    def pedigree(self):
        mbrs = self.memberInOrder
        bs = self.bestSt

        ph = self.phenotype
        colors = None
        if self.study.name[:3] == 'VIP' and \
                hasattr(self.study, 'genetic_status'):
            colors = [
                self.VIP_COLORS.get(
                    self.study.genetic_status.get(p.personId, 'unknown'),
                    '#ffffff')
                for p in mbrs]


        denovo_parent = self.denovo_parent()
        res = [reduce(operator.add, [[m.role,
                                      m.gender],
                                     variantCount(bs, c, self.location,
                                                  m.gender, denovo_parent),
                                     ])
               for (c, m) in enumerate(mbrs)]
        # res = zip(res, colors)
        # print(res)
        if colors:
            for l, c in zip(res, colors):
                l.append(c)
        res = [ph, res]
        return res

    def __eq__(self, other):
        return self.key == other.key

    def __lt__(self, other):
        return self.key < other.key

    CHROMOSOMES_ORDER = dict(
        [(str(x), '0' + str(x)) for x in range(1, 10)] +
        [(str(x), str(x)) for x in range(10, 23)] +
        [('X', '23'), ('Y', '24')]
    )

    @property
    def key(self):
        chromosome, position = self.location.split(':')
        return (self.CHROMOSOMES_ORDER.get(chromosome, '99' + chromosome),
                int(position.split('-')[0]),
                self.variant,
                self.familyId if self.familyId else '')

    def pedigree_v3(self, legend):
        def get_color(p):
            return legend.get_color(
                p.atts[legend.id] if p.role == Role.prb else 'unaffected')

        denovo_parent = self.denovo_parent()

        bs = self.bestSt

        return [
            [
                self.familyId, p.personId, getattr(p, 'dadId', ''),
                getattr(p, 'momId', ''), p.gender.name, get_color(p),
                p.layout_position
            ] +
            variant_count_v3(
                bs, index, self.location, p.gender.name, denovo_parent)
            for index, p in enumerate(self.memberInOrder)
        ]

    def denovo_parent(self):
        denovo_parent = None
        if self.popType == 'denovo':
            if 'fromParent' in self.atts:
                if self.atts['fromParent'] == 'mom':
                    denovo_parent = 0
                elif self.atts['fromParent'] == 'dad':
                    denovo_parent = 1
                else:
                    denovo_parent = None
        return denovo_parent

# FIXME:
#     def get_normal_refCN(self,c):
#         return normalRefCopyNumber(self.location,v.study.families[v.familyId]
#                                    .memberInOrder[c].gender)

    def is_variant_in_person(self, c):
        return isVariant(self.bestSt, c, self.location,
                         self.memberInOrder[c].gender.name)


PRESENT_IN_CHILD_FILTER_MAPPING = {
    'affected only':
        lambda inCh, gender: len(inCh) == 4 and 'p' == inCh[0] and
    (not gender or gender == inCh[3]),
    'unaffected only':
        lambda inCh, gender: len(inCh) == 4 and 's' == inCh[0] and
    (not gender or gender == inCh[3]),
    'affected and unaffected':
        lambda inCh, gender: len(inCh) >= 8 and 'p' == inCh[0] and
    (not gender or gender == inCh[3] or gender == inCh[7]),
    'neither':
        lambda inCh, gender: len(inCh) == 0,
    'gender':
        lambda inCh, gender: gender in inCh,

    #     "autism only":
    #     lambda inCh: (len(inCh) == 4 and 'p' == inCh[0]),
    #     "affected only":
    #     lambda inCh: (len(inCh) == 4 and 'p' == inCh[0]),
    #     "unaffected only":
    #     lambda inCh: (len(inCh) == 4 and 's' == inCh[0]),
    #     "autism and unaffected":
    #     lambda inCh: (len(inCh) >= 8 and 'p' == inCh[0]),
    #     "affected and unaffected":
    #     lambda inCh: (len(inCh) >= 8 and 'p' in inCh and 's' in inCh),
    #     "neither":
    #     lambda inCh: len(inCh) == 0,
    #
    #     ("autism only", 'F'):
    #     lambda inCh: (len(inCh) == 4 and 'p' == inCh[0] and 'F' == inCh[3]),
    #     ("affected only", 'F'):
    #     lambda inCh: (len(inCh) == 4 and 'p' == inCh[0] and 'F' == inCh[3]),
    #     ("unaffected only", 'F'):
    #     lambda inCh: (len(inCh) == 4 and 's' == inCh[0] and 'F' == inCh[3]),
    #     ("autism and unaffected", 'F'):
    #     lambda inCh: (len(inCh) >= 8 and 'p' in inCh and 's' in inCh and
    #                   ('F' in inCh)),
    #     ("affected and unaffected", 'F'):
    #     lambda inCh: (len(inCh) >= 8 and 'p' in inCh and 's' in inCh and
    #                   ('F' in inCh)),
    #     ("neither", 'F'):
    #     lambda inCh: (len(inCh) == 0),
    #
    #     ("autism only", 'M'):
    #     lambda inCh: (len(inCh) == 4 and 'p' == inCh[0] and 'M' == inCh[3]),
    #     ("affected only", 'M'):
    #     lambda inCh: (len(inCh) == 4 and 'p' == inCh[0] and 'M' == inCh[3]),
    #     ("unaffected only", 'M'):
    #     lambda inCh: (len(inCh) == 4 and 's' == inCh[0] and 'M' == inCh[3]),
    #     ("autism and unaffected", 'M'):
    #     lambda inCh: (len(inCh) >= 8 and 'p' in inCh and 's' in inCh and
    #                   ('M' in inCh)),
    #     ("affected and unaffected", 'M'):
    #     lambda inCh: (len(inCh) >= 8 and 'p' in inCh and 's' in inCh and
    #                   ('M' in inCh)),
    #     ("neither", 'M'):
    #     lambda inCh: (len(inCh) == 0),
    #     'F':
    #     lambda inCh: ('F' in inCh),
    #     'M':
    #     lambda inCh: ('M' in inCh),
}


def present_in_child_filter(present_in_child=None, gender=None):
    fall = []

    if present_in_child and len(present_in_child) != 4:
        fall = [PRESENT_IN_CHILD_FILTER_MAPPING[pic]
                for pic in present_in_child]
        if gender is None:
            gender = [None]
    elif gender:
        fall = [PRESENT_IN_CHILD_FILTER_MAPPING['gender']]
    else:
        return None

    return lambda inCh: any([f(inCh, g) for f in fall for g in gender])


def present_in_parent_filter(present_in_parent):
    if present_in_parent is None:
        return None
    pip = set(present_in_parent)

    if set(['father only']) == pip:
        return lambda fromParent: (len(fromParent) == 3 and
                                   'd' == fromParent[0])
    if set(['mother only']) == pip:
        return lambda fromParent: (len(fromParent) == 3 and
                                   'm' == fromParent[0])
    if set(['mother and father']) == pip:
        return lambda fromParent: len(fromParent) == 6
    if set(['mother only', 'father only']) == pip:
        return lambda fromParent: len(fromParent) == 3
    if set(['mother only', 'mother and father']) == pip:
        return lambda fromParent: (
            (len(fromParent) == 3 and
             'm' == fromParent[0]) or
            len(fromParent) == 6)
    if set(['mother only', 'mother and father', 'neither']) == pip:
        return lambda fromParent: (
            (len(fromParent) == 3 and
             'm' == fromParent[0]) or
            len(fromParent) == 6 or
            len(fromParent) == 0)
    if set(['father only', 'mother and father']) == pip:
        return lambda fromParent: (
            (len(fromParent) == 3 and
             'd' == fromParent[0]) or
            len(fromParent) == 6)
    if set(['father only', 'mother and father', 'neither']) == pip:
        return lambda fromParent: (
            (len(fromParent) == 3 and
             'd' == fromParent[0]) or
            len(fromParent) == 6 or
            len(fromParent) == 0)
    if set(['father only', 'mother only', 'mother and father']) == \
            pip:
        return lambda fromParent: (len(fromParent) > 0)
    if set(['neither']) == pip:
        return lambda fromParent: (len(fromParent) == 0)
    return None


def denovo_present_in_parent_filter(present_in_parent):
    if present_in_parent is None:
        return None
    pip = set(present_in_parent)

    if 'neither' in pip:
        return None

    return lambda fromParent: False


def filter_by_status(variant, status):
    statuses_in_order = [m.status for m in variant.memberInOrder]

    for status_group in status:
        for status in status_group:
            if not any(member_status == status and variant.bestSt[1][i] > 0
                       for i, member_status in enumerate(statuses_in_order)):
                return True

    return False<|MERGE_RESOLUTION|>--- conflicted
+++ resolved
@@ -10,17 +10,14 @@
 from builtins import str
 from builtins import range
 from builtins import object
+from functools import reduce
 import numpy as np
 import operator
 from pprint import pprint
 import logging
 
 from Family import Person
-<<<<<<< HEAD
-from functools import reduce
-=======
 from pheno.common import Role, Gender
->>>>>>> e5a59b4f
 
 LOGGER = logging.getLogger(__name__)
 
@@ -360,15 +357,9 @@
         parentStr = ''
         mbrs = self.memberInOrder
         bs = self.bestSt
-<<<<<<< HEAD
         for c in range(2):
-            if isVariant(bs, c, self.location, mbrs[c].gender):
-                parentStr += mbrs[c].role
-=======
-        for c in xrange(2):
             if isVariant(bs, c, self.location, mbrs[c].gender.name):
                 parentStr += mbrs[c].role.name
->>>>>>> e5a59b4f
         return parentStr
 
     @property
@@ -404,7 +395,6 @@
                     self.study.genetic_status.get(p.personId, 'unknown'),
                     '#ffffff')
                 for p in mbrs]
-
 
         denovo_parent = self.denovo_parent()
         res = [reduce(operator.add, [[m.role,
