--- conflicted
+++ resolved
@@ -3,12 +3,8 @@
 
 @author: lubo
 '''
-<<<<<<< HEAD
-from __future__ import print_function
-=======
 from __future__ import unicode_literals
 from builtins import object
->>>>>>> 4307fca6
 import pandas as pd
 from sqlalchemy.sql import select, text
 from sqlalchemy import not_
