'''
Created on Aug 23, 2016

@author: lubo
'''

from Config import Config
import reusables
from box import ConfigBox
# import traceback


class PhenoConfig(ConfigBox):

    @staticmethod
    def from_file(filename=None):
        if filename is None:
            dae_config = Config()
            wd = dae_config.daeDir
            data_dir = dae_config.data_dir
            filename = dae_config.phenoDBconfFile

        conf = reusables.config_dict(
            filename,
            auto_find=False,
            verify=True,
            defaults={
                'wd': wd,
                'data': data_dir,
            })
<<<<<<< HEAD
        # print(conf)
=======
>>>>>>> 0510988b

        return PhenoConfig(conf)

    @staticmethod
    def from_dict(data):
        return PhenoConfig(data)

    def __init__(self, data, **kwargs):
        super(PhenoConfig, self).__init__(data, **kwargs)

    def get_dbfile(self, dbname):
        assert dbname in self.pheno.list("dbs")

        dbfile = self[dbname].dbfile
        return dbfile

    def get_dbconfig(self, dbname):
        assert dbname in self.pheno.list("dbs")
        return self[dbname]

    def get_age(self, dbname):
        return self[dbname].age

    def get_nonverbal_iq(self, dbname):
        return self[dbname].nonverbal_iq<|MERGE_RESOLUTION|>--- conflicted
+++ resolved
@@ -28,10 +28,6 @@
                 'wd': wd,
                 'data': data_dir,
             })
-<<<<<<< HEAD
-        # print(conf)
-=======
->>>>>>> 0510988b
 
         return PhenoConfig(conf)
 
