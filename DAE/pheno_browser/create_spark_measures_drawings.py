#!/usr/bin/env python2.7
import os
from pheno_browser.prepare_data import PreparePhenoBrowserBase
from pheno_browser.db import DbManager
from pheno.pheno_regression import PhenoRegression


<<<<<<< HEAD
from DAE import pheno # @IgnorePep8
=======
from DAE import pheno
from pheno.pheno_regression import PhenoRegression
>>>>>>> 1d69226e


def main():
    output_folder = './output'
    db_name = 'sqlite.db'
    if not os.path.exists(output_folder):
        os.makedirs(output_folder)

<<<<<<< HEAD
    pheno_name = 'spark'

    pheno_db = pheno.get_pheno_db(pheno_name)
    pheno_regression = PhenoRegression.build_from_config(pheno_name)

    drawer = PreparePhenoBrowserBase(pheno_name, pheno_db, pheno_regression, output_folder)
=======
    pheno_name = 'ssc'
>>>>>>> 1d69226e

    pheno_db = pheno.get_pheno_db(pheno_name)
    pheno_regression = PhenoRegression.build(pheno_name)

    drawer = PreparePhenoBrowserBase(pheno_name, pheno_db, pheno_regression, output_folder)

    # db.build()

    # instrument = drawer.pheno_db.instruments['individuals']
    # instrument2 = drawer.pheno_db.instruments['basic_medical_screening']
    instrument3 = drawer.pheno_db.instruments['basic_medical_screening']

    # drawer.handle_measure(instrument.measures['age_at_registration_years'])
    # drawer.handle_measure(instrument.measures['diagnosis'])
    # drawer.handle_measure(instrument2.measures['age_at_eval_years'])

    drawer.handle_measure(instrument3.measures['asd'])

    # drawer.handle_measure(instrument.measures['status'])

    # ordinal = {measure.measure_type for instrument in drawer.pheno_db.instruments.values()
    #            for measure in instrument.measures.values()}
    # print(ordinal)

    # draw_ordinal_measure(
    #     instrument.measures['q18_physical_illness'], db, drawer
    # )


if __name__ == '__main__':
    main()<|MERGE_RESOLUTION|>--- conflicted
+++ resolved
@@ -5,12 +5,8 @@
 from pheno.pheno_regression import PhenoRegression
 
 
-<<<<<<< HEAD
-from DAE import pheno # @IgnorePep8
-=======
 from DAE import pheno
 from pheno.pheno_regression import PhenoRegression
->>>>>>> 1d69226e
 
 
 def main():
@@ -19,21 +15,19 @@
     if not os.path.exists(output_folder):
         os.makedirs(output_folder)
 
-<<<<<<< HEAD
     pheno_name = 'spark'
 
     pheno_db = pheno.get_pheno_db(pheno_name)
     pheno_regression = PhenoRegression.build_from_config(pheno_name)
 
-    drawer = PreparePhenoBrowserBase(pheno_name, pheno_db, pheno_regression, output_folder)
-=======
-    pheno_name = 'ssc'
->>>>>>> 1d69226e
+    drawer = PreparePhenoBrowserBase(
+        pheno_name, pheno_db, pheno_regression, output_folder)
 
     pheno_db = pheno.get_pheno_db(pheno_name)
-    pheno_regression = PhenoRegression.build(pheno_name)
+    pheno_regression = PhenoRegression.build_from_config(pheno_name)
 
-    drawer = PreparePhenoBrowserBase(pheno_name, pheno_db, pheno_regression, output_folder)
+    drawer = PreparePhenoBrowserBase(
+        pheno_name, pheno_db, pheno_regression, output_folder)
 
     # db.build()
 
