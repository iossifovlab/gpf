'''
Created on Apr 10, 2017

@author: lubo
'''
from __future__ import print_function
<<<<<<< HEAD

import os
import traceback
import matplotlib as mpl
=======
from __future__ import unicode_literals
from builtins import str
from builtins import object
import os
import matplotlib as mpl; mpl.use('PS')  # noqa
>>>>>>> 4307fca6
import numpy as np

from pheno.pheno_db import Measure

import matplotlib.pyplot as plt; plt.ioff()  # noqa

from pheno_browser.db import DbManager
from pheno.common import Role, MeasureType

from pheno_browser.graphs import draw_linregres
from pheno_browser.graphs import draw_measure_violinplot
from pheno_browser.graphs import draw_categorical_violin_distribution
from pheno_browser.graphs import draw_ordinal_violin_distribution
from common.progress import progress, progress_nl


class PreparePhenoBrowserBase(object):

    LARGE_DPI = 150
    SMALL_DPI = 16

    def __init__(
            self, pheno_name, pheno_db, output_dir,
            pheno_regressions=None, images_dir=None):
        assert os.path.exists(output_dir)
        self.output_dir = output_dir
        if images_dir is None:
            images_dir = os.path.join(self.output_dir, 'images')
        if not os.path.exists(images_dir):
            os.makedirs(images_dir)

        assert os.path.exists(images_dir)

        self.images_dir = images_dir

        self.pheno_db = pheno_db
        self.pheno_regressions = pheno_regressions

        self.browser_db = os.path.join(
            output_dir,
            "{}_browser.db".format(pheno_name)
        )

    def load_measure(self, measure):
        df = self.pheno_db.get_persons_values_df([measure.measure_id])
        return df

    def _augment_measure_values_df(self, augment, augment_name, measure):
        assert augment is not None
        assert isinstance(augment, Measure)

        augment_instrument = augment.instrument_name
        augment_measure = augment.measure_name

        if augment_instrument is not None:
            augment_id = '{}.{}'.format(
                augment_instrument, augment_measure)
        else:
            augment_id = '{}.{}'.format(
                measure.instrument_name, augment_measure)

        if augment_id == measure.measure_id:
            return None
        if not self.pheno_db.has_measure(augment_id):
            return None

        df = self.pheno_db.get_persons_values_df(
            [augment_id, measure.measure_id])
        df.loc[df.role == Role.mom, 'role'] = Role.parent
        df.loc[df.role == Role.dad, 'role'] = Role.parent

        df.rename(columns={augment_id: augment_name}, inplace=True)
        return df

    @staticmethod
    def _measure_to_dict(measure):
        return {
            'measure_id': measure.measure_id,
            'instrument_name': measure.instrument_name,
            'measure_name': measure.measure_name,
            'measure_type': measure.measure_type,
            'description': measure.description,
            'values_domain': measure.values_domain
        }

    def figure_filepath(self, measure, suffix):
        filename = "{}.{}.png".format(measure.measure_id, suffix)
        outdir = os.path.join(self.images_dir, measure.instrument_name)
        if not os.path.exists(outdir):
            os.mkdir(outdir)

        filepath = os.path.join(outdir, filename)
        return filepath

    def figure_path(self, measure, suffix):
        filename = "{}.{}.png".format(measure.measure_id, suffix)
        filepath = os.path.join(measure.instrument_name, filename)
        return filepath

    def save_fig(self, measure, suffix):
        if '/' in measure.measure_id:
            return (None, None)

        small_filepath = self.figure_filepath(
            measure, "{}_small".format(suffix))
        plt.savefig(small_filepath, dpi=self.SMALL_DPI)

        filepath = self.figure_filepath(measure, suffix)
        plt.savefig(filepath, dpi=self.LARGE_DPI)
        plt.close()
        return (
            self.figure_path(
                measure, "{}_small".format(suffix)),
            self.figure_path(
                measure, suffix)
        )

    def build_regression(self, dependent_measure,
                         independent_measure, jitter):
        MIN_VALUES = 5
        MIN_UNIQUE_VALUES = 2

        res = {}

        if dependent_measure.measure_id == independent_measure.measure_id:
            return res

        aug_col_name = independent_measure.measure_name

        aug_df = self._augment_measure_values_df(
            independent_measure,
            aug_col_name,
            dependent_measure)

        if aug_df is None:
            return res

        aug_df = aug_df[aug_df.role == Role.prb]
        aug_df.loc[:, aug_col_name] = aug_df[aug_col_name].astype(np.float32)
        aug_df = aug_df[np.isfinite(aug_df[aug_col_name])]

        if aug_df[dependent_measure.measure_id].nunique() < MIN_UNIQUE_VALUES \
           or len(aug_df) <= MIN_VALUES:
            return res

        res_male, res_female = draw_linregres(
            aug_df, aug_col_name, dependent_measure.measure_id, jitter)
        res['pvalue_regression_male'] = res_male.pvalues[aug_col_name] \
            if res_male is not None else None
        res['pvalue_regression_female'] = res_female.pvalues[aug_col_name] \
            if res_female is not None else None

        if res_male is not None or res_female is not None:
            (res['figure_regression_small'],
             res['figure_regression']) = \
                self.save_fig(dependent_measure,
                              "prb_regression_by_{}".format(aug_col_name))
        return res

    def build_values_violinplot(self, measure):
        df = self.load_measure(measure)
        drawn = draw_measure_violinplot(df, measure.measure_id)

        res = {}

        if drawn:
            (res['figure_distribution_small'],
             res['figure_distribution']) = self.save_fig(measure, "violinplot")

        return res

    def build_values_categorical_distribution(self, measure):
        df = self.load_measure(measure)
        drawn = draw_categorical_violin_distribution(df, measure.measure_id)

        res = {}
        if drawn:
            (res['figure_distribution_small'],
             res['figure_distribution']) = \
                self.save_fig(measure, "distribution")

        return res

    def build_values_other_distribution(self, measure):
        df = self.load_measure(measure)
        drawn = draw_categorical_violin_distribution(df, measure.measure_id)

        res = {}
        if drawn:
            (res['figure_distribution_small'],
             res['figure_distribution']) = \
                self.save_fig(measure, "distribution")

        return res

    def build_values_ordinal_distribution(self, measure):
        df = self.load_measure(measure)
        drawn = draw_ordinal_violin_distribution(df, measure.measure_id)

        res = {}
        if drawn:
            (res['figure_distribution_small'],
             res['figure_distribution']) = \
                self.save_fig(measure, "distribution")

        return res

    def dump_browser_variable(self, var):
        print('-------------------------------------------')
        print(var['measure_id'])
        print('-------------------------------------------')
        print('instrument:  {}'.format(var['instrument_name']))
        print('measure:     {}'.format(var['measure_name']))
        print('type:        {}'.format(var['measure_type']))
        print('description: {}'.format(var['description']))
        print('domain:      {}'.format(var['values_domain']))
        print('-------------------------------------------')

    def _get_measure_by_name(self, measure_name, instrument_name):
        if instrument_name:
            measure_id = '.'.join([instrument_name, measure_name])
            if self.pheno_db.has_measure(measure_id):
                return self.pheno_db.get_measure(measure_id)
        return None

    def handle_measure(self, measure):
        res = PreparePhenoBrowserBase._measure_to_dict(measure)

        if measure.measure_type == MeasureType.continuous:
            res.update(self.build_values_violinplot(measure))
        elif measure.measure_type == MeasureType.ordinal:
            res.update(self.build_values_ordinal_distribution(measure))
        elif measure.measure_type == MeasureType.categorical:
            res.update(self.build_values_categorical_distribution(measure))

        return res

    def handle_regressions(self, measure):
        if measure.measure_type not in [MeasureType.continuous,
                                        MeasureType.ordinal]:
            return
        res = {'measure_id': measure.measure_id}
        for reg_id, reg in self.pheno_regressions.items():
            reg_measure = self._get_measure_by_name(reg['measure_name'],
                                                    reg['instrument_name'] or
                                                    measure.instrument_name)
            if not reg_measure:
                continue
            if self.pheno_regressions.has_measure(measure.measure_name,
                                                  measure.instrument_name):
                continue

            res['regression_id'] = reg_id
            jitter = float(reg.get('jitter', 0.1))
            res.update(self.build_regression(measure, reg_measure, jitter))
            if res.get('pvalue_regression_male') is not None or \
               res.get('pvalue_regression_female') is not None:
                yield res

    def run(self):
        db = DbManager(dbfile=self.browser_db)
        db.build()
<<<<<<< HEAD
        progress_nl()
        print("Instruments:", list(self.pheno_db.instruments.keys()))
        progress_nl()
        for instrument in self.pheno_db.instruments.values():
            progress_nl()
            progress(text=str(instrument) + "\n")
            progress_nl()
            for measure in instrument.measures.values():
                progress(text=str(measure) + "\n")
                try:
                    var = self.handle_measure(measure)
                    db.save(var)
                except Exception as ex:
                    print("--------------------------------------------------")
                    print(
                        "Exception while processing measure:", 
                        str(measure), ex)
                    traceback.print_exc()
                    print("--------------------------------------------------")
=======

        if self.pheno_regressions:
            for reg_id, reg_data in self.pheno_regressions.items():
                db.save_regression({
                    'regression_id': reg_id,
                    'instrument_name': reg_data['instrument_name'],
                    'measure_name': reg_data['measure_name'],
                    'display_name': reg_data['display_name']
                })

        for instrument in list(self.pheno_db.instruments.values()):
            progress_nl()
            for measure in list(instrument.measures.values()):
                progress(text=str(measure) + "\n")
                var = self.handle_measure(measure)
                db.save(var)
                if self.pheno_regressions:
                    for regression in self.handle_regressions(measure):
                            db.save_regression_values(regression)
>>>>>>> 4307fca6
<|MERGE_RESOLUTION|>--- conflicted
+++ resolved
@@ -4,18 +4,11 @@
 @author: lubo
 '''
 from __future__ import print_function
-<<<<<<< HEAD
-
-import os
-import traceback
-import matplotlib as mpl
-=======
 from __future__ import unicode_literals
 from builtins import str
 from builtins import object
 import os
 import matplotlib as mpl; mpl.use('PS')  # noqa
->>>>>>> 4307fca6
 import numpy as np
 
 from pheno.pheno_db import Measure
@@ -278,27 +271,6 @@
     def run(self):
         db = DbManager(dbfile=self.browser_db)
         db.build()
-<<<<<<< HEAD
-        progress_nl()
-        print("Instruments:", list(self.pheno_db.instruments.keys()))
-        progress_nl()
-        for instrument in self.pheno_db.instruments.values():
-            progress_nl()
-            progress(text=str(instrument) + "\n")
-            progress_nl()
-            for measure in instrument.measures.values():
-                progress(text=str(measure) + "\n")
-                try:
-                    var = self.handle_measure(measure)
-                    db.save(var)
-                except Exception as ex:
-                    print("--------------------------------------------------")
-                    print(
-                        "Exception while processing measure:", 
-                        str(measure), ex)
-                    traceback.print_exc()
-                    print("--------------------------------------------------")
-=======
 
         if self.pheno_regressions:
             for reg_id, reg_data in self.pheno_regressions.items():
@@ -317,5 +289,4 @@
                 db.save(var)
                 if self.pheno_regressions:
                     for regression in self.handle_regressions(measure):
-                            db.save_regression_values(regression)
->>>>>>> 4307fca6
+                            db.save_regression_values(regression)