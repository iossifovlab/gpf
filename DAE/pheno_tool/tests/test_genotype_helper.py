'''
Created on Nov 16, 2016

@author: lubo
'''
import pytest
from pheno_tool.genotype_helper import VariantsType as VT
import pytest


def test_get_variants_denovo(
        autism_candidates_genes, genotype_helper):

    vs = genotype_helper.get_variants(
        VT(
            effect_types=['LGDs'],
            gene_syms=autism_candidates_genes,
            present_in_child=['affected only', 'affected and unaffected'],
            present_in_parent=['neither'],
        ))
    variants = [v for v in vs]
    assert 137 == len(variants)


<<<<<<< HEAD
@pytest.mark.slow
=======
@pytest.mark.xfail
>>>>>>> 3fb10a67
def test_get_variants_father_ultra_rare(
        autism_candidates_genes, genotype_helper):

    vs = genotype_helper.get_variants(
        VT(
            effect_types=['LGDs'],
            gene_syms=autism_candidates_genes,
            present_in_child=['affected only', 'affected and unaffected'],
            present_in_parent=[
                'father only',
                'mother and father',
                'neither'
            ],
        )
    )
    variants = [v for v in vs]
    dcount = 0
    tcount = 0
    for v in variants:
        if v.popType == 'denovo':
            dcount += 1
        else:
            tcount += 1
    print(dcount, tcount)
    # FIXME: changed after rennotation
    # assert 176 == len(variants)
    assert 178 == len(variants)


<<<<<<< HEAD
@pytest.mark.slow
=======
@pytest.mark.xfail
>>>>>>> 3fb10a67
def test_get_variants_father_rarity(
        autism_candidates_genes, genotype_helper):

    vt = VT(
        effect_types=['LGDs'],
        gene_syms=autism_candidates_genes,
        present_in_child=[
            'affected only',
            'affected and unaffected',
            'neither'],
        present_in_parent=[
            'father only',
            'mother and father',
            'neither'
        ],
        rarity='rare',
        rarity_max=1.0,
    )
    query = vt._dae_query_request()

    assert query['maxAltFreqPrcnt'] == 1.0
    assert query['minAltFreqPrcnt'] is None

    vs = genotype_helper.get_variants(vt)
    variants = [v for v in vs]

    dcount = 0
    tcount = 0
    for v in variants:
        if v.popType == 'denovo':
            dcount += 1
        else:
            tcount += 1
            assert 'dad' in v.fromParentS or v.fromParentS == ''
            assert v.altFreqPrcnt <= 1.0
    print(dcount, tcount)

    # FIXME: changed after rennotation
    # assert 250 == len(variants)
    assert 256 == len(variants)


@pytest.mark.slow
def test_get_variants_father_interval(
        autism_candidates_genes, genotype_helper):

    vt = VT(
        effect_types=['LGDs'],
        gene_syms=autism_candidates_genes,
        rarity='interval',
        rarity_max=50.0,
        rarity_min=1.0,
        present_in_child=[
            'affected only', 'affected and unaffected', 'neither'],
        present_in_parent=[
            'father only',
            'mother and father',
            'neither'
        ],
    )
    query = vt._dae_query_request()

    assert query['maxAltFreqPrcnt'] == 50.0
    assert query['minAltFreqPrcnt'] == 1.0

    vs = genotype_helper.get_variants(vt)
    variants = [v for v in vs]
    dcount = 0
    tcount = 0
    for v in variants:
        if v.popType != 'denovo':
            tcount += 1
            assert 'dad' in v.fromParentS or v.fromParentS == ''
            assert v.altFreqPrcnt >= 1.0 and v.altFreqPrcnt <= 50.0
        else:
            dcount += 1
    print(dcount, tcount)
    assert 593 == len(variants)


def test_get_single_gene_all(
        genotype_helper):
    vs = genotype_helper.get_variants(
        VT(
            effect_types=['LGDs'],
            gene_syms=['POGZ'],
            rarity='all',
            present_in_child=[
                'affected only', 'affected and unaffected', 'neither'],
            present_in_parent=[
                'father only',
                'mother and father',
                'neither'
            ],
        )
    )
    variants = [v for v in vs]
    assert 6 == len(variants)


def test_get_single_gene_persons_variants_all(
        genotype_helper):

    res = genotype_helper.get_persons_variants(
        VT(
            effect_types=['LGDs'],
            gene_syms=['POGZ'],
            rarity='all',
            present_in_child=[
                'affected only', 'affected and unaffected', 'neither'],
            present_in_parent=['father only', 'mother only',
                               'mother and father', 'neither'],
        )
    )
    assert 6 == len(res)


def test_get_persons_variants_denovo(
        autism_candidates_genes, genotype_helper):

    res = genotype_helper.get_persons_variants(
        VT(
            effect_types=['LGDs'],
            present_in_child=['affected only', 'affected and unaffected'],
            present_in_parent=['neither'],
            gene_syms=autism_candidates_genes,
        )
    )
    assert 137 == len(res)


<<<<<<< HEAD
@pytest.mark.slow
=======
@pytest.mark.xfail
>>>>>>> 3fb10a67
def test_get_person_variants_father_all(
        autism_candidates_genes, genotype_helper):

    vs = genotype_helper.get_variants(
        VT(
            effect_types=['Frame-shift', 'Nonsense', 'Splice-site'],
            gene_syms=autism_candidates_genes,
            rarity='rare',
            rarity_max=10.0,
            present_in_child=['affected only', 'affected and unaffected'],
            present_in_parent=['father only', 'mother and father', 'neither'],
        )
    )
    variants = [v for v in vs]
    # FIXME: changed after rennotation
    # assert 503 == len(variants)
    assert 509 == len(variants)

    res = genotype_helper.get_persons_variants(
        VT(
            effect_types=['Frame-shift', 'Nonsense', 'Splice-site'],
            gene_syms=autism_candidates_genes,
            rarity='rare',
            rarity_max=10.0,
            present_in_child=['affected only', 'affected and unaffected'],
            present_in_parent=['father only', 'mother and father', 'neither'],
        )
    )
    # FIXME: changed after rennotation
    # assert 934 == len(res)
    assert 947 == len(res)
    assert 3 == max(res.values())
    ps3 = [p for (p, c) in res.items() if c == 3]
    assert 6 == len(ps3)

    assert '13528.p1' in ps3
    assert '13528.fa' in ps3

    assert '13216.p1' in ps3
    assert '13216.fa' in ps3


<<<<<<< HEAD
@pytest.mark.slow
=======
@pytest.mark.xfail
>>>>>>> 3fb10a67
def test_get_lgds_variants_for_family(
        autism_candidates_genes, genotype_helper):

    vs = genotype_helper.get_variants(
        VT(
            effect_types=['LGDs'],
            present_in_child=[
                'affected only', 'unaffected only', 'affected and unaffected',
                'neither'],
            present_in_parent=[
                'father only', 'mother only', 'mother and father',
                'neither'],
            rarity='all',
            family_ids=['11000'],
        )
    )
    variants = [v for v in vs]
    # FIXME: changed after rennotation
    # assert 100 == len(variants)
    assert 106 == len(variants)


@pytest.mark.slow
def test_get_persons_variants_df_denovo(
        autism_candidates_genes, genotype_helper):

    res = genotype_helper.get_persons_variants_df(
        VT(
            effect_types=['LGDs'],
            present_in_child=['affected only', 'affected and unaffected'],
            present_in_parent=['neither'],
            gene_syms=autism_candidates_genes,
        )
    )
    assert 137 == len(res)
    assert 'variants' in res.columns
    assert 1 == res.loc['12645.p1', 'variants']
    assert 1 == res.iloc[0, 0]<|MERGE_RESOLUTION|>--- conflicted
+++ resolved
@@ -5,7 +5,6 @@
 '''
 import pytest
 from pheno_tool.genotype_helper import VariantsType as VT
-import pytest
 
 
 def test_get_variants_denovo(
@@ -22,11 +21,7 @@
     assert 137 == len(variants)
 
 
-<<<<<<< HEAD
-@pytest.mark.slow
-=======
-@pytest.mark.xfail
->>>>>>> 3fb10a67
+@pytest.mark.slow
 def test_get_variants_father_ultra_rare(
         autism_candidates_genes, genotype_helper):
 
@@ -56,11 +51,7 @@
     assert 178 == len(variants)
 
 
-<<<<<<< HEAD
-@pytest.mark.slow
-=======
-@pytest.mark.xfail
->>>>>>> 3fb10a67
+@pytest.mark.slow
 def test_get_variants_father_rarity(
         autism_candidates_genes, genotype_helper):
 
@@ -192,11 +183,7 @@
     assert 137 == len(res)
 
 
-<<<<<<< HEAD
-@pytest.mark.slow
-=======
-@pytest.mark.xfail
->>>>>>> 3fb10a67
+@pytest.mark.slow
 def test_get_person_variants_father_all(
         autism_candidates_genes, genotype_helper):
 
@@ -239,11 +226,7 @@
     assert '13216.fa' in ps3
 
 
-<<<<<<< HEAD
-@pytest.mark.slow
-=======
-@pytest.mark.xfail
->>>>>>> 3fb10a67
+@pytest.mark.slow
 def test_get_lgds_variants_for_family(
         autism_candidates_genes, genotype_helper):
 
