'''
Created on Nov 16, 2016

@author: lubo
'''
from __future__ import print_function
from __future__ import unicode_literals
from pheno_tool.genotype_helper import VariantsType as VT
import pytest


def test_get_variants_denovo(
        autism_candidates_genes, genotype_helper):

    vs = genotype_helper.get_variants(
        VT(
            effect_types=['LGDs'],
            gene_syms=autism_candidates_genes,
            present_in_child=['affected only', 'affected and unaffected'],
            present_in_parent=['neither'],
        ))
    variants = [v for v in vs]
    assert 137 == len(variants)


@pytest.mark.slow
def test_get_variants_father_ultra_rare(
        autism_candidates_genes, genotype_helper):

    vs = genotype_helper.get_variants(
        VT(
            effect_types=['LGDs'],
            gene_syms=autism_candidates_genes,
            present_in_child=['affected only', 'affected and unaffected'],
            present_in_parent=[
                'father only',
                'mother and father',
                'neither'
            ],
        )
    )
    variants = [v for v in vs]
    dcount = 0
    tcount = 0
    for v in variants:
        if v.popType == 'denovo':
            dcount += 1
        else:
            tcount += 1
<<<<<<< HEAD
    print((dcount, tcount))
    assert 176 == len(variants)
=======
    print(dcount, tcount)
    # FIXME: changed after rennotation
    # assert 176 == len(variants)
    assert 178 == len(variants)
>>>>>>> 2d294d6b


@pytest.mark.slow
def test_get_variants_father_rarity(
        autism_candidates_genes, genotype_helper):

    vt = VT(
        effect_types=['LGDs'],
        gene_syms=autism_candidates_genes,
        present_in_child=[
            'affected only',
            'affected and unaffected',
            'neither'],
        present_in_parent=[
            'father only',
            'mother and father',
            'neither'
        ],
        rarity='rare',
        rarity_max=1.0,
    )
    query = vt._dae_query_request()

    assert query['maxAltFreqPrcnt'] == 1.0
    assert query['minAltFreqPrcnt'] is None

    vs = genotype_helper.get_variants(vt)
    variants = [v for v in vs]

    dcount = 0
    tcount = 0
    for v in variants:
        if v.popType == 'denovo':
            dcount += 1
        else:
            tcount += 1
            assert 'dad' in v.fromParentS or v.fromParentS == ''
            assert v.altFreqPrcnt <= 1.0
    print((dcount, tcount))

    # FIXME: changed after rennotation
    # assert 250 == len(variants)
    assert 256 == len(variants)


@pytest.mark.slow
def test_get_variants_father_interval(
        autism_candidates_genes, genotype_helper):

    vt = VT(
        effect_types=['LGDs'],
        gene_syms=autism_candidates_genes,
        rarity='interval',
        rarity_max=50.0,
        rarity_min=1.0,
        present_in_child=[
            'affected only', 'affected and unaffected', 'neither'],
        present_in_parent=[
            'father only',
            'mother and father',
            'neither'
        ],
    )
    query = vt._dae_query_request()

    assert query['maxAltFreqPrcnt'] == 50.0
    assert query['minAltFreqPrcnt'] == 1.0

    vs = genotype_helper.get_variants(vt)
    variants = [v for v in vs]
    dcount = 0
    tcount = 0
    for v in variants:
        if v.popType != 'denovo':
            tcount += 1
            assert 'dad' in v.fromParentS or v.fromParentS == ''
            assert v.altFreqPrcnt >= 1.0 and v.altFreqPrcnt <= 50.0
        else:
            dcount += 1
    print((dcount, tcount))
    assert 593 == len(variants)


def test_get_single_gene_all(
        genotype_helper):
    vs = genotype_helper.get_variants(
        VT(
            effect_types=['LGDs'],
            gene_syms=['POGZ'],
            rarity='all',
            present_in_child=[
                'affected only', 'affected and unaffected', 'neither'],
            present_in_parent=[
                'father only',
                'mother and father',
                'neither'
            ],
        )
    )
    variants = [v for v in vs]
    assert 6 == len(variants)


def test_get_single_gene_persons_variants_all(
        genotype_helper):

    res = genotype_helper.get_persons_variants(
        VT(
            effect_types=['LGDs'],
            gene_syms=['POGZ'],
            rarity='all',
            present_in_child=[
                'affected only', 'affected and unaffected', 'neither'],
            present_in_parent=['father only', 'mother only',
                               'mother and father', 'neither'],
        )
    )
    assert 6 == len(res)


def test_get_persons_variants_denovo(
        autism_candidates_genes, genotype_helper):

    res = genotype_helper.get_persons_variants(
        VT(
            effect_types=['LGDs'],
            present_in_child=['affected only', 'affected and unaffected'],
            present_in_parent=['neither'],
            gene_syms=autism_candidates_genes,
        )
    )
    assert 137 == len(res)


@pytest.mark.slow
def test_get_person_variants_father_all(
        autism_candidates_genes, genotype_helper):

    vs = genotype_helper.get_variants(
        VT(
            effect_types=['Frame-shift', 'Nonsense', 'Splice-site'],
            gene_syms=autism_candidates_genes,
            rarity='rare',
            rarity_max=10.0,
            present_in_child=['affected only', 'affected and unaffected'],
            present_in_parent=['father only', 'mother and father', 'neither'],
        )
    )
    variants = [v for v in vs]
    # FIXME: changed after rennotation
    # assert 503 == len(variants)
    assert 509 == len(variants)

    res = genotype_helper.get_persons_variants(
        VT(
            effect_types=['Frame-shift', 'Nonsense', 'Splice-site'],
            gene_syms=autism_candidates_genes,
            rarity='rare',
            rarity_max=10.0,
            present_in_child=['affected only', 'affected and unaffected'],
            present_in_parent=['father only', 'mother and father', 'neither'],
        )
    )
    # FIXME: changed after rennotation
    # assert 934 == len(res)
    assert 947 == len(res)
    assert 3 == max(res.values())
    ps3 = [p for (p, c) in list(res.items()) if c == 3]
    assert 6 == len(ps3)

    assert '13528.p1' in ps3
    assert '13528.fa' in ps3

    assert '13216.p1' in ps3
    assert '13216.fa' in ps3


@pytest.mark.slow
def test_get_lgds_variants_for_family(
        autism_candidates_genes, genotype_helper):

    vs = genotype_helper.get_variants(
        VT(
            effect_types=['LGDs'],
            present_in_child=[
                'affected only', 'unaffected only', 'affected and unaffected',
                'neither'],
            present_in_parent=[
                'father only', 'mother only', 'mother and father',
                'neither'],
            rarity='all',
            family_ids=['11000'],
        )
    )
    variants = [v for v in vs]
    # FIXME: changed after rennotation
    # assert 100 == len(variants)
    assert 106 == len(variants)


@pytest.mark.slow
def test_get_persons_variants_df_denovo(
        autism_candidates_genes, genotype_helper):

    res = genotype_helper.get_persons_variants_df(
        VT(
            effect_types=['LGDs'],
            present_in_child=['affected only', 'affected and unaffected'],
            present_in_parent=['neither'],
            gene_syms=autism_candidates_genes,
        )
    )
    assert 137 == len(res)
    assert 'variants' in res.columns
    assert 1 == res.loc['12645.p1', 'variants']
    assert 1 == res.iloc[0, 0]<|MERGE_RESOLUTION|>--- conflicted
+++ resolved
@@ -47,15 +47,10 @@
             dcount += 1
         else:
             tcount += 1
-<<<<<<< HEAD
     print((dcount, tcount))
-    assert 176 == len(variants)
-=======
-    print(dcount, tcount)
     # FIXME: changed after rennotation
     # assert 176 == len(variants)
     assert 178 == len(variants)
->>>>>>> 2d294d6b
 
 
 @pytest.mark.slow
