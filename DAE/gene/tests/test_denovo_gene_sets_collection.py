'''
Created on Feb 16, 2017

@author: lubo
'''
from __future__ import unicode_literals
import pytest

# pytestmark = pytest.mark.skip('depends on real data')
pytestmark = pytest.mark.usefixtures("gene_info_cache_dir")


def test_denovo_gene_sets_exist(gscs):
    denovo = gscs.get_gene_sets_collection('denovo')
    assert denovo is not None


<<<<<<< HEAD
def test_get_all_gene_sets(gscs):
    gene_sets_collections = gscs.get_gene_sets_collections()
    assert gene_sets_collections
    print(gene_sets_collections)
    assert False


# def test_denovo_get_gene_set_sd_lgds_autism(gscs):
#     lgds = gscs.get_gene_set('denovo', 'LGDs', {'SD_TEST': ['autism']})
#     assert lgds is not None
#     # FIXME: changed after rennotation
#     # assert lgds['count'] == 546
#     assert lgds['count'] == 551
#     assert lgds['name'] == 'LGDs'
#
#
# def test_denovo_get_gene_set_sd_missense_autism(gscs):
#     lgds = gscs.get_gene_set('denovo', 'Missense', {'SD_TEST': ['autism']})
#     assert lgds is not None
#     assert lgds['count'] == 2587
#     assert lgds['name'] == 'Missense'
#
#
# def test_denovo_get_gene_set_sd_lgds_autism_and_epilepsy(gscs):
#     lgds = gscs.get_gene_set(
#         'denovo', 'LGDs', {'SD_TEST': ['autism', 'epilepsy']})
#     assert lgds is not None
#     # FIXME: changed after rennotation
#     # assert lgds['count'] == 576
#     assert lgds['count'] == 581
#     assert lgds['name'] == 'LGDs'
#
#
# def test_denovo_get_gene_set_sd_syn_autism_and_epilepsy(gscs):
#     lgds = gscs.get_gene_set('denovo', 'Synonymous', {
#                              'SD_TEST': ['autism', 'epilepsy']})
#     assert lgds is not None
#     assert lgds['count'] == 1168
#     assert lgds['name'] == 'Synonymous'
#
#
# def test_denovo_get_gene_sets_sd_autism(gscs):
#     gene_sets = gscs.get_gene_sets('denovo', {'SD_TEST': ['autism']})
#     assert gene_sets is not None
#     assert len(gene_sets) == 19
#     gs = gene_sets[0]
#     # FIXME: changed after rennotation
#     # assert gs['count'] == 546
#     assert gs['count'] == 551
#     assert gs['name'] == 'LGDs'
#
#
# def test_denovo_get_gene_sets_sd_unaffected(gscs):
#     gene_sets = gscs.get_gene_sets('denovo', {'SD_TEST': ['unaffected']})
#     assert gene_sets is not None
#     assert len(gene_sets) == 17
#     gs = gene_sets[0]
#     assert gs['count'] == 222
#     assert gs['name'] == 'LGDs'
#
#
# def test_denovo_get_gene_sets_sd_autism_and_epilepsy(gscs):
#     gene_sets = gscs.get_gene_sets(
#         'denovo',
#         gene_sets_types={'SD_TEST': ['autism', 'epilepsy']})
#     assert gene_sets is not None
#     assert len(gene_sets) == 19
#     gs = gene_sets[0]
#     # FIXME: changed after rennotation
#     # assert gs['count'] == 576
#     assert gs['count'] == 581
#     assert gs['name'] == 'LGDs'
#
#
# def test_denovo_sd_lgds_recurrent(gscs):
#     denovo = gscs.get_gene_sets_collection('denovo')
#     gs = denovo.get_gene_set(
#         'LGDs.Recurrent', gene_sets_types={'SD_TEST': ['autism']})
#     assert gs is not None
#     assert gs['count'] == 45
#
#
# def test_denovo_sd_lgds_single(gscs):
#     denovo = gscs.get_gene_sets_collection('denovo')
#     gs = denovo.get_gene_set(
#         'LGDs.Single', gene_sets_types={'SD_TEST': ['autism']})
#     assert gs is not None
#     # FIXME: changed after rennotation
#     # assert gs['count'] == 501
#     assert gs['count'] == 506
#
#
# def test_denovo_get_gene_set_sd_ssc_lgds_autism(gscs):
#     lgds = gscs.get_gene_set(
#         'denovo', 'LGDs', {'SD_TEST': ['autism'], 'SSC': ['autism']})
#     assert lgds is not None
#     # FIXME: changed after rennotation
#     # assert lgds['count'] == 546
#     assert lgds['count'] == 551
#     assert lgds['name'] == 'LGDs'
#
#
# def test_denovo_get_gene_set_sd_svip_lgds_autism(gscs):
#     lgds = gscs.get_gene_set(
#         'denovo',
#         'LGDs',
#         {
#             'SD_TEST': ['autism'],
#             'SVIP': ['ASD and other neurodevelopmental disorders']
#         })
#     assert lgds is not None
#     # FIXME: changed after rennotation
#     # assert lgds['count'] == 582
#     assert lgds['count'] == 585
#     assert lgds['name'] == 'LGDs'
#
#
# def test_denovo_get_gene_set_sd_svip_missense_autism(gscs):
#     lgds = gscs.get_gene_set(
#         'denovo',
#         'Missense',
#         {
#             'SD_TEST': ['autism'],
#             'SVIP': ['ASD and other neurodevelopmental disorders']
#         })
#     assert lgds is not None
#     assert lgds['count'] == 2723
#     assert lgds['name'] == 'Missense'
#
#
# def test_denovo_get_gene_set_ssc_lgds_epilepsy(gscs):
#     lgds = gscs.get_gene_set('denovo', 'LGDs', {'SSC': ['epilepsy']})
#     assert lgds is None
#
#
# def test_denovo_get_gene_set_sd_svip_syn_autism_and_epilepsy(gscs):
#     syns = gscs.get_gene_set(
#         'denovo',
#         'Synonymous',
#         {
#             'SD_TEST': ['autism', 'epilepsy'],
#             'SVIP': ['ASD and other neurodevelopmental disorders']
#         })
#     assert syns is not None
#     assert syns['count'] == 1169
#     assert syns['name'] == 'Synonymous'
#
#
# def test_denovo_get_gene_sets_sd_ssc_autism(gscs):
#     gene_sets = gscs.get_gene_sets(
#         'denovo', {'SD_TEST': ['autism'], 'SSC': ['autism']})
#     assert gene_sets is not None
#     assert len(gene_sets) == 19
#     gs = gene_sets[0]
#     # FIXME: changed after rennotation
#     # assert gs['count'] == 546
#     assert gs['count'] == 551
#     assert gs['name'] == 'LGDs'
#
#
# def test_denovo_get_gene_sets_sd_ssc_autism_and_epilepsy(gscs):
#     gene_sets = gscs.get_gene_sets(
#         'denovo',
#         gene_sets_types={'SD_TEST': ['autism', 'epilepsy'], 'SSC': ['autism']})
#     assert gene_sets is not None
#     assert len(gene_sets) == 19
#     gs = gene_sets[0]
#     # FIXME: changed after rennotation
#     # assert gs['count'] == 576
#     assert gs['count'] == 581
#     assert gs['name'] == 'LGDs'
#
#
# def test_denovo_sd_ssc_missense_recurrent(gscs):
#     denovo = gscs.get_gene_sets_collection('denovo')
#     gs = denovo.get_gene_set('Missense.Recurrent', gene_sets_types={
#                              'SD_TEST': ['autism'], 'SSC': ['autism']})
#     assert gs is not None
#     assert gs['count'] == 389
#
#
# def test_denovo_sd_ssc_missense_we_recurrent(gscs):
#     denovo = gscs.get_gene_sets_collection('denovo')
#     gs = denovo.get_gene_set('Missense.WE.Recurrent', gene_sets_types={
#                              'SD_TEST': ['autism'], 'SSC': ['autism']})
#     assert gs is not None
#     assert gs['count'] == 386
#
#
# def test_denovo_sd_ssc_missense_single(gscs):
#     denovo = gscs.get_gene_sets_collection('denovo')
#     gs = denovo.get_gene_set('Missense.Single', gene_sets_types={
#                              'SD_TEST': ['autism'], 'SSC': ['autism']})
#     assert gs is not None
#     assert gs['count'] == 2198
=======
def test_denovo_get_gene_set_sd_lgds_autism(gscs):
    lgds = gscs.get_gene_set('denovo', 'LGDs', {'SD_TEST': ['autism']})
    assert lgds is not None
    # FIXME: changed after rennotation
    # assert lgds['count'] == 546
    assert lgds['count'] == 551
    assert lgds['name'] == 'LGDs'


def test_denovo_get_gene_set_sd_missense_autism(gscs):
    lgds = gscs.get_gene_set('denovo', 'Missense', {'SD_TEST': ['autism']})
    assert lgds is not None
    assert lgds['count'] == 2587
    assert lgds['name'] == 'Missense'


def test_denovo_get_gene_set_sd_lgds_autism_and_epilepsy(gscs):
    lgds = gscs.get_gene_set(
        'denovo', 'LGDs', {'SD_TEST': ['autism', 'epilepsy']})
    assert lgds is not None
    # FIXME: changed after rennotation
    # assert lgds['count'] == 576
    assert lgds['count'] == 581
    assert lgds['name'] == 'LGDs'


def test_denovo_get_gene_set_sd_syn_autism_and_epilepsy(gscs):
    lgds = gscs.get_gene_set('denovo', 'Synonymous', {
                             'SD_TEST': ['autism', 'epilepsy']})
    assert lgds is not None
    assert lgds['count'] == 1168
    assert lgds['name'] == 'Synonymous'


def test_denovo_get_gene_sets_sd_autism(gscs):
    gene_sets = gscs.get_gene_sets('denovo', {'SD_TEST': ['autism']})
    assert gene_sets is not None
    assert len(gene_sets) == 19
    gs = gene_sets[0]
    # FIXME: changed after rennotation
    # assert gs['count'] == 546
    assert gs['count'] == 551
    assert gs['name'] == 'LGDs'


def test_denovo_get_gene_sets_sd_unaffected(gscs):
    gene_sets = gscs.get_gene_sets('denovo', {'SD_TEST': ['unaffected']})
    assert gene_sets is not None
    assert len(gene_sets) == 17
    gs = gene_sets[0]
    assert gs['count'] == 221
    assert gs['name'] == 'LGDs'


def test_denovo_get_gene_sets_sd_autism_and_epilepsy(gscs):
    gene_sets = gscs.get_gene_sets(
        'denovo',
        gene_sets_types={'SD_TEST': ['autism', 'epilepsy']})
    assert gene_sets is not None
    assert len(gene_sets) == 19
    gs = gene_sets[0]
    # FIXME: changed after rennotation
    # assert gs['count'] == 576
    assert gs['count'] == 581
    assert gs['name'] == 'LGDs'


def test_denovo_sd_lgds_recurrent(gscs):
    denovo = gscs.get_gene_sets_collection('denovo')
    gs = denovo.get_gene_set(
        'LGDs.Recurrent', gene_sets_types={'SD_TEST': ['autism']})
    assert gs is not None
    assert gs['count'] == 44


def test_denovo_sd_lgds_single(gscs):
    denovo = gscs.get_gene_sets_collection('denovo')
    gs = denovo.get_gene_set(
        'LGDs.Single', gene_sets_types={'SD_TEST': ['autism']})
    assert gs is not None
    # FIXME: changed after rennotation
    # assert gs['count'] == 501
    assert gs['count'] == 507


def test_denovo_get_gene_set_sd_ssc_lgds_autism(gscs):
    lgds = gscs.get_gene_set(
        'denovo', 'LGDs', {'SD_TEST': ['autism'], 'SSC': ['autism']})
    assert lgds is not None
    # FIXME: changed after rennotation
    # assert lgds['count'] == 546
    assert lgds['count'] == 551
    assert lgds['name'] == 'LGDs'


def test_denovo_get_gene_set_sd_svip_lgds_autism(gscs):
    lgds = gscs.get_gene_set(
        'denovo',
        'LGDs',
        {
            'SD_TEST': ['autism'],
            'SVIP': ['ASD and other neurodevelopmental disorders']
        })
    assert lgds is not None
    # FIXME: changed after rennotation
    # assert lgds['count'] == 582
    assert lgds['count'] == 585
    assert lgds['name'] == 'LGDs'


def test_denovo_get_gene_set_sd_svip_missense_autism(gscs):
    lgds = gscs.get_gene_set(
        'denovo',
        'Missense',
        {
            'SD_TEST': ['autism'],
            'SVIP': ['ASD and other neurodevelopmental disorders']
        })
    assert lgds is not None
    assert lgds['count'] == 2723
    assert lgds['name'] == 'Missense'


def test_denovo_get_gene_set_ssc_lgds_epilepsy(gscs):
    lgds = gscs.get_gene_set('denovo', 'LGDs', {'SSC': ['epilepsy']})
    assert lgds is None


def test_denovo_get_gene_set_sd_svip_syn_autism_and_epilepsy(gscs):
    syns = gscs.get_gene_set(
        'denovo',
        'Synonymous',
        {
            'SD_TEST': ['autism', 'epilepsy'],
            'SVIP': ['ASD and other neurodevelopmental disorders']
        })
    assert syns is not None
    assert syns['count'] == 1169
    assert syns['name'] == 'Synonymous'


def test_denovo_get_gene_sets_sd_ssc_autism(gscs):
    gene_sets = gscs.get_gene_sets(
        'denovo', {'SD_TEST': ['autism'], 'SSC': ['autism']})
    assert gene_sets is not None
    assert len(gene_sets) == 19
    gs = gene_sets[0]
    # FIXME: changed after rennotation
    # assert gs['count'] == 546
    assert gs['count'] == 551
    assert gs['name'] == 'LGDs'


def test_denovo_get_gene_sets_sd_ssc_autism_and_epilepsy(gscs):
    gene_sets = gscs.get_gene_sets(
        'denovo',
        gene_sets_types={'SD_TEST': ['autism', 'epilepsy'], 'SSC': ['autism']})
    assert gene_sets is not None
    assert len(gene_sets) == 19
    gs = gene_sets[0]
    # FIXME: changed after rennotation
    # assert gs['count'] == 576
    assert gs['count'] == 581
    assert gs['name'] == 'LGDs'


def test_denovo_sd_ssc_missense_recurrent(gscs):
    denovo = gscs.get_gene_sets_collection('denovo')
    gs = denovo.get_gene_set('Missense.Recurrent', gene_sets_types={
                             'SD_TEST': ['autism'], 'SSC': ['autism']})
    assert gs is not None
    assert gs['count'] == 389


def test_denovo_sd_ssc_missense_we_recurrent(gscs):
    denovo = gscs.get_gene_sets_collection('denovo')
    gs = denovo.get_gene_set('Missense.WE.Recurrent', gene_sets_types={
                             'SD_TEST': ['autism'], 'SSC': ['autism']})
    assert gs is not None
    assert gs['count'] == 386


def test_denovo_sd_ssc_missense_single(gscs):
    denovo = gscs.get_gene_sets_collection('denovo')
    gs = denovo.get_gene_set('Missense.Single', gene_sets_types={
                             'SD_TEST': ['autism'], 'SSC': ['autism']})
    assert gs is not None
    assert gs['count'] == 2198
>>>>>>> 9c138f9c
<|MERGE_RESOLUTION|>--- conflicted
+++ resolved
@@ -15,210 +15,9 @@
     assert denovo is not None
 
 
-<<<<<<< HEAD
 def test_get_all_gene_sets(gscs):
     gene_sets_collections = gscs.get_gene_sets_collections()
     assert gene_sets_collections
-    print(gene_sets_collections)
-    assert False
-
-
-# def test_denovo_get_gene_set_sd_lgds_autism(gscs):
-#     lgds = gscs.get_gene_set('denovo', 'LGDs', {'SD_TEST': ['autism']})
-#     assert lgds is not None
-#     # FIXME: changed after rennotation
-#     # assert lgds['count'] == 546
-#     assert lgds['count'] == 551
-#     assert lgds['name'] == 'LGDs'
-#
-#
-# def test_denovo_get_gene_set_sd_missense_autism(gscs):
-#     lgds = gscs.get_gene_set('denovo', 'Missense', {'SD_TEST': ['autism']})
-#     assert lgds is not None
-#     assert lgds['count'] == 2587
-#     assert lgds['name'] == 'Missense'
-#
-#
-# def test_denovo_get_gene_set_sd_lgds_autism_and_epilepsy(gscs):
-#     lgds = gscs.get_gene_set(
-#         'denovo', 'LGDs', {'SD_TEST': ['autism', 'epilepsy']})
-#     assert lgds is not None
-#     # FIXME: changed after rennotation
-#     # assert lgds['count'] == 576
-#     assert lgds['count'] == 581
-#     assert lgds['name'] == 'LGDs'
-#
-#
-# def test_denovo_get_gene_set_sd_syn_autism_and_epilepsy(gscs):
-#     lgds = gscs.get_gene_set('denovo', 'Synonymous', {
-#                              'SD_TEST': ['autism', 'epilepsy']})
-#     assert lgds is not None
-#     assert lgds['count'] == 1168
-#     assert lgds['name'] == 'Synonymous'
-#
-#
-# def test_denovo_get_gene_sets_sd_autism(gscs):
-#     gene_sets = gscs.get_gene_sets('denovo', {'SD_TEST': ['autism']})
-#     assert gene_sets is not None
-#     assert len(gene_sets) == 19
-#     gs = gene_sets[0]
-#     # FIXME: changed after rennotation
-#     # assert gs['count'] == 546
-#     assert gs['count'] == 551
-#     assert gs['name'] == 'LGDs'
-#
-#
-# def test_denovo_get_gene_sets_sd_unaffected(gscs):
-#     gene_sets = gscs.get_gene_sets('denovo', {'SD_TEST': ['unaffected']})
-#     assert gene_sets is not None
-#     assert len(gene_sets) == 17
-#     gs = gene_sets[0]
-#     assert gs['count'] == 222
-#     assert gs['name'] == 'LGDs'
-#
-#
-# def test_denovo_get_gene_sets_sd_autism_and_epilepsy(gscs):
-#     gene_sets = gscs.get_gene_sets(
-#         'denovo',
-#         gene_sets_types={'SD_TEST': ['autism', 'epilepsy']})
-#     assert gene_sets is not None
-#     assert len(gene_sets) == 19
-#     gs = gene_sets[0]
-#     # FIXME: changed after rennotation
-#     # assert gs['count'] == 576
-#     assert gs['count'] == 581
-#     assert gs['name'] == 'LGDs'
-#
-#
-# def test_denovo_sd_lgds_recurrent(gscs):
-#     denovo = gscs.get_gene_sets_collection('denovo')
-#     gs = denovo.get_gene_set(
-#         'LGDs.Recurrent', gene_sets_types={'SD_TEST': ['autism']})
-#     assert gs is not None
-#     assert gs['count'] == 45
-#
-#
-# def test_denovo_sd_lgds_single(gscs):
-#     denovo = gscs.get_gene_sets_collection('denovo')
-#     gs = denovo.get_gene_set(
-#         'LGDs.Single', gene_sets_types={'SD_TEST': ['autism']})
-#     assert gs is not None
-#     # FIXME: changed after rennotation
-#     # assert gs['count'] == 501
-#     assert gs['count'] == 506
-#
-#
-# def test_denovo_get_gene_set_sd_ssc_lgds_autism(gscs):
-#     lgds = gscs.get_gene_set(
-#         'denovo', 'LGDs', {'SD_TEST': ['autism'], 'SSC': ['autism']})
-#     assert lgds is not None
-#     # FIXME: changed after rennotation
-#     # assert lgds['count'] == 546
-#     assert lgds['count'] == 551
-#     assert lgds['name'] == 'LGDs'
-#
-#
-# def test_denovo_get_gene_set_sd_svip_lgds_autism(gscs):
-#     lgds = gscs.get_gene_set(
-#         'denovo',
-#         'LGDs',
-#         {
-#             'SD_TEST': ['autism'],
-#             'SVIP': ['ASD and other neurodevelopmental disorders']
-#         })
-#     assert lgds is not None
-#     # FIXME: changed after rennotation
-#     # assert lgds['count'] == 582
-#     assert lgds['count'] == 585
-#     assert lgds['name'] == 'LGDs'
-#
-#
-# def test_denovo_get_gene_set_sd_svip_missense_autism(gscs):
-#     lgds = gscs.get_gene_set(
-#         'denovo',
-#         'Missense',
-#         {
-#             'SD_TEST': ['autism'],
-#             'SVIP': ['ASD and other neurodevelopmental disorders']
-#         })
-#     assert lgds is not None
-#     assert lgds['count'] == 2723
-#     assert lgds['name'] == 'Missense'
-#
-#
-# def test_denovo_get_gene_set_ssc_lgds_epilepsy(gscs):
-#     lgds = gscs.get_gene_set('denovo', 'LGDs', {'SSC': ['epilepsy']})
-#     assert lgds is None
-#
-#
-# def test_denovo_get_gene_set_sd_svip_syn_autism_and_epilepsy(gscs):
-#     syns = gscs.get_gene_set(
-#         'denovo',
-#         'Synonymous',
-#         {
-#             'SD_TEST': ['autism', 'epilepsy'],
-#             'SVIP': ['ASD and other neurodevelopmental disorders']
-#         })
-#     assert syns is not None
-#     assert syns['count'] == 1169
-#     assert syns['name'] == 'Synonymous'
-#
-#
-# def test_denovo_get_gene_sets_sd_ssc_autism(gscs):
-#     gene_sets = gscs.get_gene_sets(
-#         'denovo', {'SD_TEST': ['autism'], 'SSC': ['autism']})
-#     assert gene_sets is not None
-#     assert len(gene_sets) == 19
-#     gs = gene_sets[0]
-#     # FIXME: changed after rennotation
-#     # assert gs['count'] == 546
-#     assert gs['count'] == 551
-#     assert gs['name'] == 'LGDs'
-#
-#
-# def test_denovo_get_gene_sets_sd_ssc_autism_and_epilepsy(gscs):
-#     gene_sets = gscs.get_gene_sets(
-#         'denovo',
-#         gene_sets_types={'SD_TEST': ['autism', 'epilepsy'], 'SSC': ['autism']})
-#     assert gene_sets is not None
-#     assert len(gene_sets) == 19
-#     gs = gene_sets[0]
-#     # FIXME: changed after rennotation
-#     # assert gs['count'] == 576
-#     assert gs['count'] == 581
-#     assert gs['name'] == 'LGDs'
-#
-#
-# def test_denovo_sd_ssc_missense_recurrent(gscs):
-#     denovo = gscs.get_gene_sets_collection('denovo')
-#     gs = denovo.get_gene_set('Missense.Recurrent', gene_sets_types={
-#                              'SD_TEST': ['autism'], 'SSC': ['autism']})
-#     assert gs is not None
-#     assert gs['count'] == 389
-#
-#
-# def test_denovo_sd_ssc_missense_we_recurrent(gscs):
-#     denovo = gscs.get_gene_sets_collection('denovo')
-#     gs = denovo.get_gene_set('Missense.WE.Recurrent', gene_sets_types={
-#                              'SD_TEST': ['autism'], 'SSC': ['autism']})
-#     assert gs is not None
-#     assert gs['count'] == 386
-#
-#
-# def test_denovo_sd_ssc_missense_single(gscs):
-#     denovo = gscs.get_gene_sets_collection('denovo')
-#     gs = denovo.get_gene_set('Missense.Single', gene_sets_types={
-#                              'SD_TEST': ['autism'], 'SSC': ['autism']})
-#     assert gs is not None
-#     assert gs['count'] == 2198
-=======
-def test_denovo_get_gene_set_sd_lgds_autism(gscs):
-    lgds = gscs.get_gene_set('denovo', 'LGDs', {'SD_TEST': ['autism']})
-    assert lgds is not None
-    # FIXME: changed after rennotation
-    # assert lgds['count'] == 546
-    assert lgds['count'] == 551
-    assert lgds['name'] == 'LGDs'
 
 
 def test_denovo_get_gene_set_sd_missense_autism(gscs):
@@ -262,7 +61,7 @@
     assert gene_sets is not None
     assert len(gene_sets) == 17
     gs = gene_sets[0]
-    assert gs['count'] == 221
+    assert gs['count'] == 222
     assert gs['name'] == 'LGDs'
 
 
@@ -284,7 +83,7 @@
     gs = denovo.get_gene_set(
         'LGDs.Recurrent', gene_sets_types={'SD_TEST': ['autism']})
     assert gs is not None
-    assert gs['count'] == 44
+    assert gs['count'] == 45
 
 
 def test_denovo_sd_lgds_single(gscs):
@@ -294,7 +93,7 @@
     assert gs is not None
     # FIXME: changed after rennotation
     # assert gs['count'] == 501
-    assert gs['count'] == 507
+    assert gs['count'] == 506
 
 
 def test_denovo_get_gene_set_sd_ssc_lgds_autism(gscs):
@@ -399,5 +198,4 @@
     gs = denovo.get_gene_set('Missense.Single', gene_sets_types={
                              'SD_TEST': ['autism'], 'SSC': ['autism']})
     assert gs is not None
-    assert gs['count'] == 2198
->>>>>>> 9c138f9c
+    assert gs['count'] == 2198