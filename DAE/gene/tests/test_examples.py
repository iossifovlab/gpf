'''
Created on Apr 16, 2018

@author: lubo
'''
from __future__ import print_function
from __future__ import unicode_literals
from gene.gene_set_collections import DenovoGeneSetsCollection,\
    MetaDenovoGeneSetsCollection

import pytest

pytestmark = pytest.mark.skip('depends on real data')

# def test_example1_denovo_gene_sets():
#     gsc = DenovoGeneSetsCollection()
#     gsc.build_cache(datasets=['SD', 'denovo_db'])
#     gs = gsc.get_gene_set("LGDs.Recurrent", {'SD': ['autism']})
#     assert gs
#
#     print("SD: autism rec lgds:", gs)
#
#     gss = gsc.get_gene_sets({'SD': ['autism']})
#     gss = {g['name']: g['syms'] for g in gss}
#
#     print("SD: autism gene sets keys: ", gss.keys())
#
#     gss = gsc.get_gene_sets({'SSC': ['autism']})
#     print(gss)
"""
Denovo Gene Sets are configured into 'geneInfo.conf'. There is a section
'geneTerms.denovo', that specifies available denovo gene sets.

Dataset, that are available for build denovo gene sets are specified in
'dataset.pedigreeSelectors' list. Each entry in the list specifies a dataset,
a pedigree selector to be used for splitting the denovo gene set.

The configuration contains two groups of criteris, that could be used
for specifying denovo gene set:

* startdCriteria - criteria that could be used in serching variants
* recurrncyCriteria - criteria that could be use in counting events

The available denovo gene sets are specified in `geneSetsNames, that could
combine `standardCriteria` and `recurrencyCriteria` into signle denovo gene
set.

For example `LGDs.WE.Triple` combines `LGDs` effect criteria, `WE` study type
criteria and `Triple` recurrency criteria.

```
[geneTerms.denovo]
file=%(wd)s/geneInfo/cache/denovo-cache.cache
webFormatStr=key| (|count|)
webLabel=Denovo

datasets.pedigreeSelectors=SD:phenotype:phenotype,SSC:phenotype:phenotype,
    SPARK:phenotype:phenotype,VIP:phenotype:phenotype,denovo_db:phenotype:phenotype

standardCriterias=effectTypes,gender,studyTypes
standardCriterias.effectTypes.segments=LGDs:LGDs,Missense:missense,Synonymous:synonymous
standardCriterias.gender.segments=Female:F,Male:M,Unspecified:U
standardCriterias.studyTypes.segments=WE:WE,Non WE:WG.TG.CNV

recurrencyCriteria.segments=Single:1:2,Triple:3:-1,Recurrent:2:-1

geneSetsNames=LGDs,LGDs.Male,LGDs.Female,LGDs.Recurrent,LGDs.Single,LGDs.Triple,
    LGDs.WE.Recurrent,LGDs.WE.Triple,
    Missense,Missense.Male,Missense.Female,
    Missense.Recurrent,Missense.Triple,Missense.WE.Recurrent,Missense.WE.Triple,
    Synonymous,Synonymous.WE,Synonymous.WE.Recurrent,Synonymous.WE.Triple
```
"""


def test_example2_denovo_gene_sets():
    gsc = DenovoGeneSetsCollection()
    gsc.load()

    print(gsc.get_dataset_phenotypes('SD'))
    print(gsc.get_dataset_phenotypes('denovo_db'))

    denovo_sets = gsc.get_denovo_sets({
        'SD': ['autism'],
        'denovo_db': ['autism']})
    assert denovo_sets
    print(list(denovo_sets.keys()))

    print(denovo_sets['LGDs.Recurrent'])
    print(denovo_sets['LGDs.Triple'])

    denovo_sets2 = gsc.get_denovo_sets({
        'SD': None,
        'denovo_db': None})
    assert len(denovo_sets['LGDs.Recurrent']) <= \
        len(denovo_sets2['LGDs.Recurrent'])

    assert denovo_sets['LGDs.Recurrent'].issubset(
        denovo_sets2['LGDs.Recurrent'])


<<<<<<< HEAD
# def test_example3_meta_denovo_gene_sets():
#     meta_gsc = MetaDenovoGeneSetsCollection()
#     meta_gsc.load()
#
#     print(meta_gsc.get_dataset_phenotypes())
#
#     denovo_sets = meta_gsc.get_denovo_sets(['autism'])
#     assert denovo_sets
#     print(denovo_sets.keys())
#
#     print(denovo_sets['LGDs.Recurrent'])
#     print(denovo_sets['LGDs.Triple'])
=======
def test_example3_meta_denovo_gene_sets():
    meta_gsc = MetaDenovoGeneSetsCollection()
    meta_gsc.load()

    print(meta_gsc.get_dataset_phenotypes())

    denovo_sets = meta_gsc.get_denovo_sets(['autism'])
    assert denovo_sets
    print(list(denovo_sets.keys()))

    print(denovo_sets['LGDs.Recurrent'])
    print(denovo_sets['LGDs.Triple'])


def test_example4_dataset_factory():
    ds_config = DatasetsConfig()
    print(ds_config.get_dataset_ids())

#     ds_factory = DatasetsFactory()
#     print(ds_factory.get_dataset("SD"))
#     print(ds_factory.get_dataset("denovo_db"))
>>>>>>> 0cf0ea69
<|MERGE_RESOLUTION|>--- conflicted
+++ resolved
@@ -99,7 +99,6 @@
         denovo_sets2['LGDs.Recurrent'])
 
 
-<<<<<<< HEAD
 # def test_example3_meta_denovo_gene_sets():
 #     meta_gsc = MetaDenovoGeneSetsCollection()
 #     meta_gsc.load()
@@ -112,26 +111,3 @@
 #
 #     print(denovo_sets['LGDs.Recurrent'])
 #     print(denovo_sets['LGDs.Triple'])
-=======
-def test_example3_meta_denovo_gene_sets():
-    meta_gsc = MetaDenovoGeneSetsCollection()
-    meta_gsc.load()
-
-    print(meta_gsc.get_dataset_phenotypes())
-
-    denovo_sets = meta_gsc.get_denovo_sets(['autism'])
-    assert denovo_sets
-    print(list(denovo_sets.keys()))
-
-    print(denovo_sets['LGDs.Recurrent'])
-    print(denovo_sets['LGDs.Triple'])
-
-
-def test_example4_dataset_factory():
-    ds_config = DatasetsConfig()
-    print(ds_config.get_dataset_ids())
-
-#     ds_factory = DatasetsFactory()
-#     print(ds_factory.get_dataset("SD"))
-#     print(ds_factory.get_dataset("denovo_db"))
->>>>>>> 0cf0ea69
