--- conflicted
+++ resolved
@@ -3,13 +3,10 @@
 
 @author: lubo
 '''
-<<<<<<< HEAD
+from __future__ import unicode_literals
 import os
 import shutil
 
-=======
-from __future__ import unicode_literals
->>>>>>> 0cf0ea69
 import pytest
 
 from Config import Config
