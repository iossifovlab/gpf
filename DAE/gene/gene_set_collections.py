--- conflicted
+++ resolved
@@ -127,9 +127,11 @@
 
         self.standard_criterias = []
         for standard_criteria_id in self._get_att_list('standardCriterias'):
-            segments_arrs = [segment_str.split(':') for segment_str in self._get_att_list(
+            segments_arrs = map(
+                lambda segment_str: segment_str.split(':'),
+                self._get_att_list(
                     'standardCriterias.{}.segments'.format(
-                        standard_criteria_id))]
+                        standard_criteria_id)))
             self.standard_criterias.append(
                 [{
                     'property': standard_criteria_id,
@@ -180,7 +182,6 @@
         for dataset in self._get_study_config_descs(datasets):
             self._gene_sets_for(dataset)
 
-<<<<<<< HEAD
     def _get_study_config_descs(self, study_groups=None):
         if study_groups is None:
             study_groups = self.study_group_pedigree_selectors.keys()
@@ -188,13 +189,6 @@
             self.study_group_facade.get_study_group(study_group_id)
             for study_group_id in study_groups
         ]
-=======
-    def _get_dataset_descs(self, datasets=None):
-        if datasets is None:
-            datasets = list(self.datasets_pedigree_selectors.keys())
-        return [self.datasets_config.get_dataset_desc(gid)
-                for gid in datasets]
->>>>>>> 0cf0ea69
 
     def get_gene_sets_types_legend(self, **kwargs):
         permitted_datasets = kwargs.get('permitted_datasets')
@@ -226,7 +220,7 @@
     @staticmethod
     def _filter_gene_sets_types(gene_sets_types, permitted_datasets):
         return {k: v
-                for k, v in list(gene_sets_types.items())
+                for k, v in gene_sets_types.items()
                 if v and (permitted_datasets is None or
                           k in permitted_datasets)}
 
@@ -236,7 +230,7 @@
             full_description=True):
         if full_description:
             return ";".join(["{}:{}".format(d, ",".join(p))
-                             for d, p in list(gene_sets_types.items())])
+                             for d, p in gene_sets_types.items()])
 
         pedigree_selectors = ', '.join(set(chain(*list(gene_sets_types.values()))))
         if include_datasets_desc:
@@ -293,7 +287,7 @@
         return gs['syms']
 
     def get_denovo_sets(self, gene_sets_types={'SD': ['autims']}):
-        for k, v in list(gene_sets_types.items()):
+        for k, v in gene_sets_types.items():
             if not v:
                 v = self.get_dataset_phenotypes(k)
                 gene_sets_types[k] = v
@@ -313,12 +307,12 @@
             recurrency_criteria = None
 
         genes_families = {}
-        for dataset_id, pedigree_selector_values in list(gene_sets_types.items()):
+        for dataset_id, pedigree_selector_values in gene_sets_types.items():
             for pedigree_selector_value in pedigree_selector_values:
                 ds_pedigree_genes_families = self._get_gene_families(
                     self.cache,
                     {dataset_id, pedigree_selector_value} | standard_criterias)
-                for gene, families in list(ds_pedigree_genes_families.items()):
+                for gene, families in ds_pedigree_genes_families.items():
                     genes_families.setdefault(gene, set()).update(families)
 
         if recurrency_criteria:
@@ -330,9 +324,10 @@
                     return len(item[1]) >= recurrency_criteria['from'] \
                         and len(item[1]) < recurrency_criteria['to']
 
-            matching_genes = [item[0] for item in list(filter(filter_lambda, list(genes_families.items())))]
+            matching_genes = map(lambda item: item[0],
+                                 filter(filter_lambda, genes_families.items()))
         else:
-            matching_genes = list(genes_families.keys())
+            matching_genes = genes_families.keys()
         return set(matching_genes)
 
     @classmethod
@@ -346,9 +341,9 @@
             if type(cache[cache_keys[0]]) != set:
                 # still not the end of the tree
                 for key in cache_keys:
-                    for gene, families in list(cls._get_gene_families(
+                    for gene, families in cls._get_gene_families(
                             cache[key],
-                            criterias).items()):
+                            criterias).items():
                         result.setdefault(gene, set()).update(families)
             elif len(criterias) == 0:
                 # end of tree with satisfied criterias
@@ -358,17 +353,10 @@
         # next_criterias = criterias - {next_key}
         return cls._get_gene_families(cache[next_key], criterias - {next_key})
 
-<<<<<<< HEAD
     def _gene_sets_for(self, study_group):
         pedigree_selector = self.study_group_pedigree_selectors[
             study_group.name]['source']
         pedigree_selector_values = study_group.phenotypes
-=======
-    def _gene_sets_for(self, dataset):
-        pedigree_selector = self.datasets_pedigree_selectors[
-            dataset['id']]['source']
-        pedigree_selector_values = [value['id'] for value in self._get_configured_dataset_legend(dataset)]
->>>>>>> 0cf0ea69
 
         dataset_cache = {value: {} for value in pedigree_selector_values}
         self.cache[study_group.name] = dataset_cache
