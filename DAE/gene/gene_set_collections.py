--- conflicted
+++ resolved
@@ -165,11 +165,7 @@
         return self.get_gene_sets()
 
     def _load_cache_from_pickle(self, build_cache=False):
-<<<<<<< HEAD
-        study_groups = self.get_study_groups()
-=======
         study_groups = self._get_datasets()
->>>>>>> e58935a3
         for study_group in study_groups:
             cache_dir = study_group.gene_sets_cache_file()
             if not os.path.exists(cache_dir):
@@ -183,11 +179,7 @@
             self.cache[study_group.id] = self._load_cache(study_group)
 
     def build_cache(self, study_group_ids=None):
-<<<<<<< HEAD
-        for study_group in self.get_study_groups(study_group_ids):
-=======
         for study_group in self._get_datasets(study_group_ids):
->>>>>>> e58935a3
             study_group_cache = self._generate_gene_sets_for(study_group)
             self._save_cache(study_group, study_group_cache)
 
@@ -256,15 +248,9 @@
 
         return innermost_cache
 
-<<<<<<< HEAD
-    def get_study_groups(self, study_groups_ids=None):
-        if study_groups_ids is None:
-            study_groups_ids = self.denovo_gene_sets.keys()
-=======
     def _get_datasets(self, datasets_ids=None):
         if datasets_ids is None:
             datasets_ids = self.denovo_gene_sets.keys()
->>>>>>> e58935a3
         return [
             self.dataset_facade.get_dataset_wdae_wrapper(dataset_id)
             for dataset_id in datasets_ids
@@ -277,15 +263,9 @@
                 'datasetName': dataset.name,
                 'phenotypes': dataset.get_legend()
             }
-<<<<<<< HEAD
-            for study_group in self.get_study_groups()
-            if permitted_study_groups is None or
-            study_group.name in permitted_study_groups
-=======
             for dataset in self._get_datasets()
             if permitted_datasets is None or
             dataset.id in permitted_datasets
->>>>>>> e58935a3
         ]
 
     @staticmethod
