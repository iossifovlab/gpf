#!/bin/env python

import ConfigParser
import os
import sys
from numpy.lib.npyio import genfromtxt 
import numpy as np
from pprint import pprint
from collections import defaultdict
from collections import Counter 
import copy
import gzip
import pysam 
import glob 
from os.path import dirname
from os.path import basename 
import tempfile
import re
from GeneTerms import GeneTerms
from itertools import groupby
from VariantAnnotation import get_effect_types_set
import itertools
from RegionOperations import Region,collapse

class Variant:
    def __init__(self,atts,familyIdAtt="familyId", locationAtt="location", 
                variantAtt="variant", bestStAtt="bestState", bestStColSep=-1,
                countsAtt="counts", effectGeneAtt="effectGene", altFreqPrcntAtt="all.altFreq"):
        self.atts = atts

        self.familyIdAtt = familyIdAtt
        self.locationAtt = locationAtt
        self.variantAtt = variantAtt
        self.bestStAtt = bestStAtt
        self.bestStColSep = bestStColSep
        self.countsAtt = countsAtt 
        self.effectGeneAtt = effectGeneAtt
        self.altFreqPrcntAtt = altFreqPrcntAtt

    @property
    def familyId(self):
        try:
            return self._familyId
        except AttributeError:
            pass
        self._familyId = str(self.atts[self.familyIdAtt])
        return self._familyId

    @property
    def studyName(self):
        return self.study.name

    @property
    def location(self):
        return self.atts[self.locationAtt]

    @property
    def variant(self):
        return self.atts[self.variantAtt]
            
    @property
    def bestStStr(self):
        return self.atts[self.bestStAtt]

    @property
    def bestSt(self):
        try:
            return self._bestSt
        except AttributeError:
            pass
        self._bestSt = str2Mat(self.atts[self.bestStAtt], colSep=self.bestStColSep)
        return self._bestSt

    @property
    def countsStr(self):
        return self.atts[self.countsAtt]

    @property
    def counts(self):
        try:
            return self._counts
        except AttributeError:
            pass
        self._counts = str2Mat(self.atts[self.countsAtt], colSep=" ")
        return self._counts

    @property
    def geneEffect(self):
        try:
            return self._geneEffect
        except AttributeError:
                self._geneEffect = parseGeneEffect(self.atts[self.effectGeneAtt])
        return self._geneEffect

    @property
    def requestedGeneEffects(self):
        try:
            return self._requestedGeneEffect
        except AttributeError:
                self._requestedGeneEffect = self.geneEffect
        return self._requestedGeneEffect

    @property
    def altFreqPrcnt(self):
        try:
            return self._altFreqPrcnt
        except AttributeError:
                self._altFreqPrcnt = 0.0
                if self.altFreqPrcntAtt in self.atts:
                    self._altFreqPrcnt = float(self.atts[self.altFreqPrcntAtt])
        return self._altFreqPrcnt

    @property
    def memberInOrder(self):
        try:
            return self._memberInOrder
        except AttributeError:
            self._memberInOrder = self.study.families[self.familyId].memberInOrder
        return self._memberInOrder
    
    @property
    def inChS(self):
        mbrs = self.memberInOrder
        # mbrs = elf.study.families[self.familyId].memberInOrder
        bs = self.bestSt
        childStr = ''
        for c in xrange(2,len(mbrs)):
            if isVariant(bs,c,self.location,mbrs[c].gender):
                childStr += (mbrs[c].role + mbrs[c].gender)
        return childStr

    @property
    def fromParentS(self):
        if self.popType == "denovo":
            if 'fromParent' in self.atts:
                return self.atts['fromParent']
            else:
                return ''
        parentStr = ''
        mbrs = self.memberInOrder
        bs = self.bestSt
        for c in xrange(2):
            if isVariant(bs,c,self.location,mbrs[c].gender):
                parentStr += mbrs[c].role
        return parentStr

    def get_normal_refCN(self,c):
        return normalRefCopyNumber(self.location,v.study.families[v.familyId].memberInOrder[c].gender)

    def is_variant_in_person(self,c):
        return isVariant(self.bestSt,c,self.location,self.memberInOrder[c].gender)
 
class Family:
    def __init__(self,atts=None):
        if atts:
            self.atts = atts
        else:
            self.atts = {} 
    pass

class Person:
    def __init__(self,atts=None):
        if atts:
            self.atts = atts
        else:
            self.atts = {} 

class StudyGroup:
    def __init__(self, vdb, name):
        self.vdb = vdb
        self.name = name
        self._configSection = 'studyGroup.' + name
       
        self.description = ""
        if self.vdb._config.has_option(self._configSection,'description'):
            self.description = self.vdb._config.get(self._configSection, 'description' )

        self.studyNames = self.vdb._config.get(self._configSection, 'studies' ).split(",")

    def get_attr(self,attName):
        if self.vdb._config.has_option(self._configSection,attName):
            return self.vdb._config.get(self._configSection,attName)

class Study:
    def __init__(self, vdb, name):
        self.vdb = vdb
        self.name = name
        self._configSection = 'study.' + name
        self._dnvData = {}
                
        self.has_denovo = self.vdb._config.has_option(self._configSection,'denovoCalls.files')
        self.has_transmitted = self.vdb._config.has_option(self._configSection,'transmittedVariants.indexFile')

        self.description = ""
        if self.vdb._config.has_option(self._configSection,'description'):
            self.description = self.vdb._config.get(self._configSection, 'description' )
           
    def get_targeted_genes(self):
        if not self.vdb._config.has_option(self._configSection,"targetedGenes"):
            return
        tGsFN = self.vdb._config.get(self._configSection,"targetedGenes")
        tGsF = open(tGsFN) 
        tgsS = {l.strip() for l in tGsF}
        tGsF.close()
        return tgsS
         
    def get_attr(self,attName):
        if self.vdb._config.has_option(self._configSection,attName):
            return self.vdb._config.get(self._configSection,attName)

    def filter_transmitted_variants(self, f, colNms,
                                    minParentsCalled=600,
                                    maxAltFreqPrcnt=5.0,
                                    minAltFreqPrcnt=-1,
                                    variantTypes=None,
                                    effectTypes=None,
                                    ultraRareOnly=False,
                                    geneSyms=None):
        for l in f:
            #print "line:", l
            if l[0] == '#':
                continue
            vls = l.strip().split("\t")
            if len(colNms) != len(vls):
                raise Exception("Incorrect transmitted variants file: ")
            mainAtts = dict(zip(colNms, vls))

            mainAtts["location"] = mainAtts["chr"] + ":" + mainAtts["position"]

            if minParentsCalled != -1:
                parsCalled = int(mainAtts['all.nParCalled'])
                if parsCalled <= minParentsCalled:
                    continue

            if maxAltFreqPrcnt != -1 or minAltFreqPrcnt != -1:
                altPrcnt = float(mainAtts['all.altFreq'])
                if maxAltFreqPrcnt != -1 and altPrcnt > maxAltFreqPrcnt:
                    continue
                if minAltFreqPrcnt != -1 and altPrcnt < minAltFreqPrcnt:
                    continue

            ultraRare = int(mainAtts['all.nAltAlls']) == 1
            if ultraRareOnly and not ultraRare:
                continue

            geneEffect = None
            if effectTypes or geneSyms:
                geneEffect = parseGeneEffect(mainAtts['effectGene'])
                requestedGeneEffects = filter_gene_effect(geneEffect,
                                                          effectTypes,
                                                          geneSyms)
                if not requestedGeneEffects:
                    continue
            v = Variant(mainAtts)
            v.study = self

            if geneEffect:
                v._geneEffect = geneEffect
                v._requestedGeneEffect = requestedGeneEffects
            if ultraRare:
                v.popType = "ultraRare"
            else:
                # rethink
                v.popType = "common"

            if variantTypes and v.variant[0:3] not in variantTypes:
                continue
            yield v


    def get_transmitted_summary_variants(self,minParentsCalled=600,maxAltFreqPrcnt=5.0,minAltFreqPrcnt=-1,variantTypes=None, effectTypes=None,ultraRareOnly=False, geneSyms=None, regionS=None):

        transmittedVariantsFile = self.vdb._config.get(self._configSection, 'transmittedVariants.indexFile' ) + ".txt.bgz"
        print >> sys.stderr, "Loading trasmitted variants from ", transmittedVariantsFile 

        if isinstance(effectTypes, str):
            effectTypes = self.vdb.effectTypesSet(effectTypes)

        if isinstance(variantTypes, str):
            variantTypes = set(variantTypes.split(","))

        if not regionS and geneSyms and len(geneSyms) <= 10:
            regionS = self.vdb.get_gene_regions(geneSyms)

        if regionS:
            f = gzip.open(transmittedVariantsFile)
            colNms = f.readline().strip().split("\t")
            f.close()
            tbf = pysam.Tabixfile(transmittedVariantsFile)

            if isinstance(regionS, str):
                regionS = [regionS]

            for reg in regionS:
                f = tbf.fetch(reg)
                for v in self.filter_transmitted_variants(f, colNms,
                                                          minParentsCalled,
                                                          maxAltFreqPrcnt,
                                                          minAltFreqPrcnt,
                                                          variantTypes,
                                                          effectTypes,
                                                          ultraRareOnly,
                                                          geneSyms):
                    yield v
        else:
            f = gzip.open(transmittedVariantsFile)
            colNms = f.readline().strip().split("\t")
            for v in self.filter_transmitted_variants(f, colNms,
                                                      minParentsCalled,
                                                      maxAltFreqPrcnt,
                                                      minAltFreqPrcnt,
                                                      variantTypes,
                                                      effectTypes,
                                                      ultraRareOnly,
                                                      geneSyms):
                yield v

        if regionS:
            tbf.close()
        else:
            f.close()


    def get_transmitted_variants(self, inChild=None, minParentsCalled=600,maxAltFreqPrcnt=5.0,minAltFreqPrcnt=-1,variantTypes=None,effectTypes=None,ultraRareOnly=False, geneSyms=None, familyIds=None, regionS=None, TMM_ALL=False):
        
        transmittedVariantsTOOMANYFile = self.vdb._config.get(self._configSection, 'transmittedVariants.indexFile' ) + "-TOOMANY.txt.bgz"

        if TMM_ALL:
            tbf = gzip.open(transmittedVariantsTOOMANYFile)
        else:
            tbf = pysam.Tabixfile(transmittedVariantsTOOMANYFile)

        for vs in self.get_transmitted_summary_variants(minParentsCalled,maxAltFreqPrcnt,minAltFreqPrcnt,variantTypes,effectTypes,ultraRareOnly, geneSyms, regionS):
            if not vs:
                continue

            fmsData = vs.atts['familyData']
            if not fmsData:
                continue 
            if fmsData == "TOOMANY":
                chr = vs.atts['chr']
                pos = vs.atts['position']
                var = vs.atts['variant']
                if TMM_ALL:
                    for l in tbf:
                        chrL,posL,varL,fdL = l.strip().split("\t")
                        if chr==chr and pos==posL and var==varL:
                            fmsData = fdL
                            break
                    if fmsData == "TOOMANY":
                        raise Exception('TOOMANY mismatch TMM_ALL')
                else:
                    flns = []
                    posI = int(pos)
                    for l in tbf.fetch(chr, posI-1, posI):
                        chrL,posL,varL,fdL = l.strip().split("\t")
                    
                        if chr==chr and pos==posL and var==varL:
                            flns.append(fdL)
                    if len(flns)!=1:
                        raise Exception('TOOMANY mismatch')
                    fmsData = flns[0]

            for fmData in fmsData.split(";"):
                cs = fmData.split(":") 
                if len(cs) != 3:
                    raise Exception("Wrong family data format: " + fmData)
                familyId, bestStateS, cntsS = cs 
                if familyIds and familyId not in familyIds:
                    continue
                v = copy.copy(vs)
                v.atts = { kk: vv for kk,vv in vs.atts.items() }
                v.atts['familyId'] = familyId
                v.atts['bestState'] = bestStateS
                v.atts['counts'] = cntsS

                if inChild and inChild not in v.inChS:
                    continue
                yield v
        tbf.close()

    def get_denovo_variants(self, inChild=None, variantTypes=None, effectTypes=None, geneSyms=None, familyIds=None, regionS=None, callSet=None):

        if isinstance(effectTypes,str):
            effectTypes = self.vdb.effectTypesSet(effectTypes)

        if isinstance(variantTypes,str):
            variantTypes = set(variantTypes.split(","))

        if regionS:
            smcP = regionS.find(":")
            dsP = regionS.find("-")
            chr = regionS[0:smcP]
            beg = int(regionS[smcP+1:dsP])
            end = int(regionS[dsP+1:])

        dnvData = self._load_dnv_data(callSet)
        for v in dnvData:
            if familyIds and v.familyId not in familyIds:
                continue
            if inChild and inChild not in v.inChS:
                continue
            if variantTypes and v.variant[0:3] not in variantTypes:
                continue
            if regionS:
                smcP = v.location.find(":")
                vChr = v.location[0:smcP]
                vPos = int(v.location[smcP+1:]) 
                if vChr!=chr:
                    continue
                if vPos<beg or vPos>end:
                    continue
            if effectTypes or geneSyms:
                requestedGeneEffects = filter_gene_effect(v.geneEffect, effectTypes, geneSyms)
                if not requestedGeneEffects:
                    continue
                vc = copy.copy(v)
                vc._requestedGeneEffect = requestedGeneEffects
                yield vc 
            else:
                yield v
                

    def _load_dnv_data(self, callSetP):
        callSet =  "default"
        propName = "denovoCalls.files"

        if callSetP:
            callSet = callSetP
            propName = "denovoCalls." + callSet + ".files"
        
        if callSet in self._dnvData:
            return self._dnvData[callSet]
 
        flsS = self.vdb._config.get(self._configSection, propName)
        varList = []
        for fl in flsS.split('\n'):
            print >> sys.stderr, "Loading file", fl, "for collection ", self.name 
            dt = genfromtxt(fl,delimiter='\t',dtype=None,names=True,
                            case_sensitive=True)
            if len(dt.shape)==0:
                dt = dt.reshape(1)
            hasCenter = 'center' in dt.dtype.names;
            for vr in dt:
                atts = { x: vr[x] for x in dt.dtype.names }
                if not hasCenter:
                    atts['center'] = "CSHL"

                v = Variant(atts,bestStColSep=" ")
                v.popType = "denovo"
                v.study = self
                varList.append(v)

        self._dnvData[callSet] = varList
        return varList

    @property
    def families(self):
        self._load_family_data()
        return self.families

    @property
    def badFamilies(self):
        self._load_family_data()
        return self.badFamilies
        
    def _load_family_data(self):
        fdFile = self.vdb._config.get(self._configSection, "familyInfo.file" )
        fdFormat = self.vdb._config.get(self._configSection, "familyInfo.fileFormat" )
   
        fmMethod = { 
            "quadReportSSC": self._load_family_data_from_quad_report,
            "simple": self._load_family_data_from_simple,
            "StateWE2012-data1-format": self._load_family_data_from_StateWE2012_data1,        
            "EichlerWE2012-SupTab1-format": self._load_family_data_from_EichlerWE2012_SupTab1,
            "DalyWE2012-SD-Trios": self._load_family_data_from_DalyWE2012_SD_Trios,
            "SSCTrios-format": self._load_family_data_SSCTrios,
            "SSCFams-format": self._load_family_data_SSCFams
        }
    

        if fdFormat not in fmMethod:
            raise Exception("Unknown Family Fdef __init__(self,vdb,name):ile Format: " + fdFormat)

        self.families, self.badFamilies = fmMethod[fdFormat](fdFile)
        
    def _load_family_data_SSCFams(self, reportF):
        rf = open(reportF)
        families = {l.strip():Family() for l in rf}
        for f in families.values():    
            f.memberInOrder = []

        rlsMp = { "mother":"mom", "father":"dad", "proband":"prb", "designated-sibling":"sib", "other-sibling":"sib" }
        genderMap = {"female":"F", "male":"M"}

        for indS in self.vdb.sfariDB.individual.values():
            if indS.familyId not in families:
                continue
            p = Person()
            p.personId = indS.personId
            p.gender = genderMap[indS.sex]
            p.role = rlsMp[indS.role]
            families[indS.familyId].memberInOrder.append(p)
        return families,{}


    def _load_family_data_SSCTrios(self, reportF):
        buff = defaultdict(dict) 
        for indId,indS in self.vdb.sfariDB.individual.items():
            if indS.collection != "ssc":
                continue
            buff[indS.familyId][indS.role] = indS

        rlsMp = zip("mother,father,proband".split(','),"mom,dad,prb".split(','))
        genderMap = {"female":"F", "male":"M"}


        families = {}
        for fid,rls in buff.items():
            if "mother" not in rls or "father" not in rls or "proband" not in rls:
                continue
            f = Family()
            f.familyId = fid
            f.memberInOrder = []
            
            for srl,irl in rlsMp:
                p = Person()
                p.personId = rls[srl].personId
                p.gender = genderMap[rls[srl].sex]
                p.role = irl
                f.memberInOrder.append(p)
            families[f.familyId] = f 
        return families,{}


    def _load_family_data_from_simple(self,reportF):
        dt = genfromtxt(reportF,delimiter='\t',dtype=None,names=True, case_sensitive=True,comments="asdgasdgasdga")
        families = defaultdict(Family)
        for dtR in dt:
            fmId = str(dtR['familyId'])
            families[fmId].familyId = fmId
            atts = { x: dtR[x] for x in dt.dtype.names }
            p = Person(atts)
            p.personId = atts['personId']
            p.gender = atts['gender']
            p.role = atts['role']
            try:
                families[fmId].memberInOrder.append(p)
            except AttributeError:
                families[fmId].memberInOrder = [p]
        return families,{}
            

    
    def _load_family_data_from_DalyWE2012_SD_Trios(self,reportF):
        families = {}

        dt = genfromtxt(reportF,delimiter='\t',dtype=None,names=True, case_sensitive=True,comments="asdgasdgasdga")

        genderDecoding = { "female":"F", "male":"M"}

        for dtR in dt:
            atts = { x: dtR[x] for x in dt.dtype.names }
            prb = Person(atts)
            prb.gender = genderDecoding[dtR["Gender"]]
            prb.role = "prb"
            prb.personId = dtR["Child_ID"]

            fid = prb.personId

            mom = Person()
            mom.personId = fid + ".mo"
            mom.role = 'mom'
            mom.gender = 'F'

            dad = Person()
            dad.personId = fid + ".fa"
            dad.role = 'dad'
            dad.gender = 'M'

            f = Family()
            f.familyId = fid
            f.memberInOrder = [mom, dad, prb]

            families[fid] = f
        return families,{}

    def _load_family_data_from_EichlerWE2012_SupTab1(self,reportF):
        famBuff = defaultdict(dict)
        dt = genfromtxt(reportF,delimiter='\t',dtype=None,names=True, case_sensitive=True,comments="asdgasdgasdga")

        genderDecoding = { "female":"F", "male":"M"}
        roleDecoding = { "SSC189":"prb", "SSC189_Sib":"sib", "Pilot_Pro":"prb", "Pilot_Sib":"sib" }

        for dtR in dt:
            atts = { x: dtR[x] for x in dt.dtype.names }
            p = Person(atts)
            p.gender = genderDecoding[dtR["sex"]]
            p.role = roleDecoding[dtR["type"]]
            p.personId = dtR["child"] 

            pid = p.personId
            fid = pid[0:pid.find('.')]

            famBuff[fid][p.role] = p

        families = {}
        for fid,pDct in famBuff.items():
            f = Family()
            f.familyId = fid

            mom = Person()
            mom.personId = fid + ".mo"
            mom.role = 'mom'
            mom.gender = 'F'

            dad = Person()
            dad.personId = fid + ".fa"
            dad.role = 'dad'
            dad.gender = 'M'

            # print fid, pDct.keys()
            if len(pDct) == 1:
                f.memberInOrder = [mom, dad, pDct['prb']]
            elif len(pDct) == 2:
                f.memberInOrder = [mom, dad, pDct['prb'], pDct['sib']]
            else:
                raise Exception("Weird family: " + fid + " with " + str(len(pDct)) + " memmbers")

            families[fid] = f

        return families,{}


    def _load_family_data_from_StateWE2012_data1(self,reportF):
        famBuff = defaultdict(dict) 
        badFamBuff = defaultdict(dict) 
        dt = genfromtxt(reportF,delimiter='\t',dtype=None,names=True, case_sensitive=True, comments="asdgasdgasdga")

        genderDecoding = { "Male":"M", "Female":"F" }
        roleDecoding = { "Mother":"mom", "Father":"dad", "Affected_proband":"prb", "Unaffected_Sibling":"sib" }

        for dtR in dt:
            atts = { x: dtR[x] for x in dt.dtype.names }
            p = Person(atts)
            p.gender = genderDecoding[dtR["Gender"]]
            p.role = roleDecoding[dtR["Role"]]
            p.personId = dtR["Sample"] 

            if dtR['Sample_PassFail'] == 'Fail' or dtR['Family_PassFail'] == 'Fail':
                badFamBuff[str(dtR["Family"])][p.role] = p
            else:
                famBuff[str(dtR["Family"])][p.role] = p


        families = {}
        for fid,pDct in famBuff.items():
            f = Family()
            f.familyId = fid

            # print fid, pDct.keys()
            if len(pDct) == 3:
                f.memberInOrder = [pDct['mom'], pDct['dad'], pDct['prb']]
            elif len(pDct) == 4:
                f.memberInOrder = [pDct['mom'], pDct['dad'], pDct['prb'],pDct['sib']]
            else:
                raise Exception("Weird family: " + fid + " with " + str(len(pDct)) + " memmbers")

            families[fid] = f

        badFamilies = {}
        for fid,pDct in badFamBuff.items():
            f = Family()
            f.familyId = fid

            f.memberInOrder = pDct.values()

            badFamilies[fid] = f

        return families,badFamilies
       

    def _load_family_data_from_quad_report(self,reportF):
        familyIdRE = re.compile('^auSSC(\d\d\d\d\d)') 
        families = {}
        badFamilies = {}
        qrp = genfromtxt(reportF,delimiter='\t',dtype=None,names=True, case_sensitive=True)
        for qrpR in qrp:
            f = Family()
            f.familyId = qrpR['quadquad_id']
            if familyIdRE.match(f.familyId):
                f.familyId = f.familyId[5:10]

            f.atts = { x:qrpR[x] for x in qrp.dtype.names }

            def piF(pi):
                sfariDB = self.vdb.sfariDB
                if not sfariDB:
                    return pi
                if pi not in sfariDB.sampleNumber2PersonId:
                    return pi
                return sfariDB.sampleNumber2PersonId[pi]

            mom = Person()
            mom.personId = piF(qrpR['mothersample_id'])
            mom.role = 'mom'
            mom.gender = 'F'

            dad = Person()
            dad.personId = piF(qrpR['fathersample_id'])
            dad.role = 'dad'
            dad.gender = 'M'

            prb = Person()
            prb.personId = piF(qrpR['child1sample_id'])
            prb.role = 'prb'
            prb.gender = qrpR['child1gender']

            
            f.memberInOrder = [mom, dad, prb]
           
            if qrpR['child2sample_id']: 
                sib= Person()
                sib.personId = piF(qrpR['child2sample_id'])
                sib.role = 'sib'
                sib.gender = qrpR['child2gender']
                f.memberInOrder.append(sib)
            if qrpR['status'] == 'OK':
                families[f.familyId] = f
            else:
                badFamilies[f.familyId] = f

        return families,badFamilies

class VariantsDB:
    def __init__(self, daeDir, confFile=None, sfariDB=None, giDB=None, phDB=None, genomesDB=None):
        self.sfariDB = sfariDB
        self.giDB = giDB

        self.phDB = phDB 
        self.genomesDB = genomesDB 

        if not confFile:
            confFile = daeDir + "/variantDB.conf"
            
        self._config = ConfigParser.SafeConfigParser({'wd':daeDir})
        self._config.optionxform = lambda x: x
        
        self._config.read(confFile)
        
        self._studies = {}
        for secName in self._config.sections():
            if secName.startswith('study.'):
                studyName = secName[6:]
                self._studies[studyName] = Study(self,studyName)

        self._studyGroups = {}
        for secName in self._config.sections():
            if secName.startswith('studyGroup.'):
                gName = secName[11:]
                self._studyGroups[gName] = StudyGroup(self,gName)

                for stN in self._studyGroups[gName].studyNames:
                    if stN not in self._studies:
                        raise Exception("The study " + stN + " in the study group " + gName + " is unknown")

    def get_gene_regions(self, gene_list):
        DATA = {"OSBPL8": "12:76770000-76890000",
                "DIP2C": "10:323271-532485",
                "FAM49A": "2:16725000-16780000",
                "AGPAT3": "21:4537000-45403000"}

        if not self.genomesDB:
            return
             
        try:
            gms = self._gms
        except AttributeError:
            gms = self.genomesDB.get_gene_models()
            self._gms = gms

        rgns = []
        for gs in gene_list:
            for gm in gms.gene_models_by_gene_name(gs):
                rgns.append(Region(gm.chr,gm.tx[0]-200,gm.tx[1]+200))      
        if rgns:
            rgns = collapse(rgns)        
        return ["%s:%d-%d" % (r.chr,r.start,r.stop) for r in rgns]
    
    def get_study_names(self):
        return sorted(self._studies.keys())
    
    def get_study_group_names(self):
        return sorted(self._studyGroups.keys())

    def get_study(self,name):
        if name in self._studies:
            return self._studies[name]
        if name in self._studyGroups:
            if len(self._studyGroups[name].studyNames)!=1:
                raise Exception('get_study can only use study groups with only one study')
            return self._studies[self._studyGroups[name].studyNames[0]]
        raise Exception('unknown study ' + name)
        
    def get_studies(self,definition):
        sts = []

        for name in definition.split(","):
            if name in self._studies:
                sts.append(self._studies[name])
            if name in self._studyGroups:
                for sName in self._studyGroups[name].studyNames:
                    sts.append(self._studies[sName])
        return sts
                
    def get_study_group(self, gName):
        if gName not in self._studyGroups:
            raise Exception("Unknown study group " + gName)
        return self._studyGroups[gName]
    
    def get_denovo_variants(self, studies, **filters):
        seenVs = set()
        if isinstance(studies,str):
            studies = self.get_studies(studies) 
        for study in studies:
            for v in study.get_denovo_variants(**filters):
                vKey = v.familyId + v.location + v.variant
                if vKey in seenVs:
                    continue
                yield v
                seenVs.add(vKey)

    def _parse_validation_report(self,fn,knownFams,batchId=None):
        print >>sys.stderr, "Parsing validation reprt file:|", fn,"|"
        vars = []
        dt = genfromtxt(fn,delimiter='\t',dtype=None,names=True, case_sensitive=True)
        # if there is only row of data in the file then the genfromtxt function returns a 0d array.
        # this causes an error when trying to iterate over it, so it must be converted to a 1d array
        if dt.ndim==0:
            dt=dt.reshape(1)
           
        if not batchId: 
            batchId = dirname(fn).split("/")[-2]
                    
        for dtR in dt:
            class ValidationVariant:
                @property
                def bestSt(self):
                    try:
                        return self._bestSt
                    except AttributeError:
                        self._bestSt = str2Mat(self.bestStS, colSep=" ")
                        return self._bestSt
                @property
                def valBestSt(self):
                    try:
                        return self._valBestSt
                    except AttributeError:
                        self._valBestSt = str2Mat(self.valBestStS, colSep=" ")
                        return self._valBestSt
                @property
                def valCounts(self):
                    try:
                        return self._valCounts
                    except AttributeError:
                        self._valCounts= str2Mat(self.valCountsS, colSep=" ")
                        return self._valCounts
                @property
                def inChS(self):
                    mbrs = self.memberInOrder
                    bs = self.bestSt
                    childStr = ''
                    for c in xrange(2,len(mbrs)):
                        if bs[1][c]:
                            childStr += (mbrs[c].role + mbrs[c].gender)
                    return childStr

            v = ValidationVariant()

            v.batchId = batchId 
            v.atts = { x: dtR[x] for x in dt.dtype.names }

            v.familyId = str(dtR['familyId'])
            v.location = dtR['location']
            v.variant = dtR['variant']
            v.bestStS = dtR['bestState']
            v.resultNote = dtR['valnote']

            try:
                v.why = dtR['why']
            except:
                v.why = "???"
        
            try:
                v.who = dtR['who']
            except:
                v.who = "???"

            v.valCountsS = dtR['valcounts']
            v.valBestStS = dtR['valbestState']
            v.valStatus = dtR['valstatus']


            v.valParent = ""
            if 'valparent' in dtR:
                v.valParent = dtR['valparent']

            if v.familyId in knownFams:
                v.memberInOrder = knownFams[v.familyId].memberInOrder
            else:
                v.memberInOrder = []
                print >>sys.stderr, "Breh, the family", v.familyId, "is unknown"


            # nvf.write("\t".join((v.familyId,v.location,v.variant,v.bestStS,v.who,v.why,v.batchId,v.valCountsS,v.valBestStS,v.valStatus,v.resultNote,v.valParent)) + "\n")
            vars.append(v)
        # nvf.close()
        return vars

    def get_validation_variants(self):
        validationDir = self._config.get('validation', 'dir' )
        studyNames = self._config.get('validation', 'studies' )
        stdies = [self.get_study(x) for x in studyNames.split(',')]

        print >>sys.stderr, "validationDir: |", validationDir, "|"
        print >>sys.stderr, "studyNames: |", studyNames, "|"

        knownFams = {}
        for stdy in stdies:
            for f in stdy.families:
                if f in knownFams:
                    print >> sys.stderr, "Ha, family", f, "is more that one study: ", stdy.name, "and", knownFams[f]
                knownFams[f] = stdy.families[f]

        # print knownFams
        '''
        knownIns = {}
        for v in self.get_denovo_variants(stdies,callSet="dirty"):
            if v.variant.startswith('ins('):
                seq = v.variant[4:-1]
                for ic in reversed(range(len(seq))):
                    if not seq[ic].isdigit():
                        break
                ic+=1
                seq = seq[0:ic]
                iLen = len(seq)
                
                k = "".join((v.familyId,";",v.location,";",str(iLen)))
                if k in knownIns:
                    print >>sys.stderr, 'aaaa: ' + knownIns[k] + " and " + v.variant
                knownIns[k] = v.variant

            
        '''

        nIncompleteIns = 0
        nCompleteIns = 0
        vars = []
        for fn in glob.glob(validationDir + '/*/reports/report*.txt'):
<<<<<<< HEAD
            print >>sys.stderr, "Working on file:|", fn,"|"
            dt = genfromtxt(fn,delimiter='\t',dtype=None,names=True, case_sensitive=True)
            # if there is only row of data in the file then the genfromtxt function returns a 0d array.
            # this causes an error when trying to iterate over it, so it must be converted to a 1d array
            if dt.ndim==0:
                dt=dt.reshape(1)
                
            batchId = dirname(fn).split("/")[-2]
                        
            for dtR in dt:
                class ValidationVariant:
                    @property
                    def bestSt(self):
                        try:
                            return self._bestSt
                        except AttributeError:
                            self._bestSt = str2Mat(self.bestStS, colSep=" ")
                            return self._bestSt
                    @property
                    def valBestSt(self):
                        try:
                            return self._valBestSt
                        except AttributeError:
                            self._valBestSt = str2Mat(self.valBestStS, colSep=" ")
                            return self._valBestSt
                    @property
                    def valCounts(self):
                        try:
                            return self._valCounts
                        except AttributeError:
                            self._valCounts= str2Mat(self.valCountsS, colSep=" ")
                            return self._valCounts
                    @property
                    def inChS(self):
                        mbrs = self.memberInOrder
                        bs = self.bestSt
                        childStr = ''
                        for c in xrange(2,len(mbrs)):
                            if bs[1][c]:
                                childStr += (mbrs[c].role + mbrs[c].gender)
                        return childStr

                v = ValidationVariant()

                v.batchId = batchId 
                v.atts = { x: dtR[x] for x in dt.dtype.names }

                v.familyId = str(dtR['familyId'])
                v.location = dtR['location']
                v.variant = dtR['variant']
                v.bestStS = dtR['bestState']
                v.resultNote = dtR['valnote']

                try:
                    v.why = dtR['why']
                except:
                    v.why = "???"
            
                try:
                    v.who = dtR['who']
                except:
                    v.who = "???"

                v.valCountsS = dtR['valcounts']
                v.valBestStS = dtR['valbestState']
                v.valStatus = dtR['valstatus']


                v.valParent = ""
                # if the valparent column exists but is empty, then the values
                # are turned into a boolean value not and string, if this is
                # the case then do not set the value because it will cause an
                # error
                if 'valparent' in dtR.dtype.names and dtR['valparent'].dtype!=bool:
                    v.valParent = dtR['valparent']

                if v.familyId in knownFams:
                    v.memberInOrder = knownFams[v.familyId].memberInOrder
                else:
                    v.memberInOrder = []
                    print >>sys.stderr, "Breh, the family", v.familyId, "is unknown"


                # nvf.write("\t".join((v.familyId,v.location,v.variant,v.bestStS,v.who,v.why,v.batchId,v.valCountsS,v.valBestStS,v.valStatus,v.resultNote,v.valParent)) + "\n")
                vars.append(v)
        # nvf.close()
=======
            vars += self._parse_validation_report(fn,knownFams)
>>>>>>> 9ba47729
        print >>sys.stderr, "nIncompleteIns:", nIncompleteIns
        print >>sys.stderr, "nCompleteIns:", nCompleteIns
        return vars

    def get_denovo_sets(self,dnvStds):
        r = GeneTerms()
        r.geneNS = "sym"

        def getMeasure(mName):
            from DAE import phDB
            strD = dict(zip(phDB.families,phDB.get_variable(mName)))
            # fltD = {f:float(m) for f,m in strD.items() if m!=''}
            fltD = {}
            for f,m in strD.items():
                try:
                    mf = float(m)
                    # if mf>70:
                    fltD[f] = float(m)
                except:
                    pass 
            return fltD

        nvIQ = getMeasure('pcdv.ssc_diagnosis_nonverbal_iq') 

        def addSet(setname, genes,desc=None):
            if not genes:
                return
            if desc:
                r.tDesc[setname] = desc
            else:
                r.tDesc[setname] = setname
            for gSym in genes:
                r.t2G[setname][gSym]+=1
                r.g2T[gSym][setname]+=1
        def genes(inChild,effectTypes,inGenesSet=None,minIQ=None,maxIQ=None):
            if inGenesSet:
                vs = self.get_denovo_variants(dnvStds,effectTypes=effectTypes,inChild=inChild,geneSyms=inGenesSet)
            else:
                vs = self.get_denovo_variants(dnvStds,effectTypes=effectTypes,inChild=inChild)
            if not (minIQ or maxIQ):
                return {ge['sym'] for v in vs for ge in v.requestedGeneEffects}
            if minIQ:
                return {ge['sym'] for v in vs for ge in v.requestedGeneEffects if v.familyId in nvIQ and nvIQ[v.familyId]>=minIQ }
            if maxIQ:
                return {ge['sym'] for v in vs for ge in v.requestedGeneEffects if v.familyId in nvIQ and nvIQ[v.familyId] < maxIQ }

        def set_genes(geneSetDef):
            gtId,tmId = geneSetDef.split(":")
            return set(self.giDB.getGeneTerms(gtId).t2G[tmId].keys())

        def recSingleGenes(inChild,effectTypes):
            vs = self.get_denovo_variants(dnvStds,effectTypes=effectTypes,inChild=inChild)

            gnSorted = sorted([[ge['sym'], v] for v in vs for ge in v.requestedGeneEffects ]) 
            sym2Vars = { sym: [ t[1] for t in tpi] for sym, tpi in groupby(gnSorted, key=lambda x: x[0]) }
            sym2FN = { sym: len(set([v.familyId for v in vs])) for sym, vs in sym2Vars.items() } 
            return {g for g,nf in sym2FN.items() if nf>1 }, {g for g,nf in sym2FN.items() if nf==1 }

        addSet("prb.LoF",             genes('prb' ,'LGDs'))
        recPrbLGDs, sinPrbLGDs = recSingleGenes('prb' ,'LGDs')
        addSet("prb.LoF.Recurrent",   recPrbLGDs)
        addSet("prb.LoF.Single",      sinPrbLGDs) 

        addSet("prb.LoF.Male",        genes('prbM','LGDs'))
        addSet("prb.LoF.Female",      genes('prbF','LGDs'))

        addSet("prb.LoF.LowIQ",       genes('prb','LGDs',maxIQ=90))
        addSet("prb.LoF.HighIQ",      genes('prb','LGDs',minIQ=90))

        addSet("prb.LoF.FMRP",        genes('prb','LGDs',set_genes("main:FMR1-targets")))
        # addSet("prbLGDsInCHDs",     genes('prb','LGDs',set("CHD1,CHD2,CHD3,CHD4,CHD5,CHD6,CHD7,CHD8,CHD9".split(','))))

        addSet("prb.Missense",        genes('prb' ,'missense'))
        addSet("prb.Missense.Male",   genes('prbM' ,'missense'))
        addSet("prb.Missense.Female", genes('prbF' ,'missense'))
        addSet("prb.Synonymous",      genes('prb' ,'synonymous'))

        addSet("sib.LoF",             genes('sib' ,'LGDs'))
        addSet("sib.Missense",        genes('sib' ,'missense'))
        addSet("sib.Synonymous",      genes('sib' ,'synonymous'))

        '''
        addSet("A",      recPrbLGDs, "recPrbLGDs")
        addSet("B",      genes('prbF','LGDs'), "prbF")
        addSet("C",      genes('prb','LGDs',set_genes("main:FMR1-targets")), "prbFMRP")
        addSet("D",      genes('prb','LGDs',maxIQ=90),"prbML")
        addSet("E",      genes('prb','LGDs',minIQ=90),"prbMH")

        addSet("AB",     set(r.t2G['A']) | set(r.t2G['B'])) 
        addSet("ABC",    set(r.t2G['A']) | set(r.t2G['B'])  | set(r.t2G['C'])) 
        addSet("ABCD",   set(r.t2G['A']) | set(r.t2G['B'])  | set(r.t2G['C'])  | set(r.t2G['D']) )
        addSet("ABCDE",   set(r.t2G['A']) | set(r.t2G['B'])  | set(r.t2G['C'])  | set(r.t2G['D']) | set(r.t2G['E']) )
        '''

        recPrbCNVs, sinPrbCNVs = recSingleGenes('prb' ,'CNVs')
        addSet("prb.CNV.Recurrent",     recPrbCNVs)

        addSet("prb.CNV",   genes('prb' ,'CNVs'))
        addSet("prb.Dup",   genes('prb' ,'CNV+'))
        addSet("prb.Del",   genes('prb' ,'CNV-'))

        addSet("sib.CNV",   genes('sib' ,'CNVs'))
        addSet("sib.Dup",   genes('sib' ,'CNV+'))
        addSet("sib.Del",   genes('sib' ,'CNV-'))

        return r
   

    ### THE ONES BELOW SHOULD BE MOVED 
    # return a list of valid variant types, add None to this list for the UI

    def effectTypesSet(self,effectTypesS):
        return get_effect_types_set(effectTypesS)
        '''
        if effectTypesS == "CNVs":
            return { "CNV+", "CNV-" }
        if effectTypesS == "LGDs":
            return { "frame-shift", "nonsense", "splice-site", "no-frame-shift-new-stop", "no-frame-shift-new-Stop" }    
        if effectTypesS == "nonsynonymous":
            return { "frame-shift", "nonsense", "splice-site", "no-frame-shift-new-stop", "no-frame-shift-new-Stop",
                    "missense", "no-frame-shift" }
        return set(effectTypesS.split(","))
        '''
                          
            
def str2Mat(matS, colSep=-1, rowSep="/", str2NumF=int):
    # print matS, colSep, rowSep, str2NumF 
    if colSep == -1:
        return np.array([ [ str2NumF(c) for c in r ] for r in matS.split(rowSep) ])
    return np.array([ [ str2NumF(v) for v in r.split(colSep) ] for r in matS.split(rowSep) ])

def mat2Str(mat, colSep=" ", rowSep="/"):
    return rowSep.join([ colSep.join([str(n) for n in mat[i,:]]) for i in xrange(mat.shape[0])  ])

# added sep param in order to produce CSV outout for Web Site
def _safeVs(tf,vs,atts=[],sep="\t"):
    def ge2Str(gs):
        return "|".join( x['sym'] + ":" + x['eff'] for x in gs)

    mainAtts = "familyId studyName location variant bestSt fromParentS inChS counts geneEffect requestedGeneEffects popType".split()
    specialStrF = {"bestSt":mat2Str, "counts":mat2Str, "geneEffect":ge2Str, "requestedGeneEffects":ge2Str}

    tf.write(sep.join(mainAtts+atts)+"\n") 
    for v in vs:
        mavs = []
        for att in mainAtts:
            try:
                if att in specialStrF:
                    mavs.append(specialStrF[att](getattr(v,att)))
                else:
                    mavs.append(str(getattr(v,att)))
            except:
                mavs.append("")
                 
        tmp = sep.join(mavs + [str(v.atts[a]).replace(sep, ';') if a in v.atts else "" for a in atts])   
        tf.write(tmp +"\n")

def viewVs(vs,atts=[]):
    tf = tempfile.NamedTemporaryFile("w", delete=False)
    print >>sys.stderr, "temp file name: " + tf.name
    _safeVs(tf,vs,atts)
    tf.close()
    os.system("oocalc " + tf.name)
    os.remove(tf.name)

def safeVs(vs,fn,atts=[]):
    if fn=="-":
        f = sys.stdout
    else:
        f = open(fn,"w")
    _safeVs(f,vs,atts)
    if fn!="-":
        f.close()

def normalRefCopyNumber(location,gender):
    clnInd = location.find(":")
    chr = location[0:clnInd]

    if chr in ['chrX', 'X', '23', 'chr23']:
        if '-' in location:
            dshInd = location.find('-')
            pos = int(location[clnInd+1:dshInd])
        else:
            pos = int(location[clnInd+1:])

        # hg19 pseudo autosomes region: chrX:60001-2699520 and chrX:154931044-155260560 
        if pos < 60001 or (pos>2699520 and pos < 154931044) or pos > 155260560:
            if gender=='M':
                return 1
            elif gender!='F':
                raise Exception('weird gender ' + gender)
    elif chr in ['chrY', 'Y', '24', 'chr24']:
        if gender=='M':
            return 1
        elif gender=='F':
            return 0
        else:
            raise Exception('gender needed')
    return 2

def isVariant(bs,c,location=None,gender=None):
    normalRefCN=2

    if location:
        normalRefCN = normalRefCopyNumber(location,gender)

    if bs[0,c] != normalRefCN or any([bs[o,c]!=0 for o in xrange(1,bs.shape[0])]): 
        return True
    return False
        

def parseGeneEffect(effStr):
    geneEffect = []
    if effStr == "intergenic":
        return geneEffect 

    # HACK!!! To rethink
    if effStr in ["CNV+", "CNV-"]:
        geneEffect.append({'sym':"", 'eff':effStr})
        return geneEffect
      
    for ge in effStr.split("|"):
        cs = ge.split(":");
        if len(cs) != 2:
            raise Exception(ge + " doesn't agree with the <sym>:<effect> format");
        sym,eff = cs
        geneEffect.append({'sym':sym, 'eff':eff})
    return geneEffect

def filter_gene_effect(geneEffects, effectTypes, geneSyms):
    if not effectTypes:
        return [x for x in geneEffects if x['sym'] in geneSyms]
    if not geneSyms:
        return [x for x in geneEffects if x['eff'] in effectTypes]
    return [x for x in geneEffects if x['eff'] in effectTypes and  x['sym'] in geneSyms]

if __name__ == "__main__":
    wd = os.environ['DAE_DB_DIR']
    print "wd:", wd
    from Sfari import SfariCollection

    sfariDB = SfariCollection(os.environ['PHENO_DB_DIR'])
    vDB = VariantsDB(wd,sfariDB=sfariDB)

    for v in vDB.get_validation_variants():
        # pass
        print v.familyId,v.location,v.variant,v.valStatus


    '''
    st = vDB.get_study('wig683')

    v = st.get_transmitted_variants().next()

    # st = vDB.get_study('LevyCNV2011')
    for v in st.get_denovo_variants():
        if v.inChS != v.atts['inChild']:
            print v.familyId, "".join([str(v.get_normal_refCN(c)) for c in xrange(v.bestSt.shape[1])]), "\t", mat2Str(v.bestSt), "    \t", v.inChS, v.atts['inChild'], v.location, v.variant, "   \t", [(p.role, p.gender) for p in v.study.families[v.familyId].memberInOrder]
    '''
    '''
    st = vDB.get_study('wig683')

    for v in st.get_transmitted_summary_variants(minParentsCalled=0,maxAltFreqPrcnt=-1, regionS="10:90000-94000"):
        print "SUMMARY:", v.location, v.variant

    for v in st.get_transmitted_variants(minParentsCalled=0,maxAltFreqPrcnt=-1, regionS="10:92990-92990"):
        print "FAMILY :", v.location, v.variant, v.familyId

    '''
    # rs = vDB.get_study('wigRNASeq')
    # viewVs(vDB.get_study('wig683').get_denovo_variants(effectTypes="LGDs"))

    # print "OOOOOOOOO", len(list(vDB.get_denovo_variants([vDB.get_study("DalyWE2012"), vDB.get_study("EichlerWE2012"), vDB.get_study("wig683")], effectTypes="LGDs", inChild="prb")))
    # sd = vDB.get_study("DalyWE2012")
    # sd = vDB.get_study("EichlerWE2012")
    # sd = vDB.get_study("StateWE2012")
    # sd = vDB.get_study("LevyCNV2011")
    # sd = vDB.get_study("wig683")

    # for tt in [(x.familyId, x.location, x.bestSt,x.atts['inChild']) for x in sd.get_denovo_variants(inChild="sib")]:
    #    print tt


'''
    fo = open("CHD5-nv.txt","w")
    fo.write("\t".join("mikesEncoding familyId location variant bestSt counts familyGenderType " 
                     "fromParent inChildren popType altFreqPrcnt effectType effectGene effectDetails".split()) + "\n")

    for v in sd.get_transmitted_variants(maxAltFreqPrcnt=1.0,geneSyms={"CHD5"}):
        bs = v.bestSt
        mbrs = sd.families[v.familyId].memberInOrder

        parentStr = ''
        childStr = ''
        if bs[1][0]:
            parentStr += "mom"
        if bs[1][1]:
            parentStr += "dad"
        for c in xrange(2,len(mbrs)):
            if bs[1][c]:
                childStr += (mbrs[c].role + mbrs[2].gender)

        mikesEncoding = "[M%d F%d A%s%d S%s%d]" % (bs[1,0], bs[1,1], mbrs[2].gender, bs[1,2], mbrs[3].gender, bs[1,3])

        fo.write("\t".join((mikesEncoding, v.familyId, v.location, v.variant, v.bestStStr, v.countsStr, 
            sd.families[v.familyId].memberInOrder[2].gender+sd.families[v.familyId].memberInOrder[3].gender, 
            parentStr, childStr,
            v.popType, str(v.altFreqPrcnt), v.atts['effectType'], v.atts['effectGene'], v.atts['effectDetails'])) + "\n")
    fo.close()
'''         
    
    # vDB.getDenovoVariants('wigler582')
    # vDB.getDenovoVariants('3papers')
    # 
    # res = vDB.getDenovoVariantsGeneSyms('wig582-3pap',inChildRole='prb', effectTypes="LGDs")
    # right = set()
    # for l in open(wd + '/rightPrbLGDs.txt'):
    #     right.add(l.strip())

    # print len(res), len(right)
    # print 'res but not right:', " ".join([g for g in res if not g in right])
    # print 'right but not res:', " ".join([g for g in right if not g in res])

    # print "\n".join(["\t".join((v.center, v.geneEffect[0]['sym'], v.majorEffect)) 
    #                 for v in vDB.getDenovoVariants('wig582-3pap',effectTypes="LGDs")
    #                 ])<|MERGE_RESOLUTION|>--- conflicted
+++ resolved
@@ -902,8 +902,12 @@
 
 
             v.valParent = ""
-            if 'valparent' in dtR:
-                v.valParent = dtR['valparent']
+                # if the valparent column exists but is empty, then the values
+                # are turned into a boolean value not and string, if this is
+                # the case then do not set the value because it will cause an
+                # error
+                if 'valparent' in dtR.dtype.names and dtR['valparent'].dtype!=bool:
+                    v.valParent = dtR['valparent']
 
             if v.familyId in knownFams:
                 v.memberInOrder = knownFams[v.familyId].memberInOrder
@@ -957,96 +961,7 @@
         nCompleteIns = 0
         vars = []
         for fn in glob.glob(validationDir + '/*/reports/report*.txt'):
-<<<<<<< HEAD
-            print >>sys.stderr, "Working on file:|", fn,"|"
-            dt = genfromtxt(fn,delimiter='\t',dtype=None,names=True, case_sensitive=True)
-            # if there is only row of data in the file then the genfromtxt function returns a 0d array.
-            # this causes an error when trying to iterate over it, so it must be converted to a 1d array
-            if dt.ndim==0:
-                dt=dt.reshape(1)
-                
-            batchId = dirname(fn).split("/")[-2]
-                        
-            for dtR in dt:
-                class ValidationVariant:
-                    @property
-                    def bestSt(self):
-                        try:
-                            return self._bestSt
-                        except AttributeError:
-                            self._bestSt = str2Mat(self.bestStS, colSep=" ")
-                            return self._bestSt
-                    @property
-                    def valBestSt(self):
-                        try:
-                            return self._valBestSt
-                        except AttributeError:
-                            self._valBestSt = str2Mat(self.valBestStS, colSep=" ")
-                            return self._valBestSt
-                    @property
-                    def valCounts(self):
-                        try:
-                            return self._valCounts
-                        except AttributeError:
-                            self._valCounts= str2Mat(self.valCountsS, colSep=" ")
-                            return self._valCounts
-                    @property
-                    def inChS(self):
-                        mbrs = self.memberInOrder
-                        bs = self.bestSt
-                        childStr = ''
-                        for c in xrange(2,len(mbrs)):
-                            if bs[1][c]:
-                                childStr += (mbrs[c].role + mbrs[c].gender)
-                        return childStr
-
-                v = ValidationVariant()
-
-                v.batchId = batchId 
-                v.atts = { x: dtR[x] for x in dt.dtype.names }
-
-                v.familyId = str(dtR['familyId'])
-                v.location = dtR['location']
-                v.variant = dtR['variant']
-                v.bestStS = dtR['bestState']
-                v.resultNote = dtR['valnote']
-
-                try:
-                    v.why = dtR['why']
-                except:
-                    v.why = "???"
-            
-                try:
-                    v.who = dtR['who']
-                except:
-                    v.who = "???"
-
-                v.valCountsS = dtR['valcounts']
-                v.valBestStS = dtR['valbestState']
-                v.valStatus = dtR['valstatus']
-
-
-                v.valParent = ""
-                # if the valparent column exists but is empty, then the values
-                # are turned into a boolean value not and string, if this is
-                # the case then do not set the value because it will cause an
-                # error
-                if 'valparent' in dtR.dtype.names and dtR['valparent'].dtype!=bool:
-                    v.valParent = dtR['valparent']
-
-                if v.familyId in knownFams:
-                    v.memberInOrder = knownFams[v.familyId].memberInOrder
-                else:
-                    v.memberInOrder = []
-                    print >>sys.stderr, "Breh, the family", v.familyId, "is unknown"
-
-
-                # nvf.write("\t".join((v.familyId,v.location,v.variant,v.bestStS,v.who,v.why,v.batchId,v.valCountsS,v.valBestStS,v.valStatus,v.resultNote,v.valParent)) + "\n")
-                vars.append(v)
-        # nvf.close()
-=======
             vars += self._parse_validation_report(fn,knownFams)
->>>>>>> 9ba47729
         print >>sys.stderr, "nIncompleteIns:", nIncompleteIns
         print >>sys.stderr, "nCompleteIns:", nCompleteIns
         return vars
