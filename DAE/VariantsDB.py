--- conflicted
+++ resolved
@@ -29,19 +29,12 @@
     present_in_child_filter,\
     denovo_present_in_parent_filter, \
     filter_by_status, chromosome_prefix
-<<<<<<< HEAD
-
-=======
->>>>>>> ec935488
 from Family import Family, Person
 from transmitted.base_query import TransmissionConfig
 from transmitted.mysql_query import MysqlTransmittedQuery
 from transmitted.legacy_query import TransmissionLegacy
 from ConfigParser import NoOptionError
-<<<<<<< HEAD
-=======
 from variant_db.variant_query import VariantQuery
->>>>>>> ec935488
 from pheno.common import Role, Status, Gender
 
 LOGGER = logging.getLogger(__name__)
@@ -211,11 +204,10 @@
                             presentInParent=None, genomicScores=[],
                             gender=None, roles=None, status=None,
                             variantTypes=None, effectTypes=None, geneSyms=None,
-                            familyIds=None, regionS=None, callSet=None):
-
+                            familyIds=None, regionS=None, callSet=None,
+                            limit=None):
         picFilter = present_in_child_filter(presentInChild, gender)
         pipFilter = denovo_present_in_parent_filter(presentInParent)
-
 
         geneSymsUpper = None
         if geneSyms is not None:
@@ -358,7 +350,6 @@
         fmMethod = {
             "quadReportSSC": self._load_family_data_from_quad_report,
             "simple": self._load_family_data_from_simple,
-            "pedigree": self._load_family_data_from_pedigree,
             "pickle": self._load_family_data_from_pickle,
             "pedigree": self._load_family_data_from_pedigree,
             "StateWE2012-data1-format": self._load_family_data_from_StateWE2012_data1,
@@ -387,17 +378,12 @@
             fam.atts['phenotype'] = phenotype
 
             for p in fam.memberInOrder:
-<<<<<<< HEAD
                 if hasattr(p, 'status'):
                     if p.status == Status.affected:
                         p.phenotype = phenotype
                     else:
                         p.phenotype = 'unaffected'
                 # FIXME: legacy affected/unaffected
-=======
-                if hasattr(p, 'status') and p.status == Status.affected:
-                    p.phenotype = phenotype
->>>>>>> ec935488
                 else:
                     if p.role == Role.prb:
                         p.status = Status.affected
@@ -677,7 +663,6 @@
             f = Family()
             f.familyId = fid
 
-            # print fid, pDct.keys()
             if len(pDct) == 3:
                 f.memberInOrder = \
                     [pDct[Role.mom.name], pDct[Role.dad.name], pDct[Role.prb.name]]
@@ -1114,7 +1099,6 @@
         nCompleteIns = 0
         variants = []
         for fn in glob.glob(validationDir + '/*/reports/report*.txt'):
-
             variants += self._parse_validation_report(fn, knownFams)
         print("nIncompleteIns: {}".format(nIncompleteIns), file=sys.stderr)
         print("nCompleteIns: {}".format(nCompleteIns), file=sys.stderr)
