--- conflicted
+++ resolved
@@ -22,16 +22,6 @@
 import itertools
 from RegionOperations import Region,collapse
 
-<<<<<<< HEAD
-=======
-class DnvVariant:
-    def __str__(self):
-        return "DnvVariant\n\t" + "\n\t".join([str((x,getattr(self, x))) for x in dir(self) if x[0] != '_'])
-
-class ParentVariant:
-    def __str__(self):
-        return "ParentVariant\n\t" + "\n\t".join([str((x,getattr(self, x))) for x in dir(self) if x[0] != '_'])
-
 
 def regions_matcher(regions):
     regs = regions.split(',')
@@ -49,8 +39,6 @@
                                     and vpos >= beg
                                     and vpos <= end)
                                    for(chrom, beg, end) in reg_defs])
-
->>>>>>> 6dba5c45
 class Variant:
     def __init__(self,atts,familyIdAtt="familyId", locationAtt="location", 
                 variantAtt="variant", bestStAtt="bestState", bestStColSep=-1,
