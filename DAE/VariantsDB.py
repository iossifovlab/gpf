--- conflicted
+++ resolved
@@ -27,11 +27,8 @@
 import logging
 from Variant import Variant, mat2Str, filter_gene_effect, str2Mat,\
     present_in_child_filter,\
-<<<<<<< HEAD
-    denovo_present_in_parent_filter, filter_by_status
-=======
-    denovo_present_in_parent_filter, chromosome_prefix
->>>>>>> fc5349ad
+    denovo_present_in_parent_filter, \
+    filter_by_status, chromosome_prefix
 from Family import Family, Person
 from transmitted.base_query import TransmissionConfig
 from transmitted.mysql_query import MysqlTransmittedQuery
