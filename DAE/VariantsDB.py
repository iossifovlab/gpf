--- conflicted
+++ resolved
@@ -40,15 +40,8 @@
 from transmitted.base_query import TransmissionConfig
 from transmitted.mysql_query import MysqlTransmittedQuery
 from transmitted.legacy_query import TransmissionLegacy
-<<<<<<< HEAD
-from future import standard_library
-standard_library.install_aliases()
-from configparser import NoOptionError
-=======
-from ConfigParser import NoOptionError
 from variant_db.variant_query import VariantQuery
 from pheno.common import Role, Status, Gender
->>>>>>> e5a59b4f
 
 LOGGER = logging.getLogger(__name__)
 
@@ -161,10 +154,7 @@
     def _get_transmitted_impl(self, callSet):
         if callSet not in self.transmission_impl:
             conf = TransmissionConfig(self, callSet)
-            try:
-                impl_format = conf._get_params("format")
-            except NoOptionError:
-                impl_format = 'legacy'
+            impl_format = conf._get_params("format") or 'legacy'
 
             if impl_format is None or impl_format == 'legacy':
                 self.transmission_impl[callSet] = \
@@ -434,20 +424,14 @@
                 continue
             buff[indS.familyId][indS.role] = indS
 
-<<<<<<< HEAD
         rlsMp = list(zip(
-            "mother,father,proband".split(','), "mom,dad,prb".split(',')))
-        genderMap = {"female": "F", "male": "M"}
-=======
-        rlsMp = zip(
             "mother,father,proband".split(','),
             [Role.mom, Role.dad, Role.prb]
-        )
+        ))
         genderMap = {"female": Gender.F, "male": Gender.M}
->>>>>>> e5a59b4f
 
         families = {}
-        for fid, rls in list(buff.items()):
+        for fid, rls in buff.items():
             if "mother" not in rls or "father" not in rls or "proband" not in rls:
                 continue
             f = Family()
@@ -466,7 +450,6 @@
     @staticmethod
     def _load_family_data_from_pickle(fn):
         result = pickle.load(open(fn, "rb"))
-<<<<<<< HEAD
         for families in result:
             for family in list(families.values()):
                 for member in family.memberInOrder:
@@ -474,15 +457,6 @@
                         member.role = member.role.decode("UTF-8")
                     if not isinstance(member.gender, str):
                         member.gender = member.gender.decode("UTF-8")
-
-        return result
-
-    @staticmethod
-    def _load_family_data_from_simple(reportF):
-        dt = genfromtxt(reportF, delimiter='\t', dtype=None,
-                        names=True, case_sensitive=True,
-                        comments="asdgasdgasdga", encoding='utf-8')
-=======
 
         # FIXME: this should be done when the pickles are generated
         for family_dict in result:
@@ -502,41 +476,15 @@
         return result
 
     @staticmethod
-    def gender_converter(gender):
-        return Gender(int(gender))
-
-    @staticmethod
-    def gender_converter_by_name(gender_name):
-        return Gender[gender_name]
-
-    @staticmethod
-    def gender_converter_by_name_or_value(gender_name_or_value):
-        if gender_name_or_value in Gender.__members__:
-            return Gender[gender_name_or_value]
-        raise ValueError('not standard gender: {}'.format(gender_name_or_value))
-        # return Gender(gender_name_or_value)
-
-    @staticmethod
-    def role_converter(role):
-        if role in Role.__members__:
-            return Role[role]
-        raise ValueError("Unknown role {}, defaulting to unknown".format(role))
-
-    @staticmethod
-    def status_converter(status):
-        return Status(int(status))
-
-    @staticmethod
     def _load_family_data_from_simple(reportF):
-        dt = genfromtxt(
-            reportF, delimiter='\t', dtype=None,
-            names=True, case_sensitive=True,
-            comments="asdgasdgasdga", converters={
-                'role': Study.role_converter,
-                'status': Study.status_converter,
-                'gender': Study.gender_converter_by_name_or_value
-            })
->>>>>>> e5a59b4f
+        dt = genfromtxt(reportF, delimiter='\t', dtype=None,
+                        names=True, case_sensitive=True,
+                        comments="asdgasdgasdga", encoding='utf-8', 
+			converters={
+				'role': Study.role_converter,
+				'status': Study.status_converter,
+				'gender': Study.gender_converter_by_name_or_value
+			})
         families = defaultdict(Family)
         for dtR in dt:
             fmId = str(dtR['familyId'])
@@ -649,7 +597,7 @@
             famBuff[fid][p.role.name] = p
 
         families = {}
-        for fid, pDct in list(famBuff.items()):
+        for fid, pDct in famBuff.items():
             f = Family()
             f.familyId = fid
 
@@ -701,7 +649,7 @@
                 famBuff[str(dtR["Family"])][p.role.name] = p
 
         families = {}
-        for fid, pDct in list(famBuff.items()):
+        for fid, pDct in famBuff.items():
             f = Family()
             f.familyId = fid
 
@@ -720,11 +668,11 @@
             families[fid] = f
 
         badFamilies = {}
-        for fid, pDct in list(badFamBuff.items()):
+        for fid, pDct in badFamBuff.items():
             f = Family()
             f.familyId = fid
 
-            f.memberInOrder = list(pDct.values())
+            f.memberInOrder = pDct.values()
 
             badFamilies[fid] = f
 
