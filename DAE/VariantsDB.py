--- conflicted
+++ resolved
@@ -480,7 +480,6 @@
         return result
 
     @staticmethod
-<<<<<<< HEAD
     def gender_converter(gender):
         return Gender(int(gender))
 
@@ -506,8 +505,6 @@
         return Status(int(status))
 
     @staticmethod
-=======
->>>>>>> 32810366
     def _load_family_data_from_simple(reportF):
         dt = genfromtxt(reportF, delimiter='\t', dtype=None,
                         names=True, case_sensitive=True,
