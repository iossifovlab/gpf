from builtins import str
import itertools
import re
import logging
from query_prepare import \
    prepare_denovo_studies, prepare_transmitted_studies, \
    prepare_denovo_phenotype, prepare_gender_filter, \
    prepare_denovo_pheno_filter, build_effect_type_filter


from VariantAnnotation import get_effect_types_set, get_effect_types
from VariantsDB import mat2Str
# from DAE import phDB
from query_prepare import prepare_denovo_study_type, prepare_gene_syms

LOGGER = logging.getLogger(__name__)


def get_child_types():
    # return ['prb', 'sib', 'prbM', 'sibF', 'sibM', 'prbF']
    return ['prb', 'sib', 'prbM', 'prbF', 'sibM', 'sibF']


def get_variant_types():
    return ['All', 'CNV', 'sub', 'ins', 'del', 'ins,del']


def get_races():
    return {'african-amer',
            'asian',
            'more-than-one-race',
            'native-american',
            'native-hawaiian',
            'white'}


def prepare_inchild(data):
    if 'inChild' not in data:
        return None

    inChild = data['inChild']
    if not inChild:
        return None

    if inChild == 'All' or inChild == 'none' or inChild == 'None':
        return None
    if isinstance(inChild, str) or isinstance(inChild, str):
        inChild = str(inChild).split(',')

    res = [str(ic) for ic in inChild if str(ic) in get_child_types()]
    if not res:
        return None
    if len(res) != 1:
        LOGGER.error("inChild format wrong: %s, %s", inChild, res)
        return None
    return res[0]


PRESENT_IN_CHILD_TYPES = [
    "unaffected only",
    "affected only",
    "affected and unaffected",
    "neither",
]


def prepare_present_in_child(data):
    if "presentInChild" in data and data['presentInChild'] is not None:
        present_in_child = data['presentInChild']
        if isinstance(present_in_child, list):
            present_in_child = ','.join(present_in_child)
        present_in_child = set(str(present_in_child).split(','))
        assert any([pic in PRESENT_IN_CHILD_TYPES for pic in present_in_child])
        return list(present_in_child)

    return None


PRESENT_IN_PARENT_TYPES = [
    "mother only", "father only",
    "mother and father", "neither",
]


def prepare_present_in_parent(data):
    if "presentInParent" in data and data['presentInParent'] is not None:
        present_in_parent = data['presentInParent']
        if isinstance(present_in_parent, list):
            present_in_parent = ','.join(present_in_parent)
        present_in_parent = set(str(present_in_parent).split(','))
        assert all([pip in PRESENT_IN_PARENT_TYPES
                    for pip in present_in_parent])
        return list(present_in_parent)
    return None


def prepare_effect_types(data):
    if 'effectTypes' not in data:
        return None
    build_effect_type_filter(data)

    effect_type = data['effectTypes']
    if effect_type == 'none' or effect_type == 'None' or \
       effect_type is None or effect_type == 'All':
        return None

    effect_type_list = [str(et) for et in str(effect_type).split(',')
                        if et in get_effect_types(types=True, groups=True)]

    if not effect_type_list:
        return None
    return list(get_effect_types_set(','.join(effect_type_list)))


def prepare_variant_types(data):
    if 'variantTypes' not in data:
        return None

    variant_types = data['variantTypes']
    if isinstance(variant_types, list):
        variant_types = ','.join(variant_types)

    if variant_types == 'none' or variant_types == 'None' or \
       variant_types is None:
        return None

    if variant_types == 'All':
        return None

    variant_types_set = set(get_variant_types())
    variant_types_list = str(variant_types).split(',')
    result = [str(vt)
              for vt in variant_types_list if str(vt) in variant_types_set]
    LOGGER.info("variant types: %s", result)
    if result:
        return result

    return None


def prepare_family_ids(data):
    if 'familyIds' not in data and 'familiesList' not in data \
       and 'familiesFile' not in data:
        return None

    if 'familyIds' in data and data['familyIds']:
        families = data['familyIds']
        if isinstance(families, list):
            families = ",".join(families)
    elif 'familiesList' in data and data['familiesList']:
        families = data['familiesList']
    elif 'familiesFile' in data and data['familiesFile']:
        families = __load_text_column(data['familiesFile'])
    else:
        return None

    if isinstance(families, str) or isinstance(families, str):
        families = str(families)
        if families.lower() == 'none' or families.lower() == 'all' or \
                families.strip() == '':
            return None
        else:
            return [s.strip()
                    for s in families.replace(',', ' ').split()
                    if len(s.strip()) > 0]
    elif isinstance(families, list):
        return families
    else:
        return None


def prepare_min_alt_freq_prcnt(data):
    minAltFreqPrcnt = -1.0
    if 'popFrequencyMin' in data:
        try:
            minAltFreqPrcnt = float(str(data['popFrequencyMin']))
        except Exception:
            minAltFreqPrcnt = 0
    elif 'minAltFreqPrcnt' in data:
        try:
            minAltFreqPrcnt = float(str(data['minAltFreqPrcnt']))
        except Exception:
            minAltFreqPrcnt = 0

    return minAltFreqPrcnt


def prepare_max_alt_freq_prcnt(data):
    maxAltFreqPrcnt = 100.0
    if 'popFrequencyMax' in data:
        try:
            maxAltFreqPrcnt = float(str(data['popFrequencyMax']))
        except Exception:
            maxAltFreqPrcnt = 100.0
    elif 'maxAltFreqPrcnt' in data:
        try:
            maxAltFreqPrcnt = float(str(data['maxAltFreqPrcnt']))
        except Exception:
            maxAltFreqPrcnt = 100.0

    return maxAltFreqPrcnt


def prepare_pop_min_parents_called(data):
    minParentsCalled = 0
    if 'popMinParentsCalled' in data:
        try:
            minParentsCalled = float(str(data['popMinParentsCalled']))
        except Exception:
            minParentsCalled = 0
    return minParentsCalled


def prepare_TMM_ALL(data):
    if 'TMM_ALL' in data and data['TMM_ALL']:
        return True
    return False


def prepare_ultra_rare(data):
    if 'rarity' in data:
        if data['rarity'].strip() == 'ultraRare':
            return True
    elif 'popFrequencyMax' in data and data['popFrequencyMax'] == 'ultraRare':
        return True
    return False


# REGION = re.compile(r"""^(\d+|[Xx]):(\d+)-(\d+)$""")
REGION = re.compile(
    r"^(chr)?(\d+|[Xx]):([\d]{1,3}(,?[\d]{3})*)(-([\d]{1,3}(,?[\d]{3})*))?$")


def fix_region(region):
    res = REGION.match(region)
    if not res:
        return None

    try:
        chromo = res.groups()[1]
        if chromo.lower() != 'x' and not (22 >= int(chromo) >= 1):
            return None
        start = res.groups()[2]
        end = res.groups()[5]
        if start and not end:
            start = int(start.replace(',', ''))
            end = start
        elif start and end:
            start = int(start.replace(',', ''))
            end = int(end.replace(',', ''))
        else:
            return None
    except ValueError:
        return None
    if start > end:
        return None
    return '{}:{}-{}'.format(chromo, start, end)


def validate_region(region):
    return fix_region(region) is not None


def prepare_gene_region(data):
    if 'geneRegion' not in data and 'regionS' not in data:
        return None
    if 'geneRegion' in data and data['geneRegion']:
        region = data['geneRegion']
    elif 'regionS' in data and data['regionS']:
        region = data['regionS']
    else:
        return None

    if isinstance(region, str) or isinstance(region, str):
        region = str(region).replace(';', ' ').split()
    region = [r for r in region if validate_region(r)]
    region = [fix_region(r) for r in region]

    if region:
        return region
    else:
        return None


def prepare_limit(data):
    if 'limit' not in data:
        return None
    limit = data['limit']
    res = None
    try:
        res = int(limit)
    except ValueError:
        res = None
    return res


def __load_text_column(colSpec):
    cn = 0
    sepC = "\t"
    header = 0
    cs = colSpec.split(',')
    fn = cs[0]
    if len(cs) > 1:
        cn = int(cs[1])
    if len(cs) > 2:
        sepC = cs[2]
    if len(cs) > 3:
        header = int(cs[3])
    f = open(fn)
    if header == 1:
        f.readline()

    r = []
    for l in f:
        cs = l.strip().split(sepC)
        r.append(cs[cn])
    f.close()
    return r


def prepare_transmitted_filters(data,
                                denovo_filters={}):

    filters = {'ultraRareOnly': prepare_ultra_rare(data),
               'minParentsCalled': prepare_pop_min_parents_called(data),
               'minAltFreqPrcnt': prepare_min_alt_freq_prcnt(data),
               'maxAltFreqPrcnt': prepare_max_alt_freq_prcnt(data),
               'TMM_ALL': prepare_TMM_ALL(data),
               'limit': prepare_limit(data),
               }
    return dict(filters, **denovo_filters)


def prepare_denovo_filters(data):

    filters = {'inChild': prepare_inchild(data),
               'presentInChild': prepare_present_in_child(data),
               'presentInParent': prepare_present_in_parent(data),
               'gender': prepare_gender_filter(data),
               'variantTypes': prepare_variant_types(data),
               'effectTypes': prepare_effect_types(data),
               'familyIds': prepare_family_ids(data),
               'geneSyms': prepare_gene_syms(data),
               # 'geneIds': prepare_gene_ids(data),
               'regionS': prepare_gene_region(data),
               }

    return filters


def get_denovo_variants(studies, family_filters, **filters):
    seenVs = set()
    for (study, phenoFilter) in studies:
        if family_filters is not None:
            families = list(family_filters(study).keys())
            filters['familyIds'] = families if len(families) > 0 else [None]

        if phenoFilter:
            all_filters = dict(filters, **phenoFilter)
        else:
            all_filters = filters

        for v in study.get_denovo_variants(**all_filters):
            vKey = v.familyId + v.location + v.variant
            if vKey in seenVs:
                continue
            yield v
            seenVs.add(vKey)


def _dae_query_families_with_transmitted_variants(
        data, tstudies, denovo_filters):

    result = set()
    if tstudies is not None:
        transmitted_filters = prepare_transmitted_filters(data, denovo_filters)
        for study in tstudies:
            fams = study.get_families_with_transmitted_variants(
                **transmitted_filters)
            result.update([f for f in fams])
    return result


def _dae_query_families_with_denovo_variants(
        data, dstudies, tstudies, denovo_filters):

    variants = []
    if dstudies is not None:
        denovo_filtered_studies = prepare_denovo_pheno_filter(data, dstudies)
        dvs = get_denovo_variants(denovo_filtered_studies, None, **
                                  denovo_filters)
        variants.append(dvs)
    result = set([v.familyId for v in itertools.chain(*variants)])
    return result


def dae_query_families_with_variants(data):
    assert "geneSet" not in data
    assert "geneWeigth" not in data

    prepare_denovo_phenotype(data)
    prepare_denovo_study_type(data)
    prepare_gender_filter(data)

    dstudies = prepare_denovo_studies(data)
    tstudies = prepare_transmitted_studies(data)

    if dstudies is None and tstudies is None:
        return []

    denovo_filters = prepare_denovo_filters(data)

    dresult = _dae_query_families_with_denovo_variants(
        data, dstudies, tstudies, denovo_filters)
    tresult = _dae_query_families_with_transmitted_variants(
        data, tstudies, denovo_filters)

    result = set()
    result.update(dresult)
    result.update(tresult)

    return result


def dae_query_variants(data):
    assert "geneSet" not in data
    assert "geneWeigth" not in data

    LOGGER.info("dae_query_variants: %s", data)

    prepare_denovo_phenotype(data)
    prepare_denovo_study_type(data)
    prepare_gender_filter(data)

    dstudies = prepare_denovo_studies(data)
    tstudies = prepare_transmitted_studies(data)

    if dstudies is None and tstudies is None:
        return []

    denovo_filters = prepare_denovo_filters(data)
    family_filters = None

    variants = []
    if dstudies is not None:
        denovo_filtered_studies = prepare_denovo_pheno_filter(data, dstudies)
        dvs = get_denovo_variants(denovo_filtered_studies, family_filters,
                                  **denovo_filters)
        variants.append(dvs)

    if tstudies is not None:
        transmitted_filters = prepare_transmitted_filters(data, denovo_filters)
        for study in tstudies:
            if family_filters is not None:
                families = list(family_filters(study).keys())
                transmitted_filters['familyIds'] = families \
                    if len(families) > 0 else [None]

            tvs = study.get_transmitted_variants(**transmitted_filters)
            variants.append(tvs)

    return variants


def pedigree_data(v):
    return v.pedigree


def augment_vars(v):
    chProf = "".join((p.role + p.gender for p in v.memberInOrder[2:]))

    v.atts["_par_races_"] = None
    v.atts["_ch_prof_"] = chProf
    v.atts["_prb_viq_"] = None
    v.atts["_prb_nviq_"] = None
    v.atts["_pedigree_"] = str(v.pedigree)
    v.atts["_phenotype_"] = v.study.get_attr('study.phenotype')
    v._phenotype_ = v.study.get_attr('study.phenotype')

    # v.atts["phenoInChS"] = v.phenoInChS()

    return v


def do_query_variants(data, atts=[]):

    vsl = dae_query_variants(data)

    res_variants = itertools.chain(*vsl)
    return generate_response(map(augment_vars, res_variants),
                             ['familyId',
                              'studyName',
                              '_phenotype_',
                              'location',
                              'variant',
                              'bestSt',
                              'fromParentS',
                              'inChS',
                              'worstEffect',
                              'genes',
                              'counts',
                              'geneEffect',
                              'requestedGeneEffects',
                              'popType',
                              'effectType',
                              'effectDetails',
                              'all.altFreq',
                              'all.nAltAlls',
                              'SSCfreq',
                              'EVSfreq',
                              'E65freq',
                              'all.nParCalled',
                              '_par_races_',
                              '_ch_prof_',
                              '_prb_viq_',
                              '_prb_nviq_',
                              'valstatus'] +
                             atts)


def __gene_effect_get_worst_effect(gs):
    if len(gs) == 0:
        return ''
    return gs[0]['eff']


def __gene_effect_get_genes(gs):
    if len(gs) == 0:
        return ''
    # genes_set = set([g['sym'] for g in gs if g['eff'] == gs[0]['eff']])
    genes_set = set([g['sym'] for g in gs])
    genes = list(genes_set)

    return ';'.join(genes)


DEFAULT_COLUMN_TITLES = {
    'familyId': 'family id',
    'location': 'location',
    'variant': 'variant',
    'bestSt': 'family genotype',
    'fromParentS': 'from parent',
    'inChS': 'in child',
    'effectType': 'worst effect type',
    'worstEffect': 'worst requested effect',
    'genes': 'genes',
    'geneEffect': 'all effects',
    'requestedGeneEffects': 'requested effects',
    'popType': 'population type',
    'effectDetails': 'effect details',
    'all.altFreq': 'alternative allele frequency',
    'all.nAltAlls': 'number of alternative alleles',
    'all.nParCalled': 'number of genotyped parents',
    '_par_races_': 'parent races',
    '_ch_prof_': 'children description',
    '_prb_viq_': 'proband verbal iq',
    '_prb_nviq_': 'proband non-verbal iq',
    'studyName': 'study',
    '_phenotype_': 'study phenotype',
    'counts': 'count',
    'valstatus': 'validation status',
    '_pedigree_': '_pedigree_',
    'phenoInChs': 'phenoInChs',
    'dataset': 'dataset',
    'SSCfreq': 'SSCfreq',
    'EVSfreq': 'EVSfreq',
    'E65freq': 'E65freq',
}

def ge2Str(gs):
    return "|".join(x['sym'] + ":" + x['eff'] for x in gs)

SPECIAL_ATTRS_FORMAT = {
    "bestSt": mat2Str,
    "counts": mat2Str,
    "geneEffect": ge2Str,
    "requestedGeneEffects": ge2Str,
}

SPECIAL_GENE_EFFECTS = {
    "genes": __gene_effect_get_genes,
    "worstEffect": __gene_effect_get_worst_effect
}

def generate_web_response(variants, attrs, sep='\t'):
    return {
        'cols': attrs,
        'rows': transform_variants_to_lists(variants, attrs, sep)
    }

def generate_response(variants, attrs=list(DEFAULT_COLUMN_TITLES.keys()),
        attr_labels=DEFAULT_COLUMN_TITLES, sep='\t'):
    variant_rows = transform_variants_to_lists(variants, attrs, sep)
    return itertools.chain([[attr_labels.get(attr, attr) for attr in attrs]],
                           variant_rows)

def transform_variants_to_lists(variants, attrs, sep='\t'):
    for v in variants:
        row_variant = []
        for attr in attrs:
            try:
                if attr in SPECIAL_ATTRS_FORMAT:
                    row_variant.append(SPECIAL_ATTRS_FORMAT[attr](getattr(v, attr, '')))
                elif attr in SPECIAL_GENE_EFFECTS:
                    row_variant.append(SPECIAL_GENE_EFFECTS[attr](
                        getattr(v, 'requestedGeneEffects')))
                elif attr in v.atts:
                    val = v.atts[attr]
                    if not isinstance(val, list):
                        val = str(val).replace(sep, ';').replace("'", '"')
                    row_variant.append(val if val and val != 'False' and
                                val != 'None' else "")
                else:
                    row_variant.append(getattr(v, attr))
            except Exception:
                row_variant.append('')
        yield row_variant


<<<<<<< HEAD
def join_line(l, sep=','):
    tl = ['' if v is None or v == 'None' else v for v in l]
=======
def join_line(l, sep='\t'):
    tl = map(lambda v: '' if v is None or v == 'None' else v, l)
>>>>>>> 7061ba61
    return sep.join(tl) + '\n'


def save_vs(tf, vs, atts=[]):
    response = generate_response(vs, atts)
    tf.write(response['cols'])
    for line in map(join_line, response['rows']):
        tf.write(line)<|MERGE_RESOLUTION|>--- conflicted
+++ resolved
@@ -617,13 +617,8 @@
         yield row_variant
 
 
-<<<<<<< HEAD
-def join_line(l, sep=','):
+def join_line(l, sep='\t'):
     tl = ['' if v is None or v == 'None' else v for v in l]
-=======
-def join_line(l, sep='\t'):
-    tl = map(lambda v: '' if v is None or v == 'None' else v, l)
->>>>>>> 7061ba61
     return sep.join(tl) + '\n'
 
 
