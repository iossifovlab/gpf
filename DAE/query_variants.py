import itertools
import re
import logging
from query_prepare import \
    prepare_denovo_studies, prepare_transmitted_studies, \
    prepare_denovo_phenotype, prepare_gender_filter, \
    prepare_denovo_pheno_filter, build_effect_type_filter


from VariantAnnotation import get_effect_types_set, get_effect_types
from VariantsDB import mat2Str
# from DAE import phDB
from query_prepare import prepare_denovo_study_type, prepare_gene_syms

LOGGER = logging.getLogger(__name__)


def get_child_types():
    # return ['prb', 'sib', 'prbM', 'sibF', 'sibM', 'prbF']
    return ['prb', 'sib', 'prbM', 'prbF', 'sibM', 'sibF']


def get_variant_types():
    return ['All', 'CNV', 'sub', 'ins', 'del', 'ins,del']


def get_races():
    return {'african-amer',
            'asian',
            'more-than-one-race',
            'native-american',
            'native-hawaiian',
            'white'}


def prepare_inchild(data):
    if 'inChild' not in data:
        return None

    inChild = data['inChild']
    if not inChild:
        return None

    if inChild == 'All' or inChild == 'none' or inChild == 'None':
        return None
    if isinstance(inChild, str) or isinstance(inChild, unicode):
        inChild = str(inChild).split(',')

    res = [str(ic) for ic in inChild if str(ic) in get_child_types()]
    if not res:
        return None
    if len(res) != 1:
        LOGGER.error("inChild format wrong: %s, %s", inChild, res)
        return None
    return res[0]


PRESENT_IN_CHILD_TYPES = [
    "autism only",
    "unaffected only",
    "autism and unaffected",
    "affected only",
    "affected and unaffected",
    "neither",
]


def prepare_present_in_child(data):
    if "presentInChild" in data and data['presentInChild'] is not None:
        present_in_child = data['presentInChild']
        if isinstance(present_in_child, list):
            present_in_child = ','.join(present_in_child)
        present_in_child = set(str(present_in_child).split(','))
        assert any([pic in PRESENT_IN_CHILD_TYPES for pic in present_in_child])
        return list(present_in_child)

    return None


PRESENT_IN_PARENT_TYPES = [
    "mother only", "father only",
    "mother and father", "neither",
]


def prepare_present_in_parent(data):
    if "presentInParent" in data and data['presentInParent'] is not None:
        present_in_parent = data['presentInParent']
        if isinstance(present_in_parent, list):
            present_in_parent = ','.join(present_in_parent)
        present_in_parent = set(str(present_in_parent).split(','))
        assert all([pip in PRESENT_IN_PARENT_TYPES
                    for pip in present_in_parent])
        return list(present_in_parent)
    return None


def prepare_effect_types(data):
    if 'effectTypes' not in data:
        return None
    build_effect_type_filter(data)

    effect_type = data['effectTypes']
    if effect_type == 'none' or effect_type == 'None' or \
       effect_type is None or effect_type == 'All':
        return None

    effect_type_list = [str(et) for et in str(effect_type).split(',')
                        if et in get_effect_types(types=True, groups=True)]

    if not effect_type_list:
        return None
    return list(get_effect_types_set(','.join(effect_type_list)))


def prepare_variant_types(data):
    if 'variantTypes' not in data:
        return None

    variant_types = data['variantTypes']
    if isinstance(variant_types, list):
        variant_types = ','.join(variant_types)

    if variant_types == 'none' or variant_types == 'None' or \
       variant_types is None:
        return None

    if variant_types == 'All':
        return None

    variant_types_set = set(get_variant_types())
    variant_types_list = str(variant_types).split(',')
    result = [str(vt)
              for vt in variant_types_list if str(vt) in variant_types_set]
    LOGGER.info("variant types: %s", result)
    if result:
        return result

    return None


def prepare_family_ids(data):
    if 'familyIds' not in data and 'familiesList' not in data \
       and 'familiesFile' not in data:
        return None

    if 'familyIds' in data and data['familyIds']:
        families = data['familyIds']
        if isinstance(families, list):
            families = ",".join(families)
    elif 'familiesList' in data and data['familiesList']:
        families = data['familiesList']
    elif 'familiesFile' in data and data['familiesFile']:
        families = __load_text_column(data['familiesFile'])
    else:
        return None

    if isinstance(families, str) or isinstance(families, unicode):
        families = str(families)
        if families.lower() == 'none' or families.lower() == 'all' or \
                families.strip() == '':
            return None
        else:
            return [s.strip()
                    for s in families.replace(',', ' ').split()
                    if len(s.strip()) > 0]
    elif isinstance(families, list):
        return families
    else:
        return None


def prepare_min_alt_freq_prcnt(data):
    minAltFreqPrcnt = -1.0
    if 'popFrequencyMin' in data:
        try:
            minAltFreqPrcnt = float(str(data['popFrequencyMin']))
        except Exception:
            minAltFreqPrcnt = 0
    elif 'minAltFreqPrcnt' in data:
        try:
            minAltFreqPrcnt = float(str(data['minAltFreqPrcnt']))
        except Exception:
            minAltFreqPrcnt = 0

    return minAltFreqPrcnt


def prepare_max_alt_freq_prcnt(data):
    maxAltFreqPrcnt = 100.0
    if 'popFrequencyMax' in data:
        try:
            maxAltFreqPrcnt = float(str(data['popFrequencyMax']))
        except Exception:
            maxAltFreqPrcnt = 100.0
    elif 'maxAltFreqPrcnt' in data:
        try:
            maxAltFreqPrcnt = float(str(data['maxAltFreqPrcnt']))
        except Exception:
            maxAltFreqPrcnt = 100.0

    return maxAltFreqPrcnt


def prepare_pop_min_parents_called(data):
    minParentsCalled = 0
    if 'popMinParentsCalled' in data:
        try:
            minParentsCalled = float(str(data['popMinParentsCalled']))
        except Exception:
            minParentsCalled = 0
    return minParentsCalled


def prepare_TMM_ALL(data):
    if 'TMM_ALL' in data and data['TMM_ALL']:
        return True
    return False


def prepare_ultra_rare(data):
    if 'rarity' in data:
        if data['rarity'].strip() == 'ultraRare':
            return True
    elif 'popFrequencyMax' in data and data['popFrequencyMax'] == 'ultraRare':
        return True
    return False


# REGION = re.compile(r"""^(\d+|[Xx]):(\d+)-(\d+)$""")
REGION = re.compile(
    r"^(chr)?(\d+|[Xx]):([\d]{1,3}(,?[\d]{3})*)(-([\d]{1,3}(,?[\d]{3})*))?$")


def fix_region(region):
    res = REGION.match(region)
    if not res:
        return None

    try:
        chromo = res.groups()[1]
        if chromo.lower() != 'x' and not (22 >= int(chromo) >= 1):
            return None
        start = res.groups()[2]
        end = res.groups()[5]
        if start and not end:
            start = int(start.replace(',', ''))
            end = start
        elif start and end:
            start = int(start.replace(',', ''))
            end = int(end.replace(',', ''))
        else:
            return None
    except ValueError:
        return None
    if start > end:
        return None
    return '{}:{}-{}'.format(chromo, start, end)


def validate_region(region):
    return fix_region(region) is not None


def prepare_gene_region(data):
    if 'geneRegion' not in data and 'regionS' not in data:
        return None
    if 'geneRegion' in data and data['geneRegion']:
        region = data['geneRegion']
    elif 'regionS' in data and data['regionS']:
        region = data['regionS']
    else:
        return None

    if isinstance(region, str) or isinstance(region, unicode):
        region = str(region).replace(';', ' ').split()
    region = [r for r in region if validate_region(r)]
    region = [fix_region(r) for r in region]

    if region:
        return region
    else:
        return None


def prepare_limit(data):
    if 'limit' not in data:
        return None
    limit = data['limit']
    res = None
    try:
        res = int(limit)
    except ValueError:
        res = None
    return res


def __load_text_column(colSpec):
    cn = 0
    sepC = "\t"
    header = 0
    cs = colSpec.split(',')
    fn = cs[0]
    if len(cs) > 1:
        cn = int(cs[1])
    if len(cs) > 2:
        sepC = cs[2]
    if len(cs) > 3:
        header = int(cs[3])
    f = open(fn)
    if header == 1:
        f.readline()

    r = []
    for l in f:
        cs = l.strip().split(sepC)
        r.append(cs[cn])
    f.close()
    return r


def prepare_transmitted_filters(data,
                                denovo_filters={}):

    filters = {'ultraRareOnly': prepare_ultra_rare(data),
               'minParentsCalled': prepare_pop_min_parents_called(data),
               'minAltFreqPrcnt': prepare_min_alt_freq_prcnt(data),
               'maxAltFreqPrcnt': prepare_max_alt_freq_prcnt(data),
               'TMM_ALL': prepare_TMM_ALL(data),
               'limit': prepare_limit(data),
               }
    return dict(filters, **denovo_filters)


def prepare_denovo_filters(data):

    filters = {'inChild': prepare_inchild(data),
               'presentInChild': prepare_present_in_child(data),
               'presentInParent': prepare_present_in_parent(data),
               'gender': prepare_gender_filter(data),
               'variantTypes': prepare_variant_types(data),
               'effectTypes': prepare_effect_types(data),
               'familyIds': prepare_family_ids(data),
               'geneSyms': prepare_gene_syms(data),
               # 'geneIds': prepare_gene_ids(data),
               'regionS': prepare_gene_region(data),
               }

    return filters


def get_denovo_variants(studies, family_filters, **filters):
    seenVs = set()
    for (study, phenoFilter) in studies:
        if family_filters is not None:
            families = family_filters(study).keys()
            filters['familyIds'] = families if len(families) > 0 else [None]

        if phenoFilter:
            all_filters = dict(filters, **phenoFilter)
        else:
            all_filters = filters

        for v in study.get_denovo_variants(**all_filters):
            vKey = v.familyId + v.location + v.variant
            if vKey in seenVs:
                continue
            yield v
            seenVs.add(vKey)


def _dae_query_families_with_transmitted_variants(
        data, tstudies, denovo_filters):

    result = set()
    if tstudies is not None:
        transmitted_filters = prepare_transmitted_filters(data, denovo_filters)
        for study in tstudies:
            fams = study.get_families_with_transmitted_variants(
                **transmitted_filters)
            result.update([f for f in fams])
    return result


def _dae_query_families_with_denovo_variants(
        data, dstudies, tstudies, denovo_filters):

    variants = []
    if dstudies is not None:
        denovo_filtered_studies = prepare_denovo_pheno_filter(data, dstudies)
        dvs = get_denovo_variants(denovo_filtered_studies, None, **
                                  denovo_filters)
        variants.append(dvs)
    result = set([v.familyId for v in itertools.chain(*variants)])
    return result


def dae_query_families_with_variants(data):
    assert "geneSet" not in data
    assert "geneWeigth" not in data

    prepare_denovo_phenotype(data)
    prepare_denovo_study_type(data)
    prepare_gender_filter(data)

    dstudies = prepare_denovo_studies(data)
    tstudies = prepare_transmitted_studies(data)

    if dstudies is None and tstudies is None:
        return []

    denovo_filters = prepare_denovo_filters(data)

    dresult = _dae_query_families_with_denovo_variants(
        data, dstudies, tstudies, denovo_filters)
    tresult = _dae_query_families_with_transmitted_variants(
        data, tstudies, denovo_filters)

    result = set()
    result.update(dresult)
    result.update(tresult)

    return result


def dae_query_variants(data):
    assert "geneSet" not in data
    assert "geneWeigth" not in data

    LOGGER.info("dae_query_variants: %s", data)

    prepare_denovo_phenotype(data)
    prepare_denovo_study_type(data)
    prepare_gender_filter(data)

    dstudies = prepare_denovo_studies(data)
    tstudies = prepare_transmitted_studies(data)

    if dstudies is None and tstudies is None:
        return []

    denovo_filters = prepare_denovo_filters(data)
    family_filters = None

    variants = []
    if dstudies is not None:
        denovo_filtered_studies = prepare_denovo_pheno_filter(data, dstudies)
        dvs = get_denovo_variants(denovo_filtered_studies, family_filters,
                                  **denovo_filters)
        variants.append(dvs)

    if tstudies is not None:
        transmitted_filters = prepare_transmitted_filters(data, denovo_filters)
        for study in tstudies:
            if family_filters is not None:
                families = family_filters(study).keys()
                transmitted_filters['familyIds'] = families \
                    if len(families) > 0 else [None]

            tvs = study.get_transmitted_variants(**transmitted_filters)
            variants.append(tvs)

    return variants


def pedigree_data(v):
    return v.pedigree


def augment_vars(v):
    chProf = "".join((p.role + p.gender for p in v.memberInOrder[2:]))

    v.atts["_par_races_"] = None
    v.atts["_ch_prof_"] = chProf
    v.atts["_prb_viq_"] = None
    v.atts["_prb_nviq_"] = None
    v.atts["_pedigree_"] = str(v.pedigree)
    v.atts["_phenotype_"] = v.study.get_attr('study.phenotype')
    v._phenotype_ = v.study.get_attr('study.phenotype')

    # v.atts["phenoInChS"] = v.phenoInChS()

    return v


def do_query_variants(data, atts=[]):

    vsl = dae_query_variants(data)

    res_variants = itertools.chain(*vsl)
    return generate_response(itertools.imap(augment_vars, res_variants),
                             ['familyId',
                              'studyName',
                              '_phenotype_',
                              'location',
                              'variant',
                              'bestSt',
                              'fromParentS',
                              'inChS',
                              'worstEffect',
                              'genes',
                              'counts',
                              'geneEffect',
                              'requestedGeneEffects',
                              'popType',
                              'effectType',
                              'effectDetails',
                              'all.altFreq',
                              'all.nAltAlls',
                              'SSCfreq',
                              'EVSfreq',
                              'E65freq',
                              'all.nParCalled',
                              '_par_races_',
                              '_ch_prof_',
                              '_prb_viq_',
                              '_prb_nviq_',
                              'valstatus'] +
                             atts)


def __gene_effect_get_worst_effect(gs):
    if len(gs) == 0:
        return ''
    return gs[0]['eff']


def __gene_effect_get_genes(gs):
    if len(gs) == 0:
        return ''
    # genes_set = set([g['sym'] for g in gs if g['eff'] == gs[0]['eff']])
    genes_set = set([g['sym'] for g in gs])
    genes = list(genes_set)

    return ';'.join(genes)


COLUMN_TITLES = {
    'familyId': 'family id',
    'location': 'location',
    'variant': 'variant',
    'bestSt': 'family genotype',
    'fromParentS': 'from parent',
    'inChS': 'in child',
    'effectType': 'worst effect type',
    'worstEffect': 'worst requested effect',
    'genes': 'genes',
    'geneEffect': 'all effects',
    'requestedGeneEffects': 'requested effects',
    'popType': 'population type',
    'effectDetails': 'effect details',
    'all.altFreq': 'alternative allele frequency',
    'all.nAltAlls': 'number of alternative alleles',
    'all.nParCalled': 'number of genotyped parents',
    '_par_races_': 'parent races',
    '_ch_prof_': 'children description',
    '_prb_viq_': 'proband verbal iq',
    '_prb_nviq_': 'proband non-verbal iq',
    'studyName': 'study',
    '_phenotype_': 'study phenotype',
    'counts': 'count',
    'valstatus': 'validation status',
    '_pedigree_': '_pedigree_',
    'phenoInChs': 'phenoInChs',
    'dataset': 'dataset',
    'SSCfreq': 'SSCfreq',
    'EVSfreq': 'EVSfreq',
    'E65freq': 'E65freq',
}

def ge2Str(gs):
    return "|".join(x['sym'] + ":" + x['eff'] for x in gs)

SPECIAL_ATTRS_FORMAT = {
    "bestSt": mat2Str,
    "counts": mat2Str,
    "geneEffect": ge2Str,
    "requestedGeneEffects": ge2Str,
}

SPECIAL_GENE_EFFECTS = {
    "genes": __gene_effect_get_genes,
    "worstEffect": __gene_effect_get_worst_effect
}

def attr_title(attr_key):
    return COLUMN_TITLES.get(attr_key, attr_key)

def generate_web_response(variants, attrs=COLUMN_TITLES.keys(), sep='\t'):
    response = generate_response(variants, attrs, sep)
    return {
        'cols': next(response),
        'rows': response
    }

def generate_response(variants, attrs=COLUMN_TITLES.keys(), sep='\t'):
    variant_rows = transform_variants_to_lists(variants, attrs, sep)
    return itertools.chain([map(attr_title, attrs)], variant_rows)

def transform_variants_to_lists(variants, attrs, sep='\t'):
    for v in variants:
        row_variant = []
        for attr in attrs:
            try:
                if attr in SPECIAL_ATTRS_FORMAT:
                    row_variant.append(SPECIAL_ATTRS_FORMAT[attr](getattr(v, attr, '')))
                elif attr in SPECIAL_GENE_EFFECTS:
                    row_variant.append(SPECIAL_GENE_EFFECTS[attr](
                        getattr(v, 'requestedGeneEffects')))
                elif attr in v.atts:
                    val = v.atts[attr]
                    if not isinstance(val, list):
                        val = str(val).replace(sep, ';').replace("'", '"')
                    row_variant.append(val if val and val != 'False' and
                                val != 'None' else "")
                else:
                    if attr in ['SSCfreq', 'EVSfreq', 'E65freq', ] and attr not in v.atts:
                        attr = attr[:3] + '-' + attr[3:]
                    row_variant.append(getattr(v, attr))
            except Exception:
<<<<<<< HEAD
                row_variant.append('')
        yield row_variant
=======
                mavs.append("")
        hack = []
        for a in atts:
            if a in v.atts:
                val = v.atts[a]
                if not isinstance(val, list):
                    val = str(val).replace(sep, ';').replace("'", '"')
                hack.append(val if val and val != 'False' and
                            val != 'None' else "")
            else:
                hack.append(getattr(v, a, ''))
        yield (mavs + hack)

#         yield (mavs + [str(v.atts[a]).replace(sep, ';').replace("'", '"')
#                 if a in v.atts else str(getattr(v, a, '')) for a in atts])

>>>>>>> fe78324f

def join_line(l, sep=','):
    tl = map(lambda v: '' if v is None or v == 'None' else v, l)
    return sep.join(tl) + '\n'


def save_vs(tf, vs, atts=[]):
    response = generate_response(vs, atts)
    tf.write(response['cols'])
    for line in itertools.imap(join_line, response['rows']):
        tf.write(line)<|MERGE_RESOLUTION|>--- conflicted
+++ resolved
@@ -614,31 +614,11 @@
                     row_variant.append(val if val and val != 'False' and
                                 val != 'None' else "")
                 else:
-                    if attr in ['SSCfreq', 'EVSfreq', 'E65freq', ] and attr not in v.atts:
-                        attr = attr[:3] + '-' + attr[3:]
                     row_variant.append(getattr(v, attr))
             except Exception:
-<<<<<<< HEAD
                 row_variant.append('')
         yield row_variant
-=======
-                mavs.append("")
-        hack = []
-        for a in atts:
-            if a in v.atts:
-                val = v.atts[a]
-                if not isinstance(val, list):
-                    val = str(val).replace(sep, ';').replace("'", '"')
-                hack.append(val if val and val != 'False' and
-                            val != 'None' else "")
-            else:
-                hack.append(getattr(v, a, ''))
-        yield (mavs + hack)
-
-#         yield (mavs + [str(v.atts[a]).replace(sep, ';').replace("'", '"')
-#                 if a in v.atts else str(getattr(v, a, '')) for a in atts])
-
->>>>>>> fe78324f
+
 
 def join_line(l, sep=','):
     tl = map(lambda v: '' if v is None or v == 'None' else v, l)
