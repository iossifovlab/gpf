--- conflicted
+++ resolved
@@ -45,17 +45,9 @@
 
     @staticmethod
     def family_configuration(family):
-<<<<<<< HEAD
-        return "".join([
-            family[pid].role + family[pid].gender
-            for pid in sorted(list(family.keys()),
-                              key=lambda x: (str(family[x].role), str(x)))
-        ])
-=======
         return "".join([family[pid].role.name + family[pid].gender.name
                         for pid in sorted(
                         family.keys(), key=lambda x: (family[x].role.name, x))])
->>>>>>> e5a59b4f
 
 
 class CounterBase(CommonBase):
@@ -63,9 +55,11 @@
     def build_families_buffer(self, studies):
         families_buffer = defaultdict(dict)
         for st in studies:
-            families = list(st.families.values())
+            families = st.families.values()
             if len(st.phenotypes) > 1 and self.phenotype_id != 'unaffected':
-                families = [f for f in families if f.atts['phenotype'] == self.phenotype_id]
+                families = filter(
+                    lambda f: f.atts['phenotype'] == self.phenotype_id,
+                    families)
             for f in families:
                 for p in f.memberInOrder:
                     if p.personId in families_buffer[f.familyId]:
@@ -122,8 +116,8 @@
         families_buffer = self.build_families_buffer(studies)
         children_counter = Counter()
 
-        for family in list(families_buffer.values()):
-            for person in list(family.values()):
+        for family in families_buffer.values():
+            for person in family.values():
                 if self.check_phenotype(person):
                     children_counter[person.gender] += 1
 
@@ -145,12 +139,12 @@
         families_buffer = self.build_families_buffer(studies)
         family_type_counter = Counter()
 
-        for family in list(families_buffer.values()):
+        for family in families_buffer.values():
             family_configuration = self.family_configuration(family)
             family_type_counter[family_configuration] += 1
 
         self.data = {}
-        for (fconf, count) in list(family_type_counter.items()):
+        for (fconf, count) in family_type_counter.items():
             pedigree = self.family_configuration_to_pedigree_v3(fconf)
             self.data[fconf] = (pedigree, count)
             self.total += count
