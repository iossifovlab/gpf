--- conflicted
+++ resolved
@@ -152,14 +152,8 @@
             variants = helper.study_variants(data)
 
             for effect in data['effectTypes']:
-<<<<<<< HEAD
-                result_df = \
-                    PhenoTool.join_pheno_df_with_variants(
-                        result_df, variants[effect.lower()])
-=======
                 result_df = PhenoTool.join_pheno_df_with_variants(
                     result_df, variants[effect.lower()])
->>>>>>> 0ce43249
                 result_df = result_df.rename(
                     columns={'variant_count': effect})
 
