'''
Created on Aug 10, 2016
@author: lubo
'''
<<<<<<< HEAD
=======
from __future__ import unicode_literals

>>>>>>> 4307fca6
from django.conf.urls import url

from rest_framework.routers import SimpleRouter
from users_api import views

router = SimpleRouter(trailing_slash=False)
router.register(r'users', views.UserViewSet, basename='users')

urlpatterns = [
    url(r'users/register$', views.register),
    url(r'users/login$', views.login),
    url(r'users/logout$', views.logout),
    url(r'users/get_user_info$', views.get_user_info),
    url(r'users/reset_password$', views.reset_password),
    url(r'users/change_password', views.change_password),
    url(r'users/check_verif_path', views.check_verif_path),
] + router.urls<|MERGE_RESOLUTION|>--- conflicted
+++ resolved
@@ -2,11 +2,8 @@
 Created on Aug 10, 2016
 @author: lubo
 '''
-<<<<<<< HEAD
-=======
 from __future__ import unicode_literals
 
->>>>>>> 4307fca6
 from django.conf.urls import url
 
 from rest_framework.routers import SimpleRouter
