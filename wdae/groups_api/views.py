from guardian.models import Group
from django.db.models import Count, Q
<<<<<<< HEAD

=======
>>>>>>> 90993866
from rest_framework import viewsets
from rest_framework import permissions
from rest_framework import mixins
from rest_framework import views
from rest_framework.response import Response
from rest_framework import status

from groups_api.serializers import GroupSerializer
from groups_api.serializers import GroupRetrieveSerializer
from groups_api.serializers import PermissionChangeSerializer
from datasets_api.models import Dataset
from django.contrib.auth.models import Group
from guardian.shortcuts import assign_perm
from guardian.shortcuts import remove_perm


class GroupsViewSet(mixins.UpdateModelMixin, viewsets.ReadOnlyModelViewSet):
    serializer_class = GroupSerializer
    permission_classes = (permissions.IsAdminUser,)
    pagination_class = None

    def get_serializer_class(self):
        serializer_class = self.serializer_class

        if self.action == 'list' or self.action == 'retrieve':
            serializer_class = GroupRetrieveSerializer

        return serializer_class

    def get_queryset(self):
        # Either the group has users or has 'view' permission to some dataset
        return Group.objects \
            .annotate(users_count=Count('user')) \
            .filter(
                Q(users_count__gt=0) |
                Q(groupobjectpermission__permission__codename='view'))


class GrantPermissionToGroupView(views.APIView):
    permission_classes = (permissions.IsAdminUser,)

    def post(self, request):
        serializer = PermissionChangeSerializer(data=request.data)
        if not serializer.is_valid():
            return Response(serializer.errors, status=status.HTTP_400_BAD_REQUEST)

        dataset = Dataset.objects.get(dataset_id=serializer.data['datasetId'])
        group = Group.objects.get(pk=serializer.data['groupId'])

        assign_perm('view', group, dataset)

        return Response(status=status.HTTP_200_OK)


class RevokePermissionToGroupView(views.APIView):
    permission_classes = (permissions.IsAdminUser,)

    def post(self, request):
        serializer = PermissionChangeSerializer(data=request.data)
        if not serializer.is_valid():
            return Response(status=status.HTTP_400_BAD_REQUEST)

        dataset = Dataset.objects.get(dataset_id=serializer.data['datasetId'])
        group = Group.objects.get(pk=serializer.data['groupId'])

        if group.name in dataset.default_groups:
            return Response(status=status.HTTP_403_FORBIDDEN)

        remove_perm('view', group, dataset)

        return Response(status=status.HTTP_200_OK)
<|MERGE_RESOLUTION|>--- conflicted
+++ resolved
@@ -1,9 +1,5 @@
 from guardian.models import Group
 from django.db.models import Count, Q
-<<<<<<< HEAD
-
-=======
->>>>>>> 90993866
 from rest_framework import viewsets
 from rest_framework import permissions
 from rest_framework import mixins
