from rest_framework.response import Response
from rest_framework import status

import logging

from query_base.query_base import QueryBaseView

from dae.utils.gene_utils import GeneSymsMixin

from gene_sets.expand_gene_set_decorator import expand_gene_set


# from memory_profiler import profile
# fp = open('memory_profiler_basic_mean.log', 'w+')
# precision = 5

LOGGER = logging.getLogger(__name__)


class EnrichmentModelsView(QueryBaseView):
    def __init__(self):
        super(EnrichmentModelsView, self).__init__()

    def get_from_config(self, dataset_id, property_name, selected):
        enrichment_config = self.gpf_instance.get_study_enrichment_config(
            dataset_id
        )
        if enrichment_config is None:
            return []
<<<<<<< HEAD
        selected_properties = enrichment_config[selected]

        return [
            {"name": el.name, "desc": el.desc}
            for el in enrichment_config[property_name].values()
            if el.name in selected_properties
        ]
=======
        # FIXME: Rewrite this when returning to box
        if isinstance(enrichment_config, dict):
            selected_properties = enrichment_config[selected]
            result = []
            for prop_name in selected_properties:
                prop = enrichment_config[property_name][prop_name]
                result.append(prop)
            return result
        else:
            selected_properties = getattr(enrichment_config, selected)
            return [
                {"name": el.name, "desc": el.desc}
                for el in getattr(enrichment_config, property_name)
                if el.name in selected_properties
            ]
>>>>>>> f924c9fc

    def get(self, request, dataset_id=None):
        result = {
            "background": self.get_from_config(
                dataset_id, "background", "selected_background_values"
            ),
            "counting": self.get_from_config(
                dataset_id, "counting", "selected_counting_values"
            ),
        }
        return Response(result)


class EnrichmentTestView(QueryBaseView):
    def __init__(self):
        super(EnrichmentTestView, self).__init__()

        self.gene_info_config = self.gpf_instance._gene_info_config

    def enrichment_description(self, query):
        gene_set = query.get("geneSet")
        if gene_set:
            desc = "Gene Set: {}".format(gene_set)
            return desc

        (
            weights_id,
            range_start,
            range_end,
        ) = GeneSymsMixin.get_gene_weights_query(
            self.gene_info_config.gene_weights, **query
        )
        if weights_id:
            if range_start and range_end:
                desc = "Gene Weights: {} from {} upto {}".format(
                    weights_id, range_start, range_end
                )
            elif range_start:
                desc = "Gene Weights: {} from {}".format(
                    weights_id, range_start
                )
            elif range_end:
                desc = "Gene Weights: {} upto {}".format(weights_id, range_end)
            else:
                desc = "Gene Weights: {}".format(weights_id)
            return desc

        gene_syms = GeneSymsMixin.get_gene_symbols(**query)
        if gene_syms:
            desc = "Gene Symbols: {}".format(",".join(gene_syms))
            return desc

        return None

    @expand_gene_set
    def post(self, request):
        query = request.data

        dataset_id = query.get("datasetId", None)
        if dataset_id is None:
            return Response(status=status.HTTP_400_BAD_REQUEST)
        dataset = self.gpf_instance.get_wdae_wrapper(dataset_id)
        if not dataset:
            return Response(status=status.HTTP_404_NOT_FOUND)

        gene_syms = GeneSymsMixin.get_gene_syms(
            self.gpf_instance.get_gene_info_gene_weights(), **query
        )
        if gene_syms is None:
            return Response(status=status.HTTP_400_BAD_REQUEST)

        desc = self.enrichment_description(query)
        desc = "{} ({})".format(desc, len(gene_syms))

        background_name = query.get("enrichmentBackgroundModel", None)
        counting_name = query.get("enrichmentCountingModel", None)

        builder = self.gpf_instance.create_enrichment_builder(
            dataset_id, background_name, counting_name, gene_syms)

        if builder is None:
            return Response(status=status.HTTP_400_BAD_REQUEST)

        results = builder.build()

        enrichment = {"desc": desc, "result": results}
        return Response(enrichment)<|MERGE_RESOLUTION|>--- conflicted
+++ resolved
@@ -27,15 +27,16 @@
         )
         if enrichment_config is None:
             return []
-<<<<<<< HEAD
-        selected_properties = enrichment_config[selected]
 
-        return [
-            {"name": el.name, "desc": el.desc}
-            for el in enrichment_config[property_name].values()
-            if el.name in selected_properties
-        ]
-=======
+        # <<<<<<< HEAD
+        # selected_properties = enrichment_config[selected]
+
+        # return [
+        #     {"name": el.name, "desc": el.desc}
+        #     for el in enrichment_config[property_name].values()
+        #     if el.name in selected_properties
+        # ]
+
         # FIXME: Rewrite this when returning to box
         if isinstance(enrichment_config, dict):
             selected_properties = enrichment_config[selected]
@@ -51,7 +52,6 @@
                 for el in getattr(enrichment_config, property_name)
                 if el.name in selected_properties
             ]
->>>>>>> f924c9fc
 
     def get(self, request, dataset_id=None):
         result = {
