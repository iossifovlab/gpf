--- conflicted
+++ resolved
@@ -1,7 +1,4 @@
-<<<<<<< HEAD
-=======
 from __future__ import unicode_literals
->>>>>>> 4307fca6
 from django.conf.urls import url, include
 from django.contrib import admin
 
