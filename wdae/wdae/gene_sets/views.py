import ast
import json
import itertools
from copy import deepcopy

from rest_framework import status
from rest_framework.response import Response

from django.http.response import StreamingHttpResponse
from django.utils.http import urlencode

from query_base.query_base import QueryBaseView


class GeneSetsBaseView(QueryBaseView):

    def __init__(self):
<<<<<<< HEAD
        self.gene_sets_db = get_gpf_instance().gene_sets_db
        self.denovo_gene_sets_db = get_gpf_instance().denovo_gene_sets_db
=======
        super(GeneSetsBaseView, self).__init__()
        self.gscs = self.gpf_instance.gene_sets_collections
        self.dgsf = self.gpf_instance.denovo_gene_set_facade

>>>>>>> 17aa7e5a
        print("datasets loaded in view")


class GeneSetsCollectionsView(GeneSetsBaseView):

    def __init__(self):
        super(GeneSetsCollectionsView, self).__init__()

    def get(self, request):
        permitted_datasets = self.get_permitted_datasets(request.user)
        gene_sets_collections = deepcopy(
            self.gene_sets_db.get_collections_descriptions()
        )
        denovo_gene_sets = \
            deepcopy(
                self.denovo_gene_sets_db.get_descriptions(permitted_datasets)
            )

        gene_sets_collections[1:1] = [denovo_gene_sets]
        return Response(gene_sets_collections, status=status.HTTP_200_OK)


class GeneSetsView(GeneSetsBaseView):
    """
        {
        "geneSetsCollection": "main",
        "geneSetsTypes": {
            "SD_TEST": ["autism", "epilepsy"],
        },
        "filter": "ivan",
        "limit": 100
        }
    """
    def __init__(self):
        super(GeneSetsView, self).__init__()

    @staticmethod
    def _build_download_url(query):
        url = 'gene_sets/gene_set_download'

        if query['geneSetsCollection'] == 'denovo':
            query['geneSetsTypes'] = json.dumps(query['geneSetsTypes'])
            query['geneSetsTypes'] = query['geneSetsTypes'].replace(' ', '')
        return '{}?{}'.format(url, urlencode(query))

    def post(self, request):
        data = request.data
        if 'geneSetsCollection' not in data:
            return Response(status=status.HTTP_400_BAD_REQUEST)
        gene_sets_collection_id = data['geneSetsCollection']
        gene_sets_types = data.get('geneSetsTypes', [])

        if gene_sets_collection_id == 'denovo':
            if len(self.denovo_gene_sets_db) == 0:
                return Response(status=status.HTTP_404_NOT_FOUND)
<<<<<<< HEAD
            gene_sets = self.denovo_gene_sets_db.get_gene_sets(
                gene_sets_types,
                IsDatasetAllowed.permitted_datasets(request.user)
            )
=======

            gene_sets = self.dgsf.get_denovo_gene_sets(
                gene_sets_collection_id, gene_sets_types,
                self.get_permitted_datasets(request.user))

>>>>>>> 17aa7e5a
        else:
            if not self.gene_sets_db.has_gene_sets_collection(
                    gene_sets_collection_id):
                return Response(status=status.HTTP_404_NOT_FOUND)

<<<<<<< HEAD
            gene_sets = self.gene_sets_db.get_gene_sets(
                gene_sets_collection_id
            )
=======
            gene_sets = self.gscs.get_gene_sets(
                gene_sets_collection_id, gene_sets_types,
                self.get_permitted_datasets(request.user))
>>>>>>> 17aa7e5a

        response = gene_sets
        if 'filter' in data:
            f = data['filter'].lower()
            response = [
                r for r in response
                if f in r['name'].lower() or f in r['desc'].lower()
            ]

        if 'limit' in data:
            limit = int(data['limit'])
            response = response[:limit]

        response = [
            {
                'count': gs['count'],
                'name': gs['name'],
                'desc': gs['desc'],
                'download': self._build_download_url({
                    'geneSetsCollection': gene_sets_collection_id,
                    'geneSet': gs['name'],
                    'geneSetsTypes': gene_sets_types
                })
            }
            for gs in response
        ]

        return Response(response, status=status.HTTP_200_OK)


class GeneSetDownloadView(GeneSetsBaseView):
    """
        {
        "geneSetsCollection": "denovo",
        "geneSet": "LGDs",
        "geneSetsTypes": {
            "SD_TEST": {"phenotype": ["autism", "epilepsy"]}
        }
        }
    """

    def __init__(self):
        super(GeneSetDownloadView, self).__init__()

    def post(self, request):
        return self._build_response(request.data, request.user)

    def _build_response(self, data, user):
        if 'geneSetsCollection' not in data or 'geneSet' not in data:
            return Response(status=status.HTTP_400_BAD_REQUEST)
        gene_sets_collection_id = data['geneSetsCollection']
        gene_set_id = data['geneSet']
        gene_sets_types = data.get('geneSetsTypes', {})

        permitted_datasets = self.get_permitted_datasets(user)

        if gene_sets_collection_id == 'denovo':
            if len(self.denovo_gene_sets_db) == 0:
                return Response(status=status.HTTP_404_NOT_FOUND)
            gene_set = self.denovo_gene_sets_db.get_gene_set(
                gene_set_id,
                gene_sets_types,
                permitted_datasets
            )
        else:
            if not self.gene_sets_db.has_gene_sets_collection(
                    gene_sets_collection_id):
                return Response({
                    "unknown gene set collection": gene_sets_collection_id
                }, status=status.HTTP_404_NOT_FOUND)

            gene_set = self.gene_sets_db.get_gene_set(
                gene_sets_collection_id,
                gene_set_id,
            )

        if gene_set is None:
            print("GENE SET NOT FOUND", permitted_datasets)
            return Response(status=status.HTTP_404_NOT_FOUND)

        gene_syms = ["{}\r\n".format(s) for s in gene_set['syms']]
        title = '"{}: {}"\r\n'.format(gene_set['name'], gene_set['desc'])
        result = itertools.chain([title], gene_syms)

        response = StreamingHttpResponse(
            result,
            content_type='text/csv')

        response['Content-Disposition'] = 'attachment; filename=geneset.csv'
        response['Expires'] = '0'

        return response

    def _parse_query_params(self, data):
        res = {str(k): str(v) for k, v in list(data.items())}
        if 'geneSetsTypes' in res:
            res['geneSetsTypes'] = ast.literal_eval(res['geneSetsTypes'])
        return res

    def get(self, request):
        data = self._parse_query_params(request.query_params)
        return self._build_response(data, request.user)<|MERGE_RESOLUTION|>--- conflicted
+++ resolved
@@ -15,15 +15,9 @@
 class GeneSetsBaseView(QueryBaseView):
 
     def __init__(self):
-<<<<<<< HEAD
-        self.gene_sets_db = get_gpf_instance().gene_sets_db
-        self.denovo_gene_sets_db = get_gpf_instance().denovo_gene_sets_db
-=======
         super(GeneSetsBaseView, self).__init__()
-        self.gscs = self.gpf_instance.gene_sets_collections
-        self.dgsf = self.gpf_instance.denovo_gene_set_facade
-
->>>>>>> 17aa7e5a
+        self.gene_sets_db = self.gpf_instance.gene_sets_db
+        self.denovo_gene_sets_db = self.gpf_instance.denovo_gene_sets_db
         print("datasets loaded in view")
 
 
@@ -79,32 +73,18 @@
         if gene_sets_collection_id == 'denovo':
             if len(self.denovo_gene_sets_db) == 0:
                 return Response(status=status.HTTP_404_NOT_FOUND)
-<<<<<<< HEAD
             gene_sets = self.denovo_gene_sets_db.get_gene_sets(
                 gene_sets_types,
-                IsDatasetAllowed.permitted_datasets(request.user)
+                self.get_permitted_datasets(request.user)
             )
-=======
-
-            gene_sets = self.dgsf.get_denovo_gene_sets(
-                gene_sets_collection_id, gene_sets_types,
-                self.get_permitted_datasets(request.user))
-
->>>>>>> 17aa7e5a
         else:
             if not self.gene_sets_db.has_gene_sets_collection(
                     gene_sets_collection_id):
                 return Response(status=status.HTTP_404_NOT_FOUND)
 
-<<<<<<< HEAD
             gene_sets = self.gene_sets_db.get_gene_sets(
                 gene_sets_collection_id
             )
-=======
-            gene_sets = self.gscs.get_gene_sets(
-                gene_sets_collection_id, gene_sets_types,
-                self.get_permitted_datasets(request.user))
->>>>>>> 17aa7e5a
 
         response = gene_sets
         if 'filter' in data:
