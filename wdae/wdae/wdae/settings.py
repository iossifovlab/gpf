# flake8: noqa
from .default_settings import *

ALLOWED_HOSTS += ["localhost"]


INSTALLED_APPS += [
    "corsheaders",
    "django_extensions",
]


MIDDLEWARE += [
    "corsheaders.middleware.CorsMiddleware",
    "django.middleware.common.CommonMiddleware",
]

CORS_ORIGIN_WHITELIST = [
    "http://localhost:8000",
    "http://127.0.0.1:9000",
    "http://localhost:4200",
    "http://127.0.0.1:4200",
]

CORS_ALLOW_CREDENTIALS = True

<<<<<<< HEAD
REMOTES = [
    {
        "id": "REMOTE1",
        "host": "localhost",
        "base_url": "api/v3",
        "port": "8000",
        "user": "admin@iossifovlab.org",
        "password": "secret",
    }
]
=======
STUDIES_EAGER_LOADING = False
>>>>>>> a6d4b8d8
<|MERGE_RESOLUTION|>--- conflicted
+++ resolved
@@ -24,7 +24,6 @@
 
 CORS_ALLOW_CREDENTIALS = True
 
-<<<<<<< HEAD
 REMOTES = [
     {
         "id": "REMOTE1",
@@ -35,6 +34,5 @@
         "password": "secret",
     }
 ]
-=======
-STUDIES_EAGER_LOADING = False
->>>>>>> a6d4b8d8
+
+STUDIES_EAGER_LOADING = False