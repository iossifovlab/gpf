--- conflicted
+++ resolved
@@ -24,7 +24,6 @@
 
 CORS_ALLOW_CREDENTIALS = True
 
-<<<<<<< HEAD
 REMOTES = [
     {
         "id": "REMOTE1",
@@ -37,8 +36,5 @@
 ]
 
 STUDIES_EAGER_LOADING = False
-=======
-STUDIES_EAGER_LOADING = False
 
-OPEN_REGISTRATION = True
->>>>>>> e8bf3f6c
+OPEN_REGISTRATION = True