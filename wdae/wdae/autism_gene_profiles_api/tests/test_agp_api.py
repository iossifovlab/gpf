import pytest

pytestmark = pytest.mark.usefixtures(
    "wdae_gpf_instance_agp",
    "dae_calc_gene_sets",
    "agp_gpf_instance",
)

route_prefix = "/api/v3/autism_gene_tool"


def test_configuration(admin_client):
    response = admin_client.get(f"{route_prefix}/configuration")

    assert response.status_code == 200
    print(response.data)

    assert len(response.data["genomicScores"]) == 2

    assert len(response.data["genomicScores"][0]["scores"]) == 3
    assert response.data["genomicScores"][0]["category"] == \
        "protection_scores"

    assert len(response.data["genomicScores"][1]["scores"]) == 3
    assert response.data["genomicScores"][1]["category"] == "autism_scores"

    datasets = response.data["datasets"]
<<<<<<< HEAD
    assert len(datasets["iossifov_we2014_test"]["statistics"]) == 2
    assert len(datasets["iossifov_we2014_test"]["person_sets"]) == 2
    assert datasets["iossifov_we2014_test"]["person_sets"] == [
        {"set_name": "unknown", "collection_name": "phenotype"},
        {"set_name": "unaffected", "collection_name": "phenotype"}
    ]
=======
    assert len(datasets) == 1
    assert len(datasets[0]["id"]) == "iossifov_we2014_test"
    assert len(datasets[0]["effects"]) == 2
    assert len(datasets[0]["personSets"]) == 2
    assert datasets[0]["personSets"] == ["unknown", "unaffected"]
>>>>>>> 5bf662bf


def test_get_statistics(admin_client):
    response = admin_client.get(f"{route_prefix}/genes")
    assert response.status_code == 200
    print(response.data)


def test_get_statistic(admin_client):
    response = admin_client.get(f"{route_prefix}/genes/CHD8")
    assert response.status_code == 200
    print(response.data)<|MERGE_RESOLUTION|>--- conflicted
+++ resolved
@@ -25,20 +25,14 @@
     assert response.data["genomicScores"][1]["category"] == "autism_scores"
 
     datasets = response.data["datasets"]
-<<<<<<< HEAD
-    assert len(datasets["iossifov_we2014_test"]["statistics"]) == 2
-    assert len(datasets["iossifov_we2014_test"]["person_sets"]) == 2
-    assert datasets["iossifov_we2014_test"]["person_sets"] == [
+    assert len(datasets) == 1
+    assert len(datasets[0]["id"]) == "iossifov_we2014_test"
+    assert len(datasets[0]["statistics"]) == 2
+    assert len(datasets[0]["personSets"]) == 2
+    assert datasets[0]["personSets"] == [
         {"set_name": "unknown", "collection_name": "phenotype"},
         {"set_name": "unaffected", "collection_name": "phenotype"}
     ]
-=======
-    assert len(datasets) == 1
-    assert len(datasets[0]["id"]) == "iossifov_we2014_test"
-    assert len(datasets[0]["effects"]) == 2
-    assert len(datasets[0]["personSets"]) == 2
-    assert datasets[0]["personSets"] == ["unknown", "unaffected"]
->>>>>>> 5bf662bf
 
 
 def test_get_statistics(admin_client):
