import logging
from rest_framework import status
from rest_framework.response import Response

from dae.utils.helpers import to_response_json
from query_base.query_base import QueryBaseView


LOGGER = logging.getLogger(__name__)


class ConfigurationView(QueryBaseView):
    def get(self, request):
        configuration = self.gpf_instance.get_agp_configuration()
        if configuration is None:
            return Response(status=status.HTTP_500_INTERNAL_SERVER_ERROR)

        # Camelize snake_cased keys, excluding "datasets"
        # since its keys are dataset IDs
        response = to_response_json(configuration)
        if "datasets" in configuration:
<<<<<<< HEAD
            for dataset_id, dataset in configuration["datasets"].items():
                study_wrapper = self.gpf_instance.get_wdae_wrapper(dataset_id)
                dataset["name"] = study_wrapper.config.get("name", dataset_id)

                if "person_sets" in dataset:
                    # De-box and attach person set counts
                    dataset["person_sets"] = list(map(
                        lambda ps: ps.to_dict(), dataset["person_sets"]
                    ))
                    for person_set in dataset["person_sets"]:
                        set_id = person_set['set_name']
                        collection_id = person_set['collection_name']
                        person_set_collection = \
                            study_wrapper.genotype_data.person_set_collections[
                                collection_id
                            ]
                        stats = person_set_collection.get_stats()[set_id]
                        person_set['parents_count'] = stats['parents']
                        person_set['children_count'] = stats['children']
=======
            response["datasets"] = list()
            for dataset_id, conf in configuration["datasets"].items():
                dataset_conf = self.gpf_instance.get_genotype_data_config(
                    dataset_id
                )
                response["datasets"].append({
                    "id": dataset_id,
                    "name": dataset_conf.get("name", dataset_id),
                    **to_response_json(conf)
                })
>>>>>>> 5bf662bf

        return Response(response)


class ProfileView(QueryBaseView):
    def get(self, request, gene_symbol):
        agp = self.gpf_instance.get_agp_statistic(gene_symbol)
        if not agp:
            return Response(status=status.HTTP_500_INTERNAL_SERVER_ERROR)

        return Response(agp.to_json())


class QueryProfilesView(QueryBaseView):
    def get(self, request):
        data = request.query_params
        page = int(data.get("page", 1))
        if page < 1:
            return Response(status=status.HTTP_400_BAD_REQUEST)
        symbol_like = data.get("symbol", None)
        sort_by = data.get("sortBy", None)
        order = data.get("order", None)

        agps = self.gpf_instance.query_agp_statistics(
            page, symbol_like, sort_by, order)

        if agps is None:
            return Response(status=status.HTTP_500_INTERNAL_SERVER_ERROR)

        return Response([agp.to_json() for agp in agps])<|MERGE_RESOLUTION|>--- conflicted
+++ resolved
@@ -19,10 +19,9 @@
         # since its keys are dataset IDs
         response = to_response_json(configuration)
         if "datasets" in configuration:
-<<<<<<< HEAD
+            response["datasets"] = list()
             for dataset_id, dataset in configuration["datasets"].items():
                 study_wrapper = self.gpf_instance.get_wdae_wrapper(dataset_id)
-                dataset["name"] = study_wrapper.config.get("name", dataset_id)
 
                 if "person_sets" in dataset:
                     # De-box and attach person set counts
@@ -39,18 +38,11 @@
                         stats = person_set_collection.get_stats()[set_id]
                         person_set['parents_count'] = stats['parents']
                         person_set['children_count'] = stats['children']
-=======
-            response["datasets"] = list()
-            for dataset_id, conf in configuration["datasets"].items():
-                dataset_conf = self.gpf_instance.get_genotype_data_config(
-                    dataset_id
-                )
                 response["datasets"].append({
                     "id": dataset_id,
-                    "name": dataset_conf.get("name", dataset_id),
-                    **to_response_json(conf)
+                    "name": study_wrapper.config.get("name", dataset_id),
+                    **to_response_json(dataset)
                 })
->>>>>>> 5bf662bf
 
         return Response(response)
 
