--- conflicted
+++ resolved
@@ -35,11 +35,7 @@
 
         if getattr(settings, "REMOTES", None):
             for remote in settings.REMOTES:
-<<<<<<< HEAD
-                logger.info(f"Creating remote{remote}")
-=======
                 logger.info(f"Creating remote {remote}")
->>>>>>> abf374e0
                 try:
                     client = RESTClient(
                         remote["id"],
