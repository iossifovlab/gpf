<<<<<<< HEAD
from django.conf import settings

from threading import Lock

from dae.gpf_instance.gpf_instance import GPFInstance
from dae.remote.remote_study_wrapper import RemoteStudyWrapper
from dae.remote.rest_api_client import RESTClient

from datasets_api.models import Dataset
from requests.exceptions import ConnectionError
=======
import logging
from threading import Lock

from django.conf import settings

from dae.gpf_instance.gpf_instance import GPFInstance
>>>>>>> a6d4b8d8


logger = logging.getLogger(__name__)
__all__ = ["get_gpf_instance"]


_gpf_instance = None
_gpf_recreated_dataset_perm = False
_gpf_instance_lock = Lock()


class WGPFInstance(GPFInstance):
    def __init__(self, *args, **kwargs):
        super(WGPFInstance, self).__init__(*args, **kwargs)
        self._remote_study_clients = dict()
        self._remote_study_wrappers = dict()

        if settings.REMOTES:
            for remote in settings.REMOTES:
                print("Creating remote")
                print(remote)
                try:
                    client = RESTClient(
                        remote["id"],
                        remote["host"],
                        remote["user"],
                        remote["password"],
                        base_url=remote["base_url"],
                        port=remote["port"],

                    )
                    self._fetch_remote_studies(client)
                except ConnectionError:
                    print(f"Failed to create remote {remote['id']}")

    def _fetch_remote_studies(self, rest_client):
        studies = rest_client.get_datasets()
        for study in studies["data"]:
            study_wrapper = RemoteStudyWrapper(study["id"], rest_client)
            study_id = study_wrapper.study_id
            self._remote_study_clients[study_id] = rest_client
            self._remote_study_wrappers[study_id] = study_wrapper

    def get_wdae_wrapper(self, dataset_id):
        wrapper = super(WGPFInstance, self).get_wdae_wrapper(dataset_id)
        if not wrapper:
            wrapper = self._remote_study_wrappers.get(dataset_id, None)
        return wrapper

    def get_genotype_data_ids(self):
        return (
            list(super(WGPFInstance, self).get_genotype_data_ids())
            + self.remote_studies
        )

    def get_genotype_data(self, dataset_id):
        pass

    @property
    def remote_studies(self):
        return list(self._remote_study_clients.keys())


def get_gpf_instance():
    load_gpf_instance()
    _recreated_dataset_perm()

    return _gpf_instance


def load_gpf_instance():

    global _gpf_instance
    global _gpf_instance_lock

    if _gpf_instance is None:
        _gpf_instance_lock.acquire()
        try:
            if _gpf_instance is None:
<<<<<<< HEAD
                gpf_instance = WGPFInstance(load_eagerly=True)
                reload_datasets(gpf_instance)
=======
                gpf_instance = GPFInstance(load_eagerly=True)
>>>>>>> a6d4b8d8
                _gpf_instance = gpf_instance
        finally:
            _gpf_instance_lock.release()

    return _gpf_instance


def reload_datasets(gpf_instance):
<<<<<<< HEAD
    for study_id in gpf_instance.get_genotype_data_ids():
        Dataset.recreate_dataset_perm(study_id, [])
=======
    from datasets_api.models import Dataset
    for study_id in gpf_instance.get_genotype_data_ids():
        Dataset.recreate_dataset_perm(study_id, [])


def _recreated_dataset_perm():
    global _gpf_instance
    global _gpf_instance_lock
    global _gpf_recreated_dataset_perm

    if _gpf_recreated_dataset_perm:
        return

    _gpf_instance_lock.acquire()
    try:
        assert _gpf_instance is not None

        if not _gpf_recreated_dataset_perm:
            reload_datasets(_gpf_instance)
            _gpf_recreated_dataset_perm = True
    finally:
        _gpf_instance_lock.release()
>>>>>>> a6d4b8d8
<|MERGE_RESOLUTION|>--- conflicted
+++ resolved
@@ -1,4 +1,4 @@
-<<<<<<< HEAD
+import logging
 from django.conf import settings
 
 from threading import Lock
@@ -7,16 +7,7 @@
 from dae.remote.remote_study_wrapper import RemoteStudyWrapper
 from dae.remote.rest_api_client import RESTClient
 
-from datasets_api.models import Dataset
 from requests.exceptions import ConnectionError
-=======
-import logging
-from threading import Lock
-
-from django.conf import settings
-
-from dae.gpf_instance.gpf_instance import GPFInstance
->>>>>>> a6d4b8d8
 
 
 logger = logging.getLogger(__name__)
@@ -96,12 +87,7 @@
         _gpf_instance_lock.acquire()
         try:
             if _gpf_instance is None:
-<<<<<<< HEAD
                 gpf_instance = WGPFInstance(load_eagerly=True)
-                reload_datasets(gpf_instance)
-=======
-                gpf_instance = GPFInstance(load_eagerly=True)
->>>>>>> a6d4b8d8
                 _gpf_instance = gpf_instance
         finally:
             _gpf_instance_lock.release()
@@ -110,10 +96,6 @@
 
 
 def reload_datasets(gpf_instance):
-<<<<<<< HEAD
-    for study_id in gpf_instance.get_genotype_data_ids():
-        Dataset.recreate_dataset_perm(study_id, [])
-=======
     from datasets_api.models import Dataset
     for study_id in gpf_instance.get_genotype_data_ids():
         Dataset.recreate_dataset_perm(study_id, [])
@@ -135,5 +117,4 @@
             reload_datasets(_gpf_instance)
             _gpf_recreated_dataset_perm = True
     finally:
-        _gpf_instance_lock.release()
->>>>>>> a6d4b8d8
+        _gpf_instance_lock.release()