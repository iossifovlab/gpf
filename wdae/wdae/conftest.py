--- conflicted
+++ resolved
@@ -142,12 +142,8 @@
         "port": "21010",
         "user": "admin@iossifovlab.com",
         "password": "secret",
-<<<<<<< HEAD
     }
     settings.REMOTES = [remote]
-=======
-    }]
->>>>>>> 32fb8343
 
     # FIXME: Find a better workaround
     reload_datasets(load_gpf_instance())
