--- conflicted
+++ resolved
@@ -26,12 +26,8 @@
 
 from dae.utils.regions import Region
 from dae.pheno_tool.pheno_common import PhenoFilterBuilder
-<<<<<<< HEAD
-from dae.variants.attributes import Role, Inheritance
+from dae.variants.attributes import Role, Inheritance, VariantDesc
 from dae.variants.family_variant import FamilyVariant
-=======
-from dae.variants.attributes import Role, Inheritance, VariantDesc
->>>>>>> 00ee5db5
 
 from dae.backends.attributes_query import (
     role_query,
@@ -275,15 +271,9 @@
             self.preview_columns, self.preview_descs = \
                 unpack_columns(preview_column_names)
 
-<<<<<<< HEAD
             self.download_columns, self.download_descs = unpack_columns(
                 download_column_names, use_id=False
             )
-=======
-            self.download_columns, \
-                self.download_descs = \
-                unpack_columns(download_column_names, use_id=False)
->>>>>>> 00ee5db5
             if summary_preview_column_names and \
                     len(summary_preview_column_names):
                 self.summary_preview_columns, self.summary_preview_descs = \
@@ -418,19 +408,11 @@
                 result.append(
                     self._get_wdae_member(
                         member, person_set_collection,
-<<<<<<< HEAD
                         "/".join([
                             str(v) for v in filter(
                                 lambda g: g != 0, genotype[index]
                             )]
                         )
-=======
-                        "/".join(
-                            [str(v)
-                             for v in filter(
-                                lambda g: g != 0, genotype[index])
-                             ])
->>>>>>> 00ee5db5
                     )
                 )
             except IndexError:
@@ -448,12 +430,7 @@
 
         return result
 
-<<<<<<< HEAD
     def _build_variant_row(self, v: FamilyVariant, column_descs: List[Dict], **kwargs):
-=======
-    def _build_variant_row(self, v, column_descs, **kwargs):
-
->>>>>>> 00ee5db5
         row_variant = []
         for col_desc in column_descs:
             try:
@@ -485,7 +462,6 @@
                             v, person_set_collection
                         )
                     )
-<<<<<<< HEAD
                 elif col_source == "family_phenotypes":
                     phenotypes = ':'.join(self.get_persons_phenotypes(list(map(
                         lambda m: m.person_id, v.members_in_order
@@ -501,7 +477,6 @@
                     row_variant.append(phenotypes)
                 elif col_source == "study_phenotype":
                     row_variant.append(self.config.study_phenotype)
-=======
                 elif col_source == "variant":
                     attribute = [
                         aa.details.variant_desc for aa in v.alt_alleles]
@@ -509,7 +484,6 @@
 
                     row_variant.append(",".join(attribute))
 
->>>>>>> 00ee5db5
                 else:
                     if col_source in self.SPECIAL_ATTRS:
                         attribute = self.SPECIAL_ATTRS[col_source](v)
@@ -518,10 +492,6 @@
 
                     if all([a == attribute[0] for a in attribute]):
                         attribute = [attribute[0]]
-<<<<<<< HEAD
-
-=======
->>>>>>> 00ee5db5
                     attribute = list(map(col_formatter, attribute))
 
                     row_variant.append(",".join([str(a) for a in attribute]))
