--- conflicted
+++ resolved
@@ -209,11 +209,6 @@
             if not matched:
                 continue
 
-<<<<<<< HEAD
-=======
-            row_variant = []
-
->>>>>>> 692b3666
             row_variant = self.response_transformer._build_variant_row(
                 v, sources, person_set_collection=person_set_collection
             )
@@ -262,70 +257,6 @@
 
         return limited_rows
 
-<<<<<<< HEAD
-    def get_wdae_preview_info(self, query, max_variants_count=10000):
-        preview_info = {}
-
-        preview_info["cols"] = self.preview_columns
-        preview_info["legend"] = self.get_legend(**query)
-
-        preview_info["maxVariantsCount"] = max_variants_count
-
-        return preview_info
-
-    def get_variants_wdae_preview(self, query, max_variants_count=10000):
-        variants_data = self.get_variant_web_rows(
-            query,
-            self.preview_descs,
-            max_variants_count=max_variants_count,
-        )
-
-        return variants_data
-
-    def get_variants_wdae_download(self, query, max_variants_count=10000):
-        rows = self.get_variant_web_rows(
-            query, self.download_descs, max_variants_count=max_variants_count
-        )
-
-        wdae_download = map(
-            join_line, itertools.chain([self.download_columns], rows)
-        )
-
-        return list(itertools.chain([self.download_columns], rows))
-
-    def get_summary_wdae_preview_info(self, query, max_variants_count=10000):
-        preview_info = {}
-
-        preview_info["cols"] = self.summary_preview_columns
-        preview_info["legend"] = self.get_legend(**query)
-
-        preview_info["maxVariantsCount"] = max_variants_count
-
-        return preview_info
-
-    def get_summary_variants_wdae_preview(
-            self, query, max_variants_count=10000):
-        if not self.summary_preview_columns:
-            raise Exception("No summary preview columns specified")
-        query["limit"] = max_variants_count
-        rows = self.query_summary_variants(**query)
-        return rows
-
-    def get_summary_variants_wdae_download(
-            self, query, max_variants_count=10000):
-        if not self.summary_download_columns:
-            raise Exception("No summary download columns specified")
-        query["limit"] = max_variants_count
-        rows = self.query_summary_variants(**query)
-
-        wdae_download = map(
-            join_line, itertools.chain([self.summary_download_columns], rows)
-        )
-
-        return wdae_download
-
-=======
->>>>>>> 692b3666
     def get_gene_view_summary_variants(self, frequency_column, **kwargs):
         kwargs = self.query_transformer.transform_kwargs(**kwargs)
         limit = None
