--- conflicted
+++ resolved
@@ -546,22 +546,15 @@
             kwargs["person_ids"] = list(kwargs["person_ids"])
 
         if "inheritanceTypeFilter" in kwargs:
-<<<<<<< HEAD
-            kwargs["inheritance"] = "any({})".format(
-                ",".join(kwargs["inheritanceTypeFilter"])
-            )
+            kwargs["inheritance"].append(
+                "any({})".format(
+                    ",".join(kwargs["inheritanceTypeFilter"])))
             kwargs.pop("inheritanceTypeFilter")
         if "affectedStatus" in kwargs:
             statuses = kwargs.pop("affectedStatus")
             kwargs["affected_status"] = [
                 status.lower() for status in statuses
             ]
-=======
-            kwargs["inheritance"].append(
-                "any({})".format(
-                    ",".join(kwargs["inheritanceTypeFilter"])))
-
->>>>>>> 201ab253
         return kwargs
 
     def query_variants(self, **kwargs):
