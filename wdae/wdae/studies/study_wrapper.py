--- conflicted
+++ resolved
@@ -23,7 +23,6 @@
 )
 
 from dae.utils.person_filters import PhenoFilterBuilder
-from dae.pedigrees.family import FamilyType
 from dae.variants.attributes import Role, Inheritance, VariantDesc
 from dae.variants.family_variant import FamilyVariant
 
@@ -675,128 +674,6 @@
         rows = variants_iterator(variants_from_studies)
         return map(join_line, itertools.chain([columns], rows))
 
-<<<<<<< HEAD
-    # Not implemented:
-    # callSet
-    # minParentsCalled
-    # ultraRareOnly
-    # TMM_ALL
-    def _transform_kwargs(self, **kwargs):
-        logger.debug(f"kwargs in study wrapper: {kwargs}")
-        StudyWrapper._add_inheritance_to_query(
-            "not possible_denovo and not possible_omission",
-            kwargs
-        )
-
-        kwargs = self._add_people_with_people_group(kwargs)
-
-        if "uniqueFamilyVariants" in kwargs:
-            kwargs["unique_family_variants"] = kwargs["uniqueFamilyVariants"]
-            del kwargs["uniqueFamilyVariants"]
-
-        if "regions" in kwargs:
-            kwargs["regions"] = list(map(Region.from_str, kwargs["regions"]))
-
-        if "presentInChild" in kwargs or "presentInParent" in kwargs:
-            self._transform_present_in_child_and_present_in_parent(kwargs)
-
-        if "presentInRole" in kwargs:
-            self._transform_present_in_role(kwargs)
-
-        if (
-            "minAltFrequencyPercent" in kwargs
-            or "maxAltFrequencyPercent" in kwargs
-        ):
-            self._transform_min_max_alt_frequency(kwargs)
-
-        if "genomicScores" in kwargs:
-            self._transform_genomic_scores(kwargs)
-
-        if "geneWeights" in kwargs:
-            self._transform_gene_weights(kwargs)
-
-        for key in list(kwargs.keys()):
-            if key in self.FILTER_RENAMES_MAP:
-                kwargs[self.FILTER_RENAMES_MAP[key]] = kwargs[key]
-                kwargs.pop(key)
-
-        if "sexes" in kwargs:
-            sexes = set(kwargs["sexes"])
-            if sexes != set(["female", "male", "unspecified"]):
-                sexes = [ContainsNode(sex_converter(sex)) for sex in sexes]
-                kwargs["sexes"] = OrNode(sexes)
-            else:
-                kwargs["sexes"] = None
-
-        if "variant_type" in kwargs:
-            variant_types = set(kwargs["variant_type"])
-
-            if variant_types != {"ins", "del", "sub", "CNV"}:
-                if "CNV" in variant_types:
-                    variant_types.remove("CNV")
-                    variant_types.add("CNV+")
-                    variant_types.add("CNV-")
-
-                variant_types = [
-                    ContainsNode(variant_type_converter(t))
-                    for t in variant_types
-                ]
-                kwargs["variant_type"] = OrNode(variant_types)
-            else:
-                del kwargs["variant_type"]
-
-        if "effect_types" in kwargs:
-            kwargs["effect_types"] = expand_effect_types(
-                kwargs["effect_types"]
-            )
-
-        if "studyFilters" in kwargs:
-            if kwargs["studyFilters"]:
-                request = set([
-                    sf["studyId"] for sf in kwargs["studyFilters"]
-                ])
-                study_filters = kwargs.get("study_filters")
-                if study_filters is None:
-                    kwargs["study_filters"] = request
-                else:
-                    kwargs["study_filters"] = request & set(study_filters)
-            else:
-                del kwargs["studyFilters"]
-
-        if "personFilters" in kwargs:
-            kwargs = self._transform_person_filters(kwargs)
-
-        if "familyFilters" in kwargs:
-            kwargs = self._transform_family_filters(kwargs)
-
-        if "personIds" in kwargs:
-            kwargs["person_ids"] = kwargs["personIds"]
-
-        if "familyTypes" in kwargs:
-            for family_type in kwargs["familyTypes"]:
-                family_type = FamilyType.from_name(family_type)
-                family_ids_with_type = \
-                    self.families.families_by_type.get(family_type, set())
-                if "family_ids" in kwargs:
-                    family_ids_with_type = set.intersection(
-                        family_ids_with_type, set(kwargs.pop("family_ids"))
-                    )
-                kwargs["family_ids"] = family_ids_with_type
-
-        if "inheritanceTypeFilter" in kwargs:
-            kwargs["inheritance"].append(
-                "any({})".format(
-                    ",".join(kwargs["inheritanceTypeFilter"])))
-            kwargs.pop("inheritanceTypeFilter")
-        if "affectedStatus" in kwargs:
-            statuses = kwargs.pop("affectedStatus")
-            kwargs["affected_status"] = [
-                status.lower() for status in statuses
-            ]
-        return kwargs
-
-=======
->>>>>>> 6e7a7356
     def query_variants(self, **kwargs):
         kwargs = self.query_transformer.transform_kwargs(**kwargs)
         limit = None
@@ -941,440 +818,6 @@
 
         return result
 
-<<<<<<< HEAD
-    def _add_people_with_people_group(self, kwargs):
-
-        # TODO Rename peopleGroup kwarg to person_set_collections
-        # and all other, relevant keys in the kwargs dict
-
-        if kwargs.get("peopleGroup") is None:
-            return kwargs
-
-        person_set_collections_query = kwargs.pop("peopleGroup")
-        person_set_collection_id = person_set_collections_query["id"]
-        selected_person_set_ids = set(
-            person_set_collections_query["checkedValues"]
-        )
-
-        person_set_collection = self.genotype_data_study \
-            .get_person_set_collection(person_set_collection_id)
-
-        if set(person_set_collection.person_sets.keys()) == \
-                selected_person_set_ids:
-            return kwargs
-
-        person_set_collection_query = (
-            person_set_collection_id, selected_person_set_ids
-        )
-        kwargs["person_set_collection"] = person_set_collection_query
-        return kwargs
-
-    def _transform_genomic_scores(self, kwargs):
-        genomic_scores = kwargs.pop("genomicScores", [])
-
-        genomic_scores_filter = [
-            (score["metric"], (score["rangeStart"], score["rangeEnd"]))
-            for score in genomic_scores
-            # if score["rangeStart"] or score["rangeEnd"]
-        ]
-
-        if "real_attr_filter" not in kwargs:
-            kwargs["real_attr_filter"] = []
-        kwargs["real_attr_filter"] += genomic_scores_filter
-
-    def _transform_gene_weights(self, kwargs):
-        if not self.gene_weights_db:
-            return
-
-        gene_weights = kwargs.pop("geneWeights", {})
-
-        weight_name = gene_weights.get("weight", None)
-        range_start = gene_weights.get("rangeStart", None)
-        range_end = gene_weights.get("rangeEnd", None)
-
-        if weight_name and weight_name in self.gene_weights_db:
-            weight = self.gene_weights_db[gene_weights.get("weight")]
-
-            genes = weight.get_genes(range_start, range_end)
-
-            if "genes" not in kwargs:
-                kwargs["genes"] = []
-
-            kwargs["genes"] += list(genes)
-
-    def _transform_min_max_alt_frequency(self, kwargs):
-        min_value = None
-        max_value = None
-
-        if "minAltFrequencyPercent" in kwargs:
-            min_value = kwargs["minAltFrequencyPercent"]
-            kwargs.pop("minAltFrequencyPercent")
-
-        if "maxAltFrequencyPercent" in kwargs:
-            max_value = kwargs["maxAltFrequencyPercent"]
-            kwargs.pop("maxAltFrequencyPercent")
-
-        value_range = (min_value, max_value)
-
-        if value_range == (None, None):
-            return
-
-        if value_range[0] is None:
-            value_range = (float("-inf"), value_range[1])
-
-        if value_range[1] is None:
-            value_range = (value_range[0], float("inf"))
-
-        value = "af_allele_freq"
-        if "real_attr_filter" not in kwargs:
-            kwargs["real_attr_filter"] = []
-
-        kwargs["real_attr_filter"].append((value, value_range))
-
-    @staticmethod
-    def _transform_present_in_child_and_present_in_parent(kwargs):
-        if "presentInChild" in kwargs:
-            present_in_child = set(kwargs["presentInChild"])
-            kwargs.pop("presentInChild")
-        else:
-            present_in_child = set()
-
-        if "presentInParent" in kwargs:
-            present_in_parent = \
-                set(kwargs["presentInParent"]["presentInParent"])
-            rarity = kwargs["presentInParent"].get("rarity", None)
-            kwargs.pop("presentInParent")
-        else:
-            present_in_parent = set()
-            rarity = None
-
-        roles_query = []
-        roles_query.append(
-            StudyWrapper._present_in_child_to_roles(present_in_child))
-        roles_query.append(
-            StudyWrapper._present_in_parent_to_roles(present_in_parent))
-        roles_query = list(filter(lambda rq: rq is not None, roles_query))
-        if len(roles_query) == 2:
-            roles_query = AndNode(roles_query)
-        elif len(roles_query) == 1:
-            roles_query = roles_query[0]
-        else:
-            roles_query = None
-
-        StudyWrapper._add_roles_to_query(roles_query, kwargs)
-
-        inheritance = None
-        if present_in_child == set(["neither"]) and \
-                present_in_parent != set(["neither"]):
-            inheritance = [Inheritance.mendelian, Inheritance.missing]
-        elif present_in_child != set(["neither"]) and \
-                present_in_parent == set(["neither"]):
-            inheritance = [Inheritance.denovo]
-        else:
-            inheritance = [
-                Inheritance.denovo,
-                Inheritance.mendelian,
-                Inheritance.missing]
-        inheritance = [str(inh) for inh in inheritance]
-        StudyWrapper._add_inheritance_to_query(
-            "any({})".format(",".join(inheritance)), kwargs)
-
-        if present_in_parent == {"neither"}:
-            return
-
-        if rarity is not None:
-            ultra_rare = rarity.get("ultraRare", None)
-            ultra_rare = bool(ultra_rare)
-            if ultra_rare:
-                kwargs["ultra_rare"] = True
-            else:
-                max_alt_freq = rarity.get("maxFreq", None)
-                min_alt_freq = rarity.get("minFreq", None)
-                if min_alt_freq is not None or max_alt_freq is not None:
-                    frequency_filter = kwargs.get("frequency_filter", [])
-                    frequency_filter.append(
-                        ("af_allele_freq", (min_alt_freq, max_alt_freq))
-                    )
-                    kwargs["frequency_filter"] = frequency_filter
-
-    @staticmethod
-    def _present_in_child_to_roles(present_in_child):
-        roles_query = []
-
-        if "proband only" in present_in_child:
-            roles_query.append(AndNode(
-                [ContainsNode(Role.prb), NotNode(ContainsNode(Role.sib))]
-            ))
-
-        if "sibling only" in present_in_child:
-            roles_query.append(AndNode(
-                [NotNode(ContainsNode(Role.prb)), ContainsNode(Role.sib)]
-            ))
-
-        if "proband and sibling" in present_in_child:
-            roles_query.append(AndNode(
-                [ContainsNode(Role.prb), ContainsNode(Role.sib)]
-            ))
-
-        if "neither" in present_in_child:
-            roles_query.append(AndNode(
-                [
-                    NotNode(ContainsNode(Role.prb)),
-                    NotNode(ContainsNode(Role.sib)),
-                ]
-            ))
-        if len(roles_query) == 4 or len(roles_query) == 0:
-            return None
-        if len(roles_query) == 1:
-            return roles_query[0]
-        return OrNode(roles_query)
-
-    @staticmethod
-    def _present_in_parent_to_roles(present_in_parent):
-        roles_query = []
-
-        if "mother only" in present_in_parent:
-            roles_query.append(AndNode(
-                [
-                    NotNode(ContainsNode(Role.dad)),
-                    ContainsNode(Role.mom),
-                ]
-            ))
-
-        if "father only" in present_in_parent:
-            roles_query.append(AndNode(
-                [
-                    ContainsNode(Role.dad),
-                    NotNode(ContainsNode(Role.mom)),
-                ]
-            ))
-
-        if "mother and father" in present_in_parent:
-            roles_query.append(AndNode(
-                [ContainsNode(Role.dad), ContainsNode(Role.mom)]
-            ))
-
-        if "neither" in present_in_parent:
-            roles_query.append(AndNode(
-                [
-                    NotNode(ContainsNode(Role.dad)),
-                    NotNode(ContainsNode(Role.mom)),
-                ]
-            ))
-        if len(roles_query) == 4 or len(roles_query) == 0:
-            return None
-        if len(roles_query) == 1:
-            return roles_query[0]
-        return OrNode(roles_query)
-
-    @staticmethod
-    def _transform_present_in_parent(kwargs):
-        roles_query = []
-        present_in_parent = set(kwargs["presentInParent"]["presentInParent"])
-        rarity = kwargs["presentInParent"].get("rarity", None)
-
-        if present_in_parent != set(
-            ["father only", "mother only", "mother and father", "neither"]
-        ):
-
-            for filter_option in present_in_parent:
-                new_roles = None
-
-                if filter_option == "mother only":
-                    new_roles = AndNode(
-                        [
-                            NotNode(ContainsNode(Role.dad)),
-                            ContainsNode(Role.mom),
-                        ]
-                    )
-
-                if filter_option == "father only":
-                    new_roles = AndNode(
-                        [
-                            ContainsNode(Role.dad),
-                            NotNode(ContainsNode(Role.mom)),
-                        ]
-                    )
-
-                if filter_option == "mother and father":
-                    new_roles = AndNode(
-                        [ContainsNode(Role.dad), ContainsNode(Role.mom)]
-                    )
-
-                if filter_option == "neither":
-                    new_roles = AndNode(
-                        [
-                            NotNode(ContainsNode(Role.dad)),
-                            NotNode(ContainsNode(Role.mom)),
-                        ]
-                    )
-
-                if new_roles:
-                    roles_query.append(new_roles)
-        StudyWrapper._add_roles_to_query(roles_query, kwargs)
-
-        if rarity is not None:
-            ultra_rare = rarity.get("ultraRare", None)
-            ultra_rare = bool(ultra_rare)
-            if ultra_rare and present_in_parent != {"neither"}:
-                kwargs["ultra_rare"] = True
-            else:
-                max_alt_freq = rarity.get("maxFreq", None)
-                min_alt_freq = rarity.get("minFreq", None)
-                if min_alt_freq is not None or max_alt_freq is not None:
-                    real_attr_filter = kwargs.get("real_attr_filter", [])
-                    real_attr_filter.append(
-                        ("af_allele_freq", (min_alt_freq, max_alt_freq))
-                    )
-                    kwargs["real_attr_filter"] = real_attr_filter
-        kwargs.pop("presentInParent")
-
-    def _transform_present_in_role(self, kwargs):
-        roles_query = []
-
-        for pir_id, filter_options in kwargs["presentInRole"].items():
-
-            for filter_option in filter_options:
-                new_roles = None
-
-                if filter_option != "neither":
-                    new_roles = ContainsNode(Role.from_name(filter_option))
-
-                if filter_option == "neither":
-                    new_roles = AndNode(
-                        [
-                            NotNode(ContainsNode(Role.from_name(role)))
-                            for role in self.get_present_in_role(pir_id).roles
-                        ]
-                    )
-
-                if new_roles:
-                    roles_query.append(new_roles)
-
-        kwargs.pop("presentInRole")
-
-        self._add_roles_to_query(OrNode(roles_query), kwargs)
-
-    def _transform_pedigree_filter_to_ids(self, pedigree_filter):
-        column = pedigree_filter["source"]
-        value = set(pedigree_filter["selection"]["selection"])
-        ped_df = self.families.ped_df.loc[
-            self.families.ped_df[column].astype(str).isin(value)
-        ]
-        if pedigree_filter.get("role"):
-            # Handle family filter
-            ped_df = ped_df.loc[
-                ped_df["role"].astype(str) == pedigree_filter["role"]
-            ]
-            ids = set(
-                self.families.persons[person_id].family.family_id
-                for person_id in ped_df["person_id"]
-            )
-        else:
-            # Handle person filter
-            ids = set(
-                person_id for person_id in ped_df["person_id"]
-                if person_id in self.families.persons
-            )
-        return ids
-
-    def _transform_pheno_filter_to_ids(self, pheno_filter_conf):
-        pheno_filter = self.pheno_filter_builder.make_filter(pheno_filter_conf)
-        if pheno_filter_conf.get("role"):
-            # Handle family filter
-            persons = set(
-                p.person_id for p in self.families.persons_with_roles(
-                    roles=[pheno_filter_conf["role"]]
-                )
-            )
-            measure_df = pheno_filter.apply(
-                self.phenotype_data.get_measure_values_df(
-                    pheno_filter_conf["source"],
-                    person_ids=persons,
-                )
-            )
-            ids = set(
-                self.families.persons[person_id].family.family_id
-                for person_id in measure_df["person_id"]
-            )
-        else:
-            # Handle person filter
-            measure_df = pheno_filter.apply(
-                self.phenotype_data.get_measure_values_df(
-                    pheno_filter_conf["source"]
-                )
-            )
-            ids = set(
-                person_id for person_id in measure_df["person_id"]
-                if person_id in self.families.persons
-            )
-        return ids
-
-    def _transform_filters_to_ids(self, filters: List[dict]) -> Set[str]:
-        result = list()
-        for filter_conf in filters:
-            if filter_conf["from"] == "phenodb":
-                ids = self._transform_pheno_filter_to_ids(filter_conf)
-            else:
-                ids = self._transform_pedigree_filter_to_ids(filter_conf)
-            result.append(ids)
-        return reduce(set.intersection, result)
-
-    def _transform_person_filters(self, kwargs):
-        if kwargs["personFilters"]:
-            matching_person_ids = self._transform_filters_to_ids(
-                kwargs.pop("personFilters")
-            )
-            if "person_ids" in kwargs:
-                matching_person_ids = set.intersection(
-                    matching_person_ids, set(kwargs.pop("person_ids"))
-                )
-            kwargs["person_ids"] = matching_person_ids
-        return kwargs
-
-    def _transform_family_filters(self, kwargs):
-        if kwargs["familyFilters"]:
-            matching_family_ids = self._transform_filters_to_ids(
-                kwargs.pop("familyFilters")
-            )
-            if "family_ids" in kwargs:
-                matching_family_ids = set.intersection(
-                    matching_family_ids, set(kwargs.pop("family_ids"))
-                )
-            kwargs["family_ids"] = matching_family_ids
-        return kwargs
-
-    @staticmethod
-    def _add_roles_to_query(query, kwargs):
-        if not query:
-            return
-
-        original_roles = kwargs.get("roles", None)
-        if original_roles is not None:
-            if isinstance(original_roles, str):
-                original_roles = role_query.transform_query_string_to_tree(
-                    original_roles
-                )
-            kwargs["roles"] = AndNode([original_roles, query])
-        else:
-            kwargs["roles"] = query
-
-    @staticmethod
-    def _add_inheritance_to_query(query, kwargs):
-        if not query:
-            return
-        inheritance = kwargs.get("inheritance", [])
-        if isinstance(inheritance, list):
-            inheritance.append(query)
-        elif isinstance(inheritance, str):
-            inheritance = [inheritance]
-            inheritance.append(query)
-        else:
-            raise ValueError(f"unexpected inheritance query {inheritance}")
-        kwargs["inheritance"] = inheritance
-
-=======
->>>>>>> 6e7a7356
     def _get_legend_default_values(self):
         return [
             {
