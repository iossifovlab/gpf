import setuptools

with open("README.md", "r") as fh:
    long_description = fh.read()


setuptools.setup(
    name="gpf_wdae",
<<<<<<< HEAD
    version="3.6.dev0",
=======
    version="3.6.dev1",
>>>>>>> e556243d
    author="Lubomir Chorbadjiev",
    author_email="lubomir.chorbadjiev@gmail.com",
    description="GPF: Genotypes and Phenotypes in Families",
    long_description=long_description,
    long_description_content_type="text/markdown",
    url="https://github.com/IossifovLab/gpf",
    packages=setuptools.find_packages(
        where="wdae/", exclude=["docs", "*.tests.*", "tests", ]
    ),
    include_package_data=True,
    package_dir={"": "wdae"},
    package_data={"gpfjs": ["static/gpfjs/*", "static/gpfjs/assets/*"], },
    scripts=[
        "wdae/wdaemanage.py",
        "wdae/wdae_create_dev_users.sh",
        "wdae/wdae_bootstrap.sh",
    ],
    # entry_points={
    #     'console_scripts': [
    #         'scgview=scgv.qtmain:main',
    #     ]
    # },
    classifiers=[
        "Development Status :: 4 - Beta",
        "Programming Language :: Python :: 3.6",
        "License :: OSI Approved :: MIT License",
        "Operating System :: OS Independent",
    ],
    python_requires=">=3.6",
)<|MERGE_RESOLUTION|>--- conflicted
+++ resolved
@@ -6,11 +6,7 @@
 
 setuptools.setup(
     name="gpf_wdae",
-<<<<<<< HEAD
-    version="3.6.dev0",
-=======
     version="3.6.dev1",
->>>>>>> e556243d
     author="Lubomir Chorbadjiev",
     author_email="lubomir.chorbadjiev@gmail.com",
     description="GPF: Genotypes and Phenotypes in Families",
