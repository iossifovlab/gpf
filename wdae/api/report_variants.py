--- conflicted
+++ resolved
@@ -47,15 +47,10 @@
 from collections import defaultdict
 from collections import Counter
 import scipy.stats as stats
-<<<<<<< HEAD
 from VariantAnnotation import get_effect_types
 import logging
 
 logger = logging.getLogger(__name__)
-=======
-import sys
->>>>>>> b252577e
-
 
 def effect_types():
     return get_effect_types()
@@ -82,7 +77,6 @@
                 if p.personId in fam_buff[f.familyId]:
                     prev_p = fam_buff[f.familyId][p.personId]
                     if prev_p.role != p.role or prev_p.gender != p.gender:
-<<<<<<< HEAD
                         logger.error("study: (%s), familyId: (%s), personId: (%s), role: (%s), prev: (%s)",
                                      study.name,
                                      f.familyId,
@@ -90,10 +84,6 @@
                                      "%s:%s" % (p.role, p.gender),
                                      "%s:%s" % (prev_p.role, prev_p.gender))
                         #raise Exception("Person role/gender mismatch")
-=======
-                        # raise Exception("Person role/gender mismatch")
-                        print >>sys.stdout, "Person role/gender mismatch: familyId:", f.familyId, ", personId:", p.personId
->>>>>>> b252577e
                 else:
                     fam_buff[f.familyId][p.personId] = p
     return fam_buff
