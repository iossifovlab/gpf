--- conflicted
+++ resolved
@@ -44,14 +44,9 @@
         self.assertIn('instruments', response.data)
         self.assertEquals(71, len(response.data['instruments']))
 
-<<<<<<< HEAD
     @pytest.mark.skip('issues with pheno browser cache')
-    def test_measures_vip_diagnosis_summary(self):
-        url = "{}?dataset_id=VIP&instrument=diagnosis_summary".format(
-=======
     def test_measures_svip_diagnosis_summary(self):
         url = "{}?dataset_id=SVIP&instrument=diagnosis_summary".format(
->>>>>>> 1a9caa09
             self.MEASURES_URL)
         response = self.client.get(url)
         self.assertEqual(status.HTTP_200_OK, response.status_code)
@@ -60,12 +55,8 @@
 
         self.assertEquals(169, len(response.data['measures']))
 
-<<<<<<< HEAD
     @pytest.mark.skip('issues with pheno browser cache')
-    def test_measures_vip_bad_json(self):
-=======
     def test_measures_svip_bad_json(self):
->>>>>>> 1a9caa09
         problem_urls = [
             "{}?dataset_id=SVIP&instrument=svip_neuro_exam",
             "{}?dataset_id=SVIP&instrument=svip_subjects",
