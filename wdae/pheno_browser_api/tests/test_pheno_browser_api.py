'''
Created on Apr 21, 2017

@author: lubo
'''
import pytest


pytestmark = pytest.mark.usefixtures("mock_studies_manager")


URL = "/api/v3/pheno_browser/instruments"
MEASURES_URL = "/api/v3/pheno_browser/measures"
DOWNLOAD_URL = "/api/v3/pheno_browser/download"


def test_instruments_missing_dataset_id(admin_client):
    response = admin_client.get(URL)

    assert response.status_code == 400


def test_instruments_missing_dataset_id_forbidden(user_client):
    response = user_client.get(URL)

    assert response.status_code == 400


def test_instruments(admin_client):
    url = "{}?dataset_id=quads_f1_ds".format(URL)
    response = admin_client.get(url)

<<<<<<< HEAD
    assert response.status_code == 200
    assert 'default' in response.data
    assert 'instruments' in response.data
    assert len(response.data['instruments']) == 3
=======
    def test_measures(self):
        url = "{}?dataset_id=quads_f1_ds&instrument=instrument1".format(
            self.MEASURES_URL)
        response = self.client.get(url)
        self.assertEqual(status.HTTP_200_OK, response.status_code)
        self.assertIn('base_image_url', response.data)
        self.assertIn('measures', response.data)
        self.assertIn('has_descriptions', response.data)
        self.assertEqual(4, len(response.data['measures']))
>>>>>>> bf386543


def test_instruments_forbidden(user_client):
    url = "{}?dataset_id=quads_f1_ds".format(URL)
    response = user_client.get(url)

    assert response.status_code == 403

    header = response.data
    assert len(header.keys()) == 1
    assert header['detail'] == \
        'You do not have permission to perform this action.'


def test_measures(admin_client):
    url = "{}?dataset_id=quads_f1_ds&instrument=instrument1".format(
        MEASURES_URL)
    response = admin_client.get(url)

    assert response.status_code == 200
    assert 'base_image_url' in response.data
    assert 'measures' in response.data
    assert len(response.data['measures']) == 4


def test_measures_forbidden(user_client, user):
    print(user.groups.all())
    url = "{}?dataset_id=quads_f1_ds&instrument=instrument1".format(
        MEASURES_URL)
    response = user_client.get(url)

    assert response.status_code == 403

    header = response.data
    assert len(header.keys()) == 1
    assert header['detail'] == \
        'You do not have permission to perform this action.'


def test_download(admin_client):
    url = "{}?dataset_id=quads_f1_ds&instrument=instrument1".format(
        DOWNLOAD_URL)
    response = admin_client.get(url)

    assert response.status_code == 200

    header = response.content.decode("utf-8").split()[0].split(',')
    assert header[0] == 'person_id'


def test_download_forbidden(user_client):
    url = "{}?dataset_id=quads_f1_ds&instrument=instrument1".format(
        DOWNLOAD_URL)
    response = user_client.get(url)

    assert response.status_code == 403

    header = response.data
    assert len(header.keys()) == 1
    assert header['detail'] == \
        'You do not have permission to perform this action.'<|MERGE_RESOLUTION|>--- conflicted
+++ resolved
@@ -30,22 +30,10 @@
     url = "{}?dataset_id=quads_f1_ds".format(URL)
     response = admin_client.get(url)
 
-<<<<<<< HEAD
     assert response.status_code == 200
     assert 'default' in response.data
     assert 'instruments' in response.data
     assert len(response.data['instruments']) == 3
-=======
-    def test_measures(self):
-        url = "{}?dataset_id=quads_f1_ds&instrument=instrument1".format(
-            self.MEASURES_URL)
-        response = self.client.get(url)
-        self.assertEqual(status.HTTP_200_OK, response.status_code)
-        self.assertIn('base_image_url', response.data)
-        self.assertIn('measures', response.data)
-        self.assertIn('has_descriptions', response.data)
-        self.assertEqual(4, len(response.data['measures']))
->>>>>>> bf386543
 
 
 def test_instruments_forbidden(user_client):
@@ -68,6 +56,7 @@
     assert response.status_code == 200
     assert 'base_image_url' in response.data
     assert 'measures' in response.data
+    assert 'has_descriptions' in response.data
     assert len(response.data['measures']) == 4
 
 
