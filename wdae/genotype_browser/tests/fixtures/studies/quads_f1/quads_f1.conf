--- conflicted
+++ resolved
@@ -51,18 +51,9 @@
 genotype.genotype.source = pedigree
 genotype.genotype.slots = inChS:in child,fromParentS:from parent
 
-<<<<<<< HEAD
-genotype.effect.name = effect
-genotype.effect.slots = worstEffect:worst effect type,genes
-
-genotype.weights.name = vulnerability/intolerance
-genotype.weights.slots = LGD_rank:LGD rank:LGD %%d ,
-    RVIS_rank:RVIS rank:RVIS %%d, pLI_rank:pLI rank:pLI %%d
-=======
 genotypeBrowser.genotype.weights.name = vulnerability/intolerance
 genotypeBrowser.genotype.weights.slots = LGD_rank:LGD rank:LGD %%d ,
     RVIS_rank:RVIS rank:RVIS %%d
->>>>>>> c1fa3aa4
 
 genotype.freq.name = allele freq
 genotype.freq.slots = SSC-freq:SSC:SSC %%.2f %%%%,
