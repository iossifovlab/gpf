'''
Created on Feb 6, 2017

@author: lubo
'''
from __future__ import print_function
from __future__ import unicode_literals
from builtins import map
from builtins import str

from rest_framework import views, status
from rest_framework.response import Response
from django.http.response import StreamingHttpResponse

from datasets_api.studies_manager import get_studies_manager
from users_api.authentication import SessionAuthenticationWithoutCSRF

from helpers.logger import log_filter
from helpers.logger import LOGGER

import traceback
from rest_framework.exceptions import NotAuthenticated
import json
# from query_variants import join_line, generate_response
from datasets_api.permissions import IsDatasetAllowed
from studies.helpers import get_variants_web
import logging
from gene_sets.expand_gene_set_decorator import expand_gene_set
from helpers.dae_query import join_line, columns_to_labels

logger = logging.getLogger(__name__)


class QueryBaseView(views.APIView):
    authentication_classes = (SessionAuthenticationWithoutCSRF, )
    permission_classes = (IsDatasetAllowed,)

    datasets_cache = {}

    def get_dataset_wdae_wrapper(self, dataset_id):
        if dataset_id not in self.datasets_cache:
            self.datasets_cache[dataset_id] =\
                self.variants_db.get_wdae_wrapper(dataset_id)

        return self.datasets_cache[dataset_id]

    def __init__(self):
<<<<<<< HEAD
        self.variants_db = get_studies_manager()\
            .get_variants_db()
=======
        self.variants_db = get_studies_manager().get_variants_db()
        self.weights_loader = get_studies_manager().get_weights_loader()
>>>>>>> 7ab39e9a


class QueryPreviewView(QueryBaseView):

    MAX_SHOWN_VARIANTS = 1000

    MAX_VARIANTS = 2000

    def __init__(self):
        super(QueryPreviewView, self).__init__()

    def __prepare_variants_response(self, cols, rows):
        limitted_rows = []
        count = 0
        for row in rows:
            count += 1
            if count <= self.MAX_SHOWN_VARIANTS:
                limitted_rows.append(row)
            if count > self.MAX_VARIANTS:
                break

        if count <= self.MAX_VARIANTS:
            count = str(count)
        else:
            count = 'more than {}'.format(self.MAX_VARIANTS)

        return {
            'count': count,
            'cols': cols,
            'rows': limitted_rows
        }

    @expand_gene_set
    def post(self, request):
        LOGGER.info(log_filter(request, "query v3 preview request: " +
                               str(request.data)))

        data = request.data
        try:
            dataset_id = data['datasetId']
            self.check_object_permissions(request, dataset_id)

            dataset = self.get_dataset_wdae_wrapper(dataset_id)

            # LOGGER.info("dataset " + str(dataset))
            response = get_variants_web(
                dataset, data, dataset.preview_columns, self.weights_loader)

            # pprint.pprint(response)
            response['legend'] = dataset.get_legend(safe=True, **data)

            return Response(response, status=status.HTTP_200_OK)
        except NotAuthenticated:
            logger.exception("error while processing genotype query")
            traceback.print_exc()
            return Response(status=status.HTTP_401_UNAUTHORIZED)

        except Exception:
            logger.exception("error while processing genotype query")
            traceback.print_exc()

            return Response(status=status.HTTP_400_BAD_REQUEST)


class QueryDownloadView(QueryBaseView):

    def __init__(self):
        super(QueryDownloadView, self).__init__()

    def _parse_query_params(self, data):
        print(data)

        res = {str(k): str(v) for k, v in list(data.items())}
        assert 'queryData' in res
        query = json.loads(res['queryData'])
        return query

    DOWNLOAD_LIMIT = 10000

    @expand_gene_set
    def post(self, request):
        LOGGER.info(log_filter(request, "query v3 download request: " +
                               str(request.data)))

        data = self._parse_query_params(request.data)
        user = request.user

        try:
            self.check_object_permissions(request, data['datasetId'])

            dataset = self.get_dataset_wdae_wrapper(data['datasetId'])

            columns = dataset.download_columns
            try:
                columns.remove('pedigree')
            except ValueError:
                pass

            download_limit = None
            if not (user.is_authenticated() and user.has_unlimitted_download):
                download_limit = self.DOWNLOAD_LIMIT

            variants_data = get_variants_web(
                dataset, data, dataset.download_columns, self.weights_loader,
                max_variants_count=download_limit,
                variants_hard_max=self.DOWNLOAD_LIMIT
            )

            columns = columns_to_labels(
                variants_data['cols'], dataset.get_column_labels())
            rows = variants_data['rows']

            response = StreamingHttpResponse(
                list(map(join_line, [columns] + rows)),
                content_type='text/tsv')

            response['Content-Disposition'] =\
                'attachment; filename=variants.tsv'
            response['Expires'] = '0'
            return response
        except NotAuthenticated:
            print("error while processing genotype query")
            traceback.print_exc()
            return Response(status=status.HTTP_401_UNAUTHORIZED)

        except Exception:
            print("error while processing genotype query")
            traceback.print_exc()

            return Response(status=status.HTTP_400_BAD_REQUEST)<|MERGE_RESOLUTION|>--- conflicted
+++ resolved
@@ -45,13 +45,9 @@
         return self.datasets_cache[dataset_id]
 
     def __init__(self):
-<<<<<<< HEAD
         self.variants_db = get_studies_manager()\
             .get_variants_db()
-=======
-        self.variants_db = get_studies_manager().get_variants_db()
         self.weights_loader = get_studies_manager().get_weights_loader()
->>>>>>> 7ab39e9a
 
 
 class QueryPreviewView(QueryBaseView):
