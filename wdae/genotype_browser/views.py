--- conflicted
+++ resolved
@@ -75,12 +75,9 @@
             response = get_variants_web(
                 dataset.query_variants(safe=True, **data),
                 dataset.preview_columns,
-<<<<<<< HEAD
+                dataset.get_pedigree_selector(pedigree_selector_id)
                 max_variants_count=self.MAX_SHOWN_VARIANTS,
                 variants_hard_max=self.MAX_VARIANTS
-=======
-                dataset.get_pedigree_selector(pedigree_selector_id)
->>>>>>> 7ac9cffb
             )
 
             # pprint.pprint(response)
