'''
Created on Jan 20, 2017

@author: lubo
'''
from __future__ import print_function
from builtins import next
from rest_framework.test import APITestCase
from rest_framework import status
from guardian.shortcuts import get_groups_with_perms
from datasets_api.models import Dataset


class DatasetApiTest(APITestCase):
    @classmethod
    def setUpTestData(cls):
        Dataset.recreate_dataset_perm('SD', [])
        Dataset.recreate_dataset_perm('SSC', [])
        Dataset.recreate_dataset_perm('VIP', [])
        Dataset.recreate_dataset_perm('TEST', [])
        Dataset.recreate_dataset_perm('SPARK', [])
        Dataset.recreate_dataset_perm('AGRE_WG', [])
        Dataset.recreate_dataset_perm('denovo_db', [])

    def test_get_datasets(self):
        url = '/api/v3/datasets/'
        response = self.client.get(url)
        self.assertEqual(response.status_code, status.HTTP_200_OK)
        data = response.data

        self.assertIn('data', data)
<<<<<<< HEAD
=======
        print(data)
>>>>>>> bed6acfa
        self.assertEquals(5, len(data['data']))

    def test_get_dataset_ssc(self):
        url = '/api/v3/datasets/SSC'
        response = self.client.get(url)
        self.assertEqual(response.status_code, status.HTTP_200_OK)
        data = response.data

        self.assertIn('data', data)
        print(data)
        data = data['data']
        self.assertIsNone(data['studyTypes'])

        self.assertIn('genotypeBrowser', data)
        gbdata = data['genotypeBrowser']
        self.assertFalse(gbdata['hasStudyTypes'])

        phenoFiltersName = [phenoFilter['name']
                            for phenoFilter in gbdata['phenoFilters']]
        self.assertIn("Mother Race", phenoFiltersName)
        self.assertIn("Father Race", phenoFiltersName)
        self.assertIn("Proband Pheno Measure", phenoFiltersName)

        familyStudyFilters = [phenoFilter['name']
                              for phenoFilter in gbdata['familyStudyFilters']]
        self.assertIn("Study", familyStudyFilters)
        self.assertIn("Study Type", familyStudyFilters)

    def test_get_dataset_sd(self):
        url = '/api/v3/datasets/SD'
        response = self.client.get(url)
        self.assertEqual(response.status_code, status.HTTP_200_OK)
        data = response.data

        self.assertIn('data', data)
        data = data['data']
        self.assertEquals(['WE', 'TG'], data['studyTypes'])
        self.assertIn('genotypeBrowser', data)
        gbdata = data['genotypeBrowser']
        self.assertIn('hasStudyTypes', gbdata)
        self.assertIn('phenoColumns', gbdata)

    def test_get_dataset_not_found(self):
        url = '/api/v3/datasets/ALA_BALA'
        response = self.client.get(url)
        self.assertEqual(response.status_code, status.HTTP_404_NOT_FOUND)
        data = response.data

        self.assertIn('error', data)

    def test_get_dataset_vip(self):
        url = '/api/v3/datasets/VIP'
        response = self.client.get(url)
        self.assertEqual(response.status_code, status.HTTP_200_OK)
        data = response.data

        self.assertIn('data', data)
        data = data['data']
        self.assertIn('genotypeBrowser', data)
        gbdata = data['genotypeBrowser']
        self.assertFalse(gbdata['hasStudyTypes'])

        self.assertTrue(data['pedigreeSelectors'])
        pedigrees = data['pedigreeSelectors']
        self.assertEquals(2, len(pedigrees))

        self.assertIn('phenoColumns', gbdata)

    def test_datasets_have_default_groups(self):
        url = '/api/v3/datasets/'
        response = self.client.get(url)
        self.assertEqual(response.status_code, status.HTTP_200_OK)
        data = response.data

        self.assertIn('data', data)
        for dataset in data['data']:
            dataset_id = dataset['id']
            assert next((group for group in dataset['groups']
                         if group['name'] == dataset_id), None)

    def test_datasets_have_all_their_groups(self):
        url = '/api/v3/datasets/'
        response = self.client.get(url)
        self.assertEqual(response.status_code, status.HTTP_200_OK)
        data = response.data

        self.assertIn('data', data)
        for dataset_response in data['data']:
            dataset_id = dataset_response['id']
            dataset = Dataset.objects.get(dataset_id=dataset_id)
            dataset_groups = get_groups_with_perms(dataset)

            assert len(dataset_groups) == len(dataset_response['groups'])
            for group in dataset_groups:
                assert next((g for g in dataset_response['groups']
                             if g['name'] == group.name), None)<|MERGE_RESOLUTION|>--- conflicted
+++ resolved
@@ -23,16 +23,13 @@
         Dataset.recreate_dataset_perm('denovo_db', [])
 
     def test_get_datasets(self):
-        url = '/api/v3/datasets/'
+        url = '/api/v3/datasets'
         response = self.client.get(url)
         self.assertEqual(response.status_code, status.HTTP_200_OK)
         data = response.data
 
         self.assertIn('data', data)
-<<<<<<< HEAD
-=======
         print(data)
->>>>>>> bed6acfa
         self.assertEquals(5, len(data['data']))
 
     def test_get_dataset_ssc(self):
@@ -102,7 +99,7 @@
         self.assertIn('phenoColumns', gbdata)
 
     def test_datasets_have_default_groups(self):
-        url = '/api/v3/datasets/'
+        url = '/api/v3/datasets'
         response = self.client.get(url)
         self.assertEqual(response.status_code, status.HTTP_200_OK)
         data = response.data
@@ -114,7 +111,7 @@
                          if group['name'] == dataset_id), None)
 
     def test_datasets_have_all_their_groups(self):
-        url = '/api/v3/datasets/'
+        url = '/api/v3/datasets'
         response = self.client.get(url)
         self.assertEqual(response.status_code, status.HTTP_200_OK)
         data = response.data
