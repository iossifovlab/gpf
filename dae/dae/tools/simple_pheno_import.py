#!/usr/bin/env python
# encoding: utf-8

import sys
import os
import traceback
from configparser import ConfigParser
from argparse import ArgumentParser
from argparse import RawDescriptionHelpFormatter

from dae.pheno.common import default_config, dump_config, check_config_pheno_db
from dae.pheno.prepare.ped_prepare import PrepareVariables
from dae.tools.pheno2browser import build_pheno_browser

<<<<<<< HEAD
from dae.configuration.dae_config_parser import DAEConfigParser
from dae.pheno.utils.config import PhenoRegressionConfigParser
=======
from dae.gpf_instance.gpf_instance import GPFInstance
>>>>>>> d51bad9d


def pheno_cli_parser():
    parser = ArgumentParser(
        description="simple phenotype database import tool",
        formatter_class=RawDescriptionHelpFormatter)

    parser.add_argument(
        "-v", "--verbose", dest="verbose",
        action="count", help="set verbosity level [default: %(default)s]")

    parser.add_argument(
        "-i", "--instruments",
        dest="instruments",
        help="directory where all instruments are located",
        metavar="<instruments dir>")

    parser.add_argument(
        "-p", "--pedigree",
        dest="pedigree",
        help="pedigree file where families descriptions are located",
        metavar="<pedigree file>")

    parser.add_argument(
        "-d", "--data-dictionary",
        dest="data_dictionary",
        help="tab separated file that contains descriptions of measures",
        metavar="<data dictionary file>")

    parser.add_argument(
        "-o", "--pheno",
        dest="pheno_name",
        help="output pheno database name"
    )

    parser.add_argument(
        '--regression',
        help="absolute path to a regression configuration file"
    )

    parser.add_argument(
        "--force",
        dest="force",
        help="overwrites already existing pheno db file",
        action="store_true"
    )

    return parser


def verify_pheno_db_name(input_name):
    pheno_db_name = os.path.normpath(input_name)
    # check that the given pheno name is not a directory path
    split_path = os.path.split(pheno_db_name)
    assert not split_path[0], \
        '"{}" is a directory path!'.format(pheno_db_name)
    return pheno_db_name


def generate_pheno_db_config(args):
    config = ConfigParser()
    config['phenoDB'] = {}
    section = config['phenoDB']
    section['name'] = args.pheno_name
    section['dbfile'] = os.path.join('%(wd)s', os.path.basename(args.pheno_db_filename))

    # TODO
    # Should the regression config be written to the pheno db config?
    section['browser_dbfile'] = os.path.join(
        '%(wd)s', 'browser', '{}_browser.db'.format(args.pheno_name))
    section['browser_images_dir'] = os.path.join(
        '%(wd)s', 'browser', 'images')
    section['browser_images_url'] = \
        '/static/{}/browser/images/'.format(args.pheno_name)
    return config


def parse_pheno_db_config(args):
    config = default_config()
    config.verbose = args.verbose
    config.instruments.dir = args.instruments

    config.pedigree = args.pedigree

    config.db.filename = args.pheno_db_filename

    dump_config(config)
    check_config_pheno_db(config)

    return config


def main(argv):

    try:
        # Setup argument parser

        gpf_instance = GPFInstance()
        dae_conf = gpf_instance.dae_config

        parser = pheno_cli_parser()
        args = parser.parse_args(argv)
        if args.instruments is None:
            print("missing instruments directory parameter", sys.stderr)
            raise ValueError()
        if args.pedigree is None:
            print("missing pedigree filename", sys.stderr)
            raise ValueError()
        if args.pheno_name is None:
            print("missing pheno db name", sys.stderr)
            raise ValueError()

        args.pheno_name = verify_pheno_db_name(args.pheno_name)

        pheno_db_dir = os.path.join(
            dae_conf.pheno_db.dir,
            args.pheno_name
        )
        if not os.path.exists(pheno_db_dir):
            os.makedirs(pheno_db_dir)

        args.pheno_db_filename = os.path.join(
            pheno_db_dir,
            "{}.db".format(args.pheno_name)
        )
        if os.path.exists(args.pheno_db_filename):
            if not args.force:
                print("pheno db filename already exists:",
                      args.pheno_db_filename)
                raise ValueError()
            else:
                os.remove(args.pheno_db_filename)

        args.browser_dir = os.path.join(
            pheno_db_dir,
            "browser"
        )
        if not os.path.exists(args.browser_dir):
            os.makedirs(args.browser_dir)

        config = parse_pheno_db_config(args)
        regressions = PhenoRegressionConfigParser.\
            read_and_parse_file_configuration(args.regression, '') \
            if args.regression else None

        prep = PrepareVariables(config)
        prep.build_pedigree(args.pedigree)
        prep.build_variables(args.instruments, args.data_dictionary)

        build_pheno_browser(
            args.pheno_db_filename, args.pheno_name,
            args.browser_dir,
            regressions
        )

        pheno_conf_path = os.path.join(
            pheno_db_dir,
            '{}.conf'.format(args.pheno_name)
        )

        with open(pheno_conf_path, 'w') as pheno_conf_file:
            generate_pheno_db_config(args).write(pheno_conf_file)

        return 0
    except KeyboardInterrupt:
        return 0
    except Exception as e:
        traceback.print_exc()

        program_name = "simple_pheno_import.py"
        indent = len(program_name) * " "
        sys.stderr.write(program_name + ": " + repr(e) + "\n")
        sys.stderr.write(indent + "  for help use --help")
        return 2


if __name__ == "__main__":
    main(sys.argv[1:])<|MERGE_RESOLUTION|>--- conflicted
+++ resolved
@@ -12,12 +12,8 @@
 from dae.pheno.prepare.ped_prepare import PrepareVariables
 from dae.tools.pheno2browser import build_pheno_browser
 
-<<<<<<< HEAD
-from dae.configuration.dae_config_parser import DAEConfigParser
+from dae.gpf_instance.gpf_instance import GPFInstance
 from dae.pheno.utils.config import PhenoRegressionConfigParser
-=======
-from dae.gpf_instance.gpf_instance import GPFInstance
->>>>>>> d51bad9d
 
 
 def pheno_cli_parser():
@@ -82,8 +78,8 @@
     config['phenoDB'] = {}
     section = config['phenoDB']
     section['name'] = args.pheno_name
-    section['dbfile'] = os.path.join('%(wd)s', os.path.basename(args.pheno_db_filename))
-
+    section['dbfile'] = os.path.join(
+        '%(wd)s', os.path.basename(args.pheno_db_filename))
     # TODO
     # Should the regression config be written to the pheno db config?
     section['browser_dbfile'] = os.path.join(
