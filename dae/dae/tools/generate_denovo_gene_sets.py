#!/usr/bin/env python
import argparse

from dae.configuration.dae_config_parser import DAEConfigParser
from dae.gene.denovo_gene_set_collection_facade import \
    DenovoGeneSetCollectionFacade
from dae.studies.variants_db import VariantsDb


def main(dae_config=None, argv=None):
    description = 'Generate genovo gene sets tool'
    parser = argparse.ArgumentParser(description=description)

    parser.add_argument(
        '--show-studies', help='This option will print available '
        'datasets and studies names', default=False,
        action='store_true')
    parser.add_argument(
        '--studies', help='Specify datasets and studies '
        'names for generating denovo gene sets. Default to all.',
        default=None, action='store')

    args = parser.parse_args(argv)

<<<<<<< HEAD
    config = DAEConfigParser.read_and_parse_file_configuration()
    variants_db = VariantsDb(config)
=======
    if dae_config is None:
        dae_config = DAEConfig.make_config()

    variants_db = VariantsDb(dae_config)
>>>>>>> 59441c03
    dgscf = DenovoGeneSetCollectionFacade(variants_db)

    if args.show_studies:
        for study_id in dgscf.get_all_denovo_gene_set_ids():
            print(study_id)
    else:
        filter_studies_ids = None
        if args.studies:
            studies = args.studies.split(',')
            filter_studies_ids = [
                study_id
                for study_id in dgscf.get_all_denovo_gene_set_ids()
                if study_id in studies
            ]

        dgscf.build_cache(filter_studies_ids)


if __name__ == '__main__':
    main()<|MERGE_RESOLUTION|>--- conflicted
+++ resolved
@@ -22,15 +22,10 @@
 
     args = parser.parse_args(argv)
 
-<<<<<<< HEAD
-    config = DAEConfigParser.read_and_parse_file_configuration()
-    variants_db = VariantsDb(config)
-=======
     if dae_config is None:
-        dae_config = DAEConfig.make_config()
+        dae_config = DAEConfigParser.read_and_parse_file_configuration()
+    variants_db = VariantsDb(dae_config)
 
-    variants_db = VariantsDb(dae_config)
->>>>>>> 59441c03
     dgscf = DenovoGeneSetCollectionFacade(variants_db)
 
     if args.show_studies:
