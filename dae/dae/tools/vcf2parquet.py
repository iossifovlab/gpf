--- conflicted
+++ resolved
@@ -169,21 +169,6 @@
     families_loader = FamiliesLoader(argv.families)
     families = families_loader.load()
 
-<<<<<<< HEAD
-    variants_loader = MultiVcfLoader(
-        families, argv.vcf, regions=argv.region,
-        params={
-            'include_reference_genotypes': argv.include_reference,
-            'include_unknown_family_genotypes': argv.include_unknown,
-            'include_unknown_person_genotypes': argv.include_unknown
-        })
-    variants_loader = AnnotationPipelineDecorator(
-        variants_loader, annotation_pipeline
-    )
-    if argv.type == 'make':
-        generate_makefile(genome, get_contigs(argv.vcf),
-                          'vcf2parquet.py vcf {argv.vcf}', argv)
-=======
     if argv.type == 'make':
         generate_makefile(
             genome, get_contigs(argv.vcf),
@@ -197,12 +182,18 @@
         ParquetManager.families_loader_to_parquet(
             families, pedigree_path)
 
->>>>>>> b0acf619
     elif argv.type == 'vcf':
         annotation_pipeline = construct_import_annotation_pipeline(
             dae_config, genomes_db, argv, defaults=annotation_defaults)
 
-        variants_loader = VcfLoader(
+        # variants_loader = VcfLoader(
+        #     families, argv.vcf, regions=argv.region,
+        #     params={
+        #         'include_reference_genotypes': argv.include_reference,
+        #         'include_unknown_family_genotypes': argv.include_unknown,
+        #         'include_unknown_person_genotypes': argv.include_unknown
+        #     })
+        variants_loader = MultiVcfLoader(
             families, argv.vcf, regions=argv.region,
             params={
                 'include_reference_genotypes': argv.include_reference,
