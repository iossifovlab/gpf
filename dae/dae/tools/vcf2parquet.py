--- conflicted
+++ resolved
@@ -12,14 +12,13 @@
     VcfAlleleFrequencyAnnotator
 
 from dae.backends.configure import Configure
-<<<<<<< HEAD
 from dae.backends.vcf.raw_vcf import RawVcfVariants
 from dae.backends.vcf.loader import RawVcfLoader
 
-=======
 from dae.backends.impala.parquet_io import ParquetManager
 from dae.backends.vcf.raw_vcf import RawFamilyVariants
->>>>>>> 23585642
+from dae.backends.vcf.loader import RawVcfLoader
+
 from cyvcf2 import VCF
 
 from dae.backends.import_commons import build_contig_regions, \
@@ -33,37 +32,14 @@
 
 
 def import_vcf(
-<<<<<<< HEAD
-        dae_config, genomes_db, annotation_pipeline,
-        pedigree_df, vcf_filename, study_id,
-        region=None, bucket_index=1, rows=10000, output='.',
-        filesystem=None):
-=======
         genomes_db, annotation_pipeline,
-        pedigree_filename, vcf_filename,
+        ped_df, vcf_filename,
         region=None):
->>>>>>> 23585642
 
     assert os.path.exists(vcf_filename), vcf_filename
 
-    vcf_config = Configure.from_dict({
-            'vcf': {
-                'vcf': vcf_filename,
-                'annotation': None,
-            },
-        })
-
-<<<<<<< HEAD
-    impala_config = Configure.from_prefix_impala(
-        output, bucket_index=bucket_index, db=None, study_id=study_id).impala
-    print("converting into ", impala_config, file=sys.stderr)
-
-    vcf = RawVcfLoader.load_vcf(vcf_config.vcf.vcf)
-
-    fvars = RawVcfLoader.build_raw_vcf(pedigree_df, vcf)
-=======
-    fvars = create_vcf_variants(vcf_config, genomes_db, region)
->>>>>>> 23585642
+    fvars = RawVcfLoader.load_raw_vcf_variants(
+        ped_df, vcf_filename, annotation_filename=None)
 
     fvars.annot_df = annotation_pipeline.annotate_df(fvars.annot_df)
 
@@ -175,13 +151,10 @@
 
 
 def vcf2parquet(
-        pedigree_file, vcf_file,
+        study_id, ped_df, vcf_file,
         genomes_db, annotation_pipeline, parquet_manager,
         output='.', bucket_index=1, region=None,
         filesystem=None, skip_pedigree=False):
-    filename = os.path.basename(pedigree_file)
-    study_id = os.path.splitext(filename)[0]
-    print(filename, os.path.splitext(filename), study_id)
 
     parquet_config = ParquetManager.parquet_file_config(
         output, bucket_index=bucket_index, study_id=study_id
@@ -190,7 +163,7 @@
 
     fvars = import_vcf(
         genomes_db, annotation_pipeline,
-        pedigree_file, vcf_file,
+        ped_df, vcf_file,
         region=region
     )
 
