from box import Box

from dae.annotation.tools.file_io_parquet import ParquetReader
from dae.backends.import_commons import construct_import_annotation_pipeline
from dae.backends.impala.parquet_io import ParquetManager

<<<<<<< HEAD
from dae.tools.vcf2parquet import parse_cli_arguments, import_vcf, \
    generate_makefile
from dae.utils.helpers import pedigree_from_path
=======
from dae.tools.vcf2parquet import parse_cli_arguments, \
    generate_makefile, vcf2parquet
>>>>>>> 23585642


def test_vcf2parquet_vcf(
        vcf_import_config, annotation_pipeline_config,
        annotation_scores_dirname, temp_dirname,
        global_gpf_instance, dae_config_fixture, genomes_db):

    argv = [
        'vcf',
        '--annotation', annotation_pipeline_config,
        '-o', temp_dirname,
        vcf_import_config.pedigree,
        vcf_import_config.vcf
    ]

    argv = parse_cli_arguments(global_gpf_instance, argv)
    assert argv.type == 'vcf'

    annotation_pipeline = construct_import_annotation_pipeline(
        dae_config_fixture, genomes_db, argv, defaults={'values': {
            "scores_dirname": annotation_scores_dirname,
        }})
    parquet_manager = ParquetManager(dae_config_fixture.studies_db.dir)

<<<<<<< HEAD
    ped_df, study_id = pedigree_from_path(argv.pedigree)

    vcf_parquet = import_vcf(
        dae_config_fixture, genomes_db, annotation_pipeline,
        ped_df, argv.vcf, study_id,
        region=argv.region, bucket_index=argv.bucket_index,
        output=argv.output)
=======
    parquet_config = vcf2parquet(
        argv.pedigree, argv.vcf,
        genomes_db, annotation_pipeline, parquet_manager,
        argv.output, argv.bucket_index, argv.region
    )
>>>>>>> 23585642

    summary = ParquetReader(Box({
        'infile': parquet_config.files.variant,
    }, default_box=True, default_box_attr=None))
    summary._setup()
    summary._cleanup()

    # print(summary.schema)
    schema = summary.schema
    # print(schema['score0'])

    assert schema['score0'].type_name == 'float'
    assert schema['score2'].type_name == 'float'
    assert schema['score4'].type_name == 'float'

    assert schema['effect_gene'].type_name == 'str'
    assert schema['effect_type'].type_name == 'str'
    assert schema['effect_data'].type_name == 'str'
    assert schema['worst_effect'].type_name == 'str'


def test_vcf2parquet_make(
        vcf_import_config, annotation_pipeline_config,
        annotation_scores_dirname, temp_dirname,
        global_gpf_instance, dae_config_fixture, default_genome):

    argv = [
        'make',
        '--annotation', annotation_pipeline_config,
        '-o', temp_dirname,
        vcf_import_config.pedigree,
        vcf_import_config.vcf
    ]

    argv = parse_cli_arguments(global_gpf_instance, argv)
    assert argv.type == 'make'

    generate_makefile(dae_config_fixture, default_genome, argv)<|MERGE_RESOLUTION|>--- conflicted
+++ resolved
@@ -4,14 +4,11 @@
 from dae.backends.import_commons import construct_import_annotation_pipeline
 from dae.backends.impala.parquet_io import ParquetManager
 
-<<<<<<< HEAD
 from dae.tools.vcf2parquet import parse_cli_arguments, import_vcf, \
     generate_makefile
 from dae.utils.helpers import pedigree_from_path
-=======
 from dae.tools.vcf2parquet import parse_cli_arguments, \
     generate_makefile, vcf2parquet
->>>>>>> 23585642
 
 
 def test_vcf2parquet_vcf(
@@ -36,21 +33,13 @@
         }})
     parquet_manager = ParquetManager(dae_config_fixture.studies_db.dir)
 
-<<<<<<< HEAD
     ped_df, study_id = pedigree_from_path(argv.pedigree)
 
-    vcf_parquet = import_vcf(
-        dae_config_fixture, genomes_db, annotation_pipeline,
-        ped_df, argv.vcf, study_id,
-        region=argv.region, bucket_index=argv.bucket_index,
-        output=argv.output)
-=======
     parquet_config = vcf2parquet(
-        argv.pedigree, argv.vcf,
+        study_id, ped_df, argv.vcf,
         genomes_db, annotation_pipeline, parquet_manager,
         argv.output, argv.bucket_index, argv.region
     )
->>>>>>> 23585642
 
     summary = ParquetReader(Box({
         'infile': parquet_config.files.variant,
