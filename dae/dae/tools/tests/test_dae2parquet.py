import pytest

import os
from box import Box

from dae.tools.dae2parquet import parse_cli_arguments, dae_build_makefile, \
    dae2parquet, denovo2parquet

from dae.backends.impala.parquet_io import ParquetManager
from dae.backends.import_commons import construct_import_annotation_pipeline

from dae.annotation.tools.file_io_parquet import ParquetReader

from dae.RegionOperations import Region


def test_dae2parquet_denovo(
        dae_denovo_config, annotation_pipeline_config,
        annotation_scores_dirname, temp_dirname,
        global_gpf_instance, dae_config_fixture, genomes_db):

    argv = [
        'denovo',
        '--annotation', annotation_pipeline_config,
        '-o', temp_dirname,
        '-f', 'simple',
        dae_denovo_config.family_filename,
        dae_denovo_config.denovo_filename,
    ]
    genome = genomes_db.get_genome()
    parquet_manager = ParquetManager(dae_config_fixture.studies_db.dir)

    argv = parse_cli_arguments(global_gpf_instance, argv)

    assert argv is not None
    assert argv.type == 'denovo'

    annotation_pipeline = construct_import_annotation_pipeline(
        dae_config_fixture, genomes_db, argv, defaults={'values': {
            'scores_dirname': annotation_scores_dirname,
        }})

    parquet_config = denovo2parquet(
        argv.families, argv.variants,
        parquet_manager, annotation_pipeline, genome,
        family_format=argv.family_format, output=argv.output
    )

    summary = ParquetReader(Box({
        'infile': parquet_config.files.variant,
    }, default_box=True, default_box_attr=None))
    summary._setup()
    summary._cleanup()

    # print(summary.schema)
    schema = summary.schema
    print(schema['score0'])

    assert schema['score0'].type_name == 'float'
    assert schema['score2'].type_name == 'float'
    assert schema['score4'].type_name == 'float'

    assert schema['effect_gene'].type_name == 'str'
    assert schema['effect_type'].type_name == 'str'
    assert schema['effect_data'].type_name == 'str'
    assert schema['worst_effect'].type_name == 'str'


def test_dae2parquet_transmitted(
        dae_transmitted_config, annotation_pipeline_config,
        annotation_scores_dirname, temp_dirname,
        global_gpf_instance, dae_config_fixture, genomes_db):

    argv = [
        'dae',
        '--annotation', annotation_pipeline_config,
        '-o', temp_dirname,
        '-f', 'simple',
        dae_transmitted_config.family_filename,
        dae_transmitted_config.summary_filename,
        dae_transmitted_config.toomany_filename,
    ]
    genome = genomes_db.get_genome()
    parquet_manager = ParquetManager(dae_config_fixture.studies_db.dir)

    argv = parse_cli_arguments(global_gpf_instance, argv)

    assert argv is not None
    assert argv.type == 'dae'

    annotation_pipeline = construct_import_annotation_pipeline(
        dae_config_fixture, genomes_db, argv, defaults={'values': {
            'scores_dirname': annotation_scores_dirname,
        }})

    parquet_config = dae2parquet(
        dae_config_fixture, parquet_manager, annotation_pipeline, genome, argv
    )

    summary = ParquetReader(Box({
        'infile': parquet_config.files.variant,
    }, default_box=True, default_box_attr=None))
    summary._setup()
    summary._cleanup()

    # print(summary.schema)
    schema = summary.schema
    print(schema['score0'])

    assert schema['score0'].type_name == 'float'
    assert schema['score2'].type_name == 'float'
    assert schema['score4'].type_name == 'float'

    assert schema['effect_gene'].type_name == 'str'
    assert schema['effect_type'].type_name == 'str'
    assert schema['effect_data'].type_name == 'str'
    assert schema['worst_effect'].type_name == 'str'


def test_dae2parquet_make(
        dae_transmitted_config, annotation_pipeline_config,
        annotation_scores_dirname, temp_dirname,
        global_gpf_instance, dae_config_fixture, genomes_db):

    argv = [
        'make',
        '--annotation', annotation_pipeline_config,
        '-o', temp_dirname,
        '-f', 'simple',
        '-l', '100000000',
        dae_transmitted_config.family_filename,
        dae_transmitted_config.summary_filename,
        dae_transmitted_config.toomany_filename,
    ]
    genome = genomes_db.get_genome()

    argv = parse_cli_arguments(global_gpf_instance, argv)

    assert argv is not None
    assert argv.type == 'make'

    dae_build_makefile(dae_config_fixture, genome, argv)


<<<<<<< HEAD
# @pytest.fixture
# def dae_iossifov2014_thrift(
#         request, dae_iossifov2014_config, annotation_scores_dirname,
#         temp_dirname, global_gpf_instance, dae_config_fixture, genomes_db,
#         test_impala_helpers, test_hdfs):

#     temp_dirname = test_hdfs.tempdir(prefix='variants_', suffix='_data')
#     test_hdfs.mkdir(temp_dirname)

#     def fin():
#         test_hdfs.delete(temp_dirname, recursive=True)
#     request.addfinalizer(fin)

#     def build(annotation_config):
#         config = dae_iossifov2014_config
#         argv = [
#             'denovo',
#             '--annotation', annotation_config,
#             '-o', temp_dirname,
#             '-f', 'simple',
#             config.family_filename,
#             config.denovo_filename,
#         ]
#         genome = genomes_db.get_genome()
#         gene_models = genomes_db.get_gene_models()

#         argv = parse_cli_arguments(global_gpf_instance, argv)

#         assert argv is not None
#         assert argv.type == 'denovo'

#         annotation_pipeline = construct_import_annotation_pipeline(
#             dae_config_fixture, genomes_db, argv, defaults={'values': {
#                 'scores_dirname': annotation_scores_dirname,
#             }})

#         denovo_parquet = import_dae_denovo(
#             dae_config_fixture, genome, annotation_pipeline,
#             argv.families, argv.variants, family_format=argv.family_format,
#             output=argv.output, filesystem=test_hdfs.filesystem()
#         )
#         assert denovo_parquet is not None

#         denovo_parquet['db'] = impala_test_dbname()
#         test_impala_helpers.import_variants(denovo_parquet)

#         fvars = ImpalaFamilyVariants(
#             denovo_parquet, test_impala_helpers.connection, gene_models
#         )
#         return fvars

#     return build


# @pytest.mark.parametrize("annotation_config", [
#     'annotation_pipeline_config',
#     'annotation_pipeline_default_config'
# ])
# @pytest.mark.parametrize("region,cshl_location,effect_type", [
#     (Region('15', 80137553, 80137553), '15:80137554', 'noEnd'),
#     (Region('12', 116418553, 116418553), '12:116418554', 'splice-site'),
#     (Region('3', 56627767, 56627767), '3:56627768', 'splice-site'),
#     (Region('3', 195475903, 195475903), '3:195475904', 'splice-site'),
#     (Region('21', 38877891, 38877891), '21:38877892', 'splice-site'),
#     (Region('15', 43694048, 43694048), '15:43694049', 'splice-site'),
#     (Region('12', 93792632, 93792632), '12:93792633', 'splice-site'),
#     (Region('4', 83276456, 83276456), '4:83276456', 'splice-site'),
#     (Region('3', 195966607, 195966607), '3:195966608', 'splice-site'),
#     (Region('3', 97611837, 97611837), '3:97611838', 'splice-site'),
#     (Region('15', 31776803, 31776803), '15:31776804', 'no-frame-shift'),
#     (Region('3', 151176416, 151176416), '3:151176417', 'no-frame-shift'),
# ])
# def test_dae2parquet_iossifov2014_variant_coordinates(
#         dae_iossifov2014_thrift, fixture_select,
#         annotation_config,
#         region, cshl_location, effect_type):

#     assert dae_iossifov2014_thrift is not None
#     annotation_pipeline_config = fixture_select(annotation_config)
#     fvars = dae_iossifov2014_thrift(annotation_pipeline_config)

#     vs = fvars.query_variants(regions=[region])
#     vs = list(vs)
#     print(vs)
#     assert len(vs) == 1
#     v = vs[0]
#     assert len(v.alt_alleles) == 1
#     aa = v.alt_alleles[0]

#     assert aa.chromosome == region.chrom
#     assert aa.position == region.start
#     assert aa.cshl_location == cshl_location
#     assert aa.effect.worst == effect_type
=======
@pytest.fixture(scope='session')
def dae_iossifov2014_thrift(
        request, dae_iossifov2014_config, annotation_scores_dirname,
        global_gpf_instance, dae_config_fixture, genomes_db,
        test_hdfs, impala_genotype_storage, parquet_manager):

    temp_dirname = test_hdfs.tempdir(prefix='variants_', suffix='_data')
    test_hdfs.mkdir(temp_dirname)

    def fin():
        test_hdfs.delete(temp_dirname, recursive=True)
    request.addfinalizer(fin)

    def build(annotation_config, db):
        impala_genotype_storage.impala_helpers.drop_database(db)
        impala_genotype_storage.storage_config.impala.db = db

        annotation_temp_dir = os.path.join(
            temp_dirname,
            os.path.split(os.path.splitext(annotation_config)[0])[-1]
        )

        config = dae_iossifov2014_config
        argv = [
            'denovo',
            '--annotation', annotation_config,
            '-o', annotation_temp_dir,
            '-f', 'simple',
            config.family_filename,
            config.denovo_filename,
        ]
        genome = genomes_db.get_genome()

        argv = parse_cli_arguments(global_gpf_instance, argv)

        assert argv is not None
        assert argv.type == 'denovo'

        annotation_pipeline = construct_import_annotation_pipeline(
            dae_config_fixture, genomes_db, argv, defaults={'values': {
                'scores_dirname': annotation_scores_dirname,
            }})

        filename = os.path.basename(argv.families)
        study_id = os.path.splitext(filename)[0]

        parquet_config = denovo2parquet(
            argv.families, argv.variants,
            parquet_manager, annotation_pipeline, genome,
            family_format=argv.family_format, output=argv.output
        )

        assert parquet_config is not None

        impala_genotype_storage.impala_load_study(
            study_id,
            os.path.join(annotation_temp_dir, 'pedigree'),
            os.path.join(annotation_temp_dir, 'variants')
        )

        fvars = impala_genotype_storage.get_backend(study_id, genomes_db)
        return fvars

    return build


@pytest.fixture(scope='session')
def dae_iossifov2014_thrift_annotation_pipeline_config(
        dae_iossifov2014_thrift, annotation_pipeline_config):
    assert dae_iossifov2014_thrift is not None
    fvars = dae_iossifov2014_thrift(
        annotation_pipeline_config, 'impala_test_annotation_db'
    )

    return fvars


@pytest.fixture(scope='session')
def dae_iossifov2014_thrift_annotation_pipeline_default_config(
        dae_iossifov2014_thrift, annotation_pipeline_default_config):
    assert dae_iossifov2014_thrift is not None
    fvars = dae_iossifov2014_thrift(
        annotation_pipeline_default_config, 'impala_test_import_annotation_db'
    )

    return fvars


@pytest.fixture(scope='session')
def fixture_select(
        dae_iossifov2014_thrift_annotation_pipeline_config,
        dae_iossifov2014_thrift_annotation_pipeline_default_config):
    def build(fixture_name):
        if fixture_name == \
                'dae_iossifov2014_thrift_annotation_pipeline_config':
            return dae_iossifov2014_thrift_annotation_pipeline_config
        elif fixture_name == \
                'dae_iossifov2014_thrift_annotation_pipeline_default_config':
            return dae_iossifov2014_thrift_annotation_pipeline_default_config
        else:
            raise ValueError(fixture_name)
    return build


@pytest.mark.parametrize('variants_iterator', [
    'dae_iossifov2014_thrift_annotation_pipeline_config',
    'dae_iossifov2014_thrift_annotation_pipeline_default_config'
])
@pytest.mark.parametrize('region,cshl_location,effect_type', [
    (Region('15', 80137553, 80137553), '15:80137554', 'noEnd'),
    (Region('12', 116418553, 116418553), '12:116418554', 'splice-site'),
    (Region('3', 56627767, 56627767), '3:56627768', 'splice-site'),
    (Region('3', 195475903, 195475903), '3:195475904', 'splice-site'),
    (Region('21', 38877891, 38877891), '21:38877892', 'splice-site'),
    (Region('15', 43694048, 43694048), '15:43694049', 'splice-site'),
    (Region('12', 93792632, 93792632), '12:93792633', 'splice-site'),
    (Region('4', 83276456, 83276456), '4:83276456', 'splice-site'),
    (Region('3', 195966607, 195966607), '3:195966608', 'splice-site'),
    (Region('3', 97611837, 97611837), '3:97611838', 'splice-site'),
    (Region('15', 31776803, 31776803), '15:31776804', 'no-frame-shift'),
    (Region('3', 151176416, 151176416), '3:151176417', 'no-frame-shift'),
])
def test_dae2parquet_iossifov2014_variant_coordinates(
        fixture_select, variants_iterator,
        region, cshl_location, effect_type):
    fvars = fixture_select(variants_iterator)

    vs = fvars.query_variants(regions=[region])
    vs = list(vs)
    print(vs)
    assert len(vs) == 1
    v = vs[0]
    assert len(v.alt_alleles) == 1
    aa = v.alt_alleles[0]

    assert aa.chromosome == region.chrom
    assert aa.position == region.start
    assert aa.cshl_location == cshl_location
    assert aa.effect.worst == effect_type
>>>>>>> 23585642
<|MERGE_RESOLUTION|>--- conflicted
+++ resolved
@@ -12,7 +12,7 @@
 from dae.annotation.tools.file_io_parquet import ParquetReader
 
 from dae.RegionOperations import Region
-
+from dae.utils.helpers import pedigree_from_path
 
 def test_dae2parquet_denovo(
         dae_denovo_config, annotation_pipeline_config,
@@ -40,10 +40,13 @@
             'scores_dirname': annotation_scores_dirname,
         }})
 
+    ped_df, study_id = pedigree_from_path(
+        argv.families, family_format=argv.family_format)
+
     parquet_config = denovo2parquet(
-        argv.families, argv.variants,
+        study_id, ped_df, argv.variants,
         parquet_manager, annotation_pipeline, genome,
-        family_format=argv.family_format, output=argv.output
+        output=argv.output
     )
 
     summary = ParquetReader(Box({
@@ -142,101 +145,6 @@
     dae_build_makefile(dae_config_fixture, genome, argv)
 
 
-<<<<<<< HEAD
-# @pytest.fixture
-# def dae_iossifov2014_thrift(
-#         request, dae_iossifov2014_config, annotation_scores_dirname,
-#         temp_dirname, global_gpf_instance, dae_config_fixture, genomes_db,
-#         test_impala_helpers, test_hdfs):
-
-#     temp_dirname = test_hdfs.tempdir(prefix='variants_', suffix='_data')
-#     test_hdfs.mkdir(temp_dirname)
-
-#     def fin():
-#         test_hdfs.delete(temp_dirname, recursive=True)
-#     request.addfinalizer(fin)
-
-#     def build(annotation_config):
-#         config = dae_iossifov2014_config
-#         argv = [
-#             'denovo',
-#             '--annotation', annotation_config,
-#             '-o', temp_dirname,
-#             '-f', 'simple',
-#             config.family_filename,
-#             config.denovo_filename,
-#         ]
-#         genome = genomes_db.get_genome()
-#         gene_models = genomes_db.get_gene_models()
-
-#         argv = parse_cli_arguments(global_gpf_instance, argv)
-
-#         assert argv is not None
-#         assert argv.type == 'denovo'
-
-#         annotation_pipeline = construct_import_annotation_pipeline(
-#             dae_config_fixture, genomes_db, argv, defaults={'values': {
-#                 'scores_dirname': annotation_scores_dirname,
-#             }})
-
-#         denovo_parquet = import_dae_denovo(
-#             dae_config_fixture, genome, annotation_pipeline,
-#             argv.families, argv.variants, family_format=argv.family_format,
-#             output=argv.output, filesystem=test_hdfs.filesystem()
-#         )
-#         assert denovo_parquet is not None
-
-#         denovo_parquet['db'] = impala_test_dbname()
-#         test_impala_helpers.import_variants(denovo_parquet)
-
-#         fvars = ImpalaFamilyVariants(
-#             denovo_parquet, test_impala_helpers.connection, gene_models
-#         )
-#         return fvars
-
-#     return build
-
-
-# @pytest.mark.parametrize("annotation_config", [
-#     'annotation_pipeline_config',
-#     'annotation_pipeline_default_config'
-# ])
-# @pytest.mark.parametrize("region,cshl_location,effect_type", [
-#     (Region('15', 80137553, 80137553), '15:80137554', 'noEnd'),
-#     (Region('12', 116418553, 116418553), '12:116418554', 'splice-site'),
-#     (Region('3', 56627767, 56627767), '3:56627768', 'splice-site'),
-#     (Region('3', 195475903, 195475903), '3:195475904', 'splice-site'),
-#     (Region('21', 38877891, 38877891), '21:38877892', 'splice-site'),
-#     (Region('15', 43694048, 43694048), '15:43694049', 'splice-site'),
-#     (Region('12', 93792632, 93792632), '12:93792633', 'splice-site'),
-#     (Region('4', 83276456, 83276456), '4:83276456', 'splice-site'),
-#     (Region('3', 195966607, 195966607), '3:195966608', 'splice-site'),
-#     (Region('3', 97611837, 97611837), '3:97611838', 'splice-site'),
-#     (Region('15', 31776803, 31776803), '15:31776804', 'no-frame-shift'),
-#     (Region('3', 151176416, 151176416), '3:151176417', 'no-frame-shift'),
-# ])
-# def test_dae2parquet_iossifov2014_variant_coordinates(
-#         dae_iossifov2014_thrift, fixture_select,
-#         annotation_config,
-#         region, cshl_location, effect_type):
-
-#     assert dae_iossifov2014_thrift is not None
-#     annotation_pipeline_config = fixture_select(annotation_config)
-#     fvars = dae_iossifov2014_thrift(annotation_pipeline_config)
-
-#     vs = fvars.query_variants(regions=[region])
-#     vs = list(vs)
-#     print(vs)
-#     assert len(vs) == 1
-#     v = vs[0]
-#     assert len(v.alt_alleles) == 1
-#     aa = v.alt_alleles[0]
-
-#     assert aa.chromosome == region.chrom
-#     assert aa.position == region.start
-#     assert aa.cshl_location == cshl_location
-#     assert aa.effect.worst == effect_type
-=======
 @pytest.fixture(scope='session')
 def dae_iossifov2014_thrift(
         request, dae_iossifov2014_config, annotation_scores_dirname,
@@ -375,5 +283,4 @@
     assert aa.chromosome == region.chrom
     assert aa.position == region.start
     assert aa.cshl_location == cshl_location
-    assert aa.effect.worst == effect_type
->>>>>>> 23585642
+    assert aa.effect.worst == effect_type