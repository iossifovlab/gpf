--- conflicted
+++ resolved
@@ -11,13 +11,9 @@
 import configparser
 
 from dae.utils.variant_utils import GENOTYPE_TYPE
-<<<<<<< HEAD
 from dae.variants.family_variant import FamilyAllele, FamilyVariant, \
     calculate_simple_best_state
-=======
 from dae.variants.variant import SummaryVariant, SummaryAllele
-from dae.variants.family_variant import FamilyAllele, FamilyVariant
->>>>>>> c6052a6d
 from dae.backends.impala.serializers import ParquetSerializer
 
 
@@ -363,13 +359,7 @@
         )
 
         ra = summary_variant.ref_allele
-<<<<<<< HEAD
-        reference_allele = FamilyAllele.from_summary_allele(
-            ra, family, genotype, best_state
-        )
-=======
-        reference_allele = FamilyAllele(ra, family, genotype)
->>>>>>> c6052a6d
+        reference_allele = FamilyAllele(ra, family, genotype, best_state)
         return reference_allele
 
     def _setup_all_unknown_allele(self, summary_variant, family):
@@ -381,16 +371,6 @@
 
         ra = summary_variant.ref_allele
         unknown_allele = FamilyAllele(
-<<<<<<< HEAD
-            ra.chromosome,
-            ra.position,
-            ra.reference,
-            ra.reference,
-            None,  # summary_allele.summary_index,
-            -1,
-            ra.transmission_type,
-            {},
-=======
             SummaryAllele(
                 ra.chromosome,
                 ra.position,
@@ -398,9 +378,9 @@
                 ra.reference,
                 None,  # summary_allele.summary_index,
                 -1,
+                ra.transmission_type,
                 {},
             ),
->>>>>>> c6052a6d
             family,
             genotype,
             best_state
@@ -420,11 +400,7 @@
             dtype=GENOTYPE_TYPE
         )
         return FamilyVariant(
-<<<<<<< HEAD
-            alleles, family, genotype, best_state
-=======
-            SummaryVariant(alleles), family, genotype
->>>>>>> c6052a6d
+            SummaryVariant(alleles), family, genotype, best_state
         )
 
     def _process_family_variant(
