import os
import sys
import time
import itertools
<<<<<<< HEAD
import traceback
from deprecation import deprecated
=======
import hashlib
# import traceback
>>>>>>> 4bcb876d
from box import Box

import numpy as np
import pyarrow as pa
import pyarrow.parquet as pq
import configparser

from dae.utils.variant_utils import GENOTYPE_TYPE
from dae.variants.family_variant import FamilyAllele, FamilyVariant
from dae.backends.impala.serializers import ParquetSerializer


class ParquetData():

    def __init__(self, schema):
        self.schema = schema.to_arrow()
        self.data_reset()

    def data_reset(self):
        self.data = {
            name: [] for name in self.schema.names
        }

    def data_append(self, attr_name, value):
        self.data[attr_name].append(value)

    def data_append_enum_array(self, attr_name, value, dtype=np.int8):
        self.data[attr_name].append(
            np.asarray(
                [v.value for v in value if v is not None],
                dtype=dtype))

    def data_append_str_array(self, attr_name, value):
        self.data[attr_name].append(
            [str(v) for v in value if v is not None])

    def build_batch(self):
        batch_data = []
        for index, name in enumerate(self.schema.names):
            assert name in self.data
            column = self.data[name]
            field = self.schema.field(name)
            batch_data.append(pa.array(column, type=field.type))
            if index > 0:
                assert len(batch_data[index]) == len(batch_data[0]), name
        batch = pa.RecordBatch.from_arrays(batch_data, self.schema.names)
        return batch

    def build_table(self):
        batch = self.build_batch()
        self.data_reset()
        return pa.Table.from_batches([batch])

    def __len__(self):
        return len(self.data['summary_variant_index'])


class ParquetPartitionDescription():
    def __init__(self,
                 chromosomes,
                 region_length,
                 family_bin_size=0,
                 coding_effect_types=[],
                 rare_boundary=0):

        self.chromosomes = chromosomes
        self.region_length = region_length
        self.family_bin_size = family_bin_size
        self.coding_effect_types = coding_effect_types
        self.rare_boundary = rare_boundary

    def _evaluate_region_bin(self, family_allele):
        chromosome = family_allele.chromosome
        pos = family_allele.position // self.region_length
        if chromosome in self.chromosomes:
            return f'{chromosome}_{pos}'
        else:
            return f'other_{pos}'

    def _evaluate_family_bin(self, family_allele):
        sha256 = hashlib.sha256()
        family_variant_id = family_allele.family_id
        sha256.update(family_variant_id.encode())
        digest = int(sha256.hexdigest(), 16)
        return digest % self.family_bin_size

    def _evaluate_coding_bin(self, family_allele):
        if family_allele.is_reference_allele:
            return 0
        variant_effects = set(family_allele.effect.types)
        coding_effect_types = set(self.coding_effect_types)

        result = variant_effects.intersection(coding_effect_types)
        if len(result) == 0:
            return 0
        else:
            return 1

    def _evaluate_frequency_bin(self, family_allele):
        count = family_allele.get_attribute('af_allele_count')
        frequency = family_allele.get_attribute('af_allele_freq')
        if count == 1:  # Ultra rare
            frequency_bin = 1
        elif frequency < self.rare_boundary:  # Rare
            frequency_bin = 2
        else:  # Common
            frequency_bin = 3

        return frequency_bin

    def evaluate_variant_filename(self, family_allele):
        current_bin = self._evaluate_region_bin(family_allele)
        filepath = f'region_bin={current_bin}'
        filename = f'variants_region_bin_{current_bin}'
        if self.family_bin_size > 0:
            current_bin = self._evaluate_family_bin(family_allele)
            filepath = os.path.join(filepath, f'family_bin={current_bin}')
            filename += f'_family_bin_{current_bin}'
        if len(self.coding_effect_types) > 0:
            current_bin = self._evaluate_coding_bin(family_allele)
            filepath = os.path.join(filepath, f'coding_bin={current_bin}')
            filename += f'_coding_bin_{current_bin}'
        if self.rare_boundary > 0:
            current_bin = self._evaluate_frequency_bin(family_allele)
            filepath = os.path.join(filepath, f'frequency_bin={current_bin}')
            filename += f'_frequency_bin_{current_bin}'
        filename += '.parquet'

        return os.path.join(filepath, filename)

    def write_partition_configuration_to_file(self, directory):
        config = configparser.ConfigParser()

        config.add_section('region_bin')
        config['region_bin']['chromosomes'] = ', '.join(self.chromosomes)
        config['region_bin']['region_length'] = str(self.region_length)

        if self.family_bin_size > 0:
            config.add_section('family_bin')
            config['family_bin']['family_bin_size'] = \
                str(self.family_bin_size)

        if len(self.coding_effect_types) > 0:
            config.add_section('coding_bin')
            config['coding_bin']['coding_effect_types'] = \
                ', '.join(self.coding_effect_types)

        if self.rare_boundary > 0:
            config.add_section('frequency_bin')
            config['frequency_bin']['rare_boundary'] = str(self.rare_boundary)

        filename = os.path.join(directory, '_PARTITION_DESCRIPTION')
        with open(filename, 'w') as configfile:
            config.write(configfile)


class ContinuousParquetFileWriter():
    """
    Class that automatically writes to a given parquet file when supplied
    enough data. Automatically dumps leftover data when closing into the file
    """
    def __init__(
                self, filepath, schema,
                filesystem=None, rows=10000):
        self._data = ParquetData(schema)
        schema = schema.to_arrow()
        path = os.path.dirname(filepath)
        if not os.path.exists(path):
            os.makedirs(path)
        self._writer = pq.ParquetWriter(
                filepath,
                schema,
                compression='snappy',
                filesystem=filesystem)
        self.rows = rows

    def _write_table(self):
        self._writer.write_table(self._data.build_table())

    def data_append(self, attributes):
        '''
        Appends the data for an entire variant to the buffer

        :param list attributes: List of key-value tuples containing the data
        '''
        for attr_name, value in attributes:
            self._data.data_append(attr_name, value)
        if len(self._data) >= self.rows:
            self._write_table()

    def close(self):
        if len(self._data) > 0:
            self._write_table()
        self._writer.close()


class VariantsParquetWriter():

    def __init__(
            self, fvars,
<<<<<<< HEAD
            bucket_index=1, rows=100000,
            filesystem=None):
=======
            partition_description=None,
            root_folder='', bucket_index=1,
            rows=100000, include_reference=True,
            include_unknown=True, filesystem=None):
>>>>>>> 4bcb876d

        self.fvars = fvars
        self.families = fvars.families
        self.full_variants_iterator = fvars.full_variants_iterator()

        self.bucket_index = bucket_index
        self.rows = rows
        self.filesystem = filesystem

        self.schema = fvars.annotation_schema
        self.parquet_serializer = ParquetSerializer(
            self.schema, include_reference=True)

        self.start = time.time()
        # self.data = ParquetData(self.schema)
        self.data_writers = {}
        self.partition_description = partition_description
        self.root_folder = root_folder

    def _setup_reference_allele(self, summary_variant, family):
        genotype = -1 * np.ones(
            shape=(2, len(family)), dtype=GENOTYPE_TYPE)

        ra = summary_variant.ref_allele
        reference_allele = FamilyAllele.from_summary_allele(
            ra, family, genotype)
        return reference_allele

    def _setup_all_unknown_allele(self, summary_variant, family):
        genotype = -1 * np.ones(
            shape=(2, len(family)), dtype=GENOTYPE_TYPE)

        ra = summary_variant.ref_allele
        unknown_allele = FamilyAllele(
            ra.chromosome,
            ra.position,
            ra.reference,
            ra.reference,
            None,  # summary_allele.summary_index,
            -1,
            {},
            family,
            genotype
        )
        return unknown_allele

    def _setup_all_unknown_variant(self, summary_variant, family_id):
        family = self.families.get_family(family_id)
        genotype = -1 * np.ones(
            shape=(2, len(family)), dtype=GENOTYPE_TYPE)
        alleles = [
            self._setup_reference_allele(summary_variant, family),
            self._setup_all_unknown_allele(summary_variant, family)
        ]
        return FamilyVariant(
            alleles, family, genotype
        )

    def _process_family_variant(
        self, summary_variant_index, summary_variant,
            family_variant_index, family_variant):

        effect_data = \
            self.parquet_serializer.serialize_variant_effects(
                family_variant.effects
            )
        alternatives_data = family_variant.alternative
        genotype_data = \
            self.parquet_serializer.serialize_variant_genotype(
                family_variant.gt
            )
        frequency_data = \
            self.parquet_serializer.serialize_variant_frequency(
                family_variant
            )
        genomic_scores_data = \
            self.parquet_serializer.serialize_variant_genomic_scores(
                family_variant
            )

        for family_allele in family_variant.alleles:

            summary = \
                self.parquet_serializer.serialize_summary(
                    summary_variant_index, family_allele,
                    alternatives_data
                )
            frequency = \
                self.parquet_serializer.serialize_alelle_frequency(
                    family_allele, frequency_data
                )
            genomic_scores = \
                self.parquet_serializer.serialize_genomic_scores(
                    family_allele, genomic_scores_data
                )
            effect_genes = \
                self.parquet_serializer.serialize_effects(
                    family_allele, effect_data)
            family = self.parquet_serializer.serialize_family(
                family_variant_index, family_allele, genotype_data)
            member = self.parquet_serializer.serialize_members(
                family_variant_index, family_allele)

            for (s, freq, gs, e, f, m) in itertools.product(
                    [summary], [frequency], [genomic_scores],
                    effect_genes, [family], member):

                writer_data = []
                writer_data.append(('bucket_index', self.bucket_index))

                for d in (s, freq, gs, e, f, m):
                    for key, val in d._asdict().items():
                        writer_data.append((key, val))

                print(writer_data)

                yield (family_allele, writer_data)

    def _get_full_filepath(self, filename):
        filepath = os.path.join(self.root_folder, filename)
        return filepath

    def _get_bin_writer(self, family_allele,
                        force_filename=None):
        if force_filename:
            filename = force_filename
        else:
            filename = self.partition_description.evaluate_variant_filename(
                family_allele)

        if filename not in self.data_writers:
            filepath = self._get_full_filepath(filename)
            self.data_writers[filename] = ContinuousParquetFileWriter(
                    filepath,
                    self.schema,
                    filesystem=self.filesystem,
                    rows=self.rows)
        return self.data_writers[filename]

    def _write_internal(self, force_filename=None):
        family_variant_index = 0
        for summary_variant_index, (summary_variant, family_variants) in \
                enumerate(self.full_variants_iterator):
            for family_variant in family_variants:
                family_variant_index += 1

                fv = family_variant
                if family_variant.is_unknown():
                    # handle all unknown variants
                    unknown_variant = self._setup_all_unknown_variant(
                        summary_variant, family_variant.family_id)
                    fv = unknown_variant

                data_gen = self._process_family_variant(
                    summary_variant_index,
                    summary_variant,
                    family_variant_index,
                    fv)

                for (family_allele, data) in data_gen:
                    bin_writer = self._get_bin_writer(
                            family_allele, force_filename)

                    bin_writer.data_append(data)

            if family_variant_index % 1000 == 0:
                elapsed = time.time() - self.start
                print(
                    'Bucket {}: {} family variants imported for {:.2f} sec'.
                    format(
                        self.bucket_index,
                        family_variant_index, elapsed),
                    file=sys.stderr)

        for bin_writer in self.data_writers.values():
            bin_writer.close()

        print('-------------------------------------------', file=sys.stderr)
        print('Bucket:', self.bucket_index, file=sys.stderr)
        print('-------------------------------------------', file=sys.stderr)
        elapsed = time.time() - self.start
        print(
            'DONE: {} family variants imported for {:.2f} sec'.
            format(
                family_variant_index, elapsed),
            file=sys.stderr)

    def write_partition(self):
        self._write_internal()

        self.partition_description.write_partition_configuration_to_file(
                self.root_folder)

#    def variants_table(self):
#        for key, value in self.data_writers.items():
#            yield (key, value.build_table())
#
    def save_variants_to_parquet(self, filename):
        self._write_internal(filename)


class ParquetManager:

    def __init__(self, studies_dir):
        self.studies_dir = studies_dir

    def get_data_dir(self, study_id):
        return os.path.abspath(
            os.path.join(self.studies_dir, study_id, 'data')
        )

    @staticmethod
    def build_parquet_filenames(
            prefix, study_id=None, bucket_index=0, suffix=None):
        assert bucket_index >= 0

        basename = os.path.basename(os.path.abspath(prefix))
        if study_id is None:
            study_id = basename
        assert study_id

        if suffix is None and bucket_index == 0:
            filesuffix = ''
        elif bucket_index > 0 and suffix is None:
            filesuffix = f'_{bucket_index:0>6}'
        elif bucket_index == 0 and suffix is not None:
            filesuffix = f'{suffix}'
        else:
            filesuffix = f'_{bucket_index:0>6}{suffix}'

        variant_filename = os.path.join(
            prefix, 'variant',
            f'{study_id}_variant{filesuffix}.parquet'
        )
        pedigree_filename = os.path.join(
            prefix, 'pedigree',
            f'{study_id}_pedigree{filesuffix}.parquet'
        )
        conf = {
            'variant': variant_filename,
            'pedigree': pedigree_filename,
        }

        return Box(conf, default_box=True)

    @staticmethod
    @deprecated(
        details="replace 'pedigree_to_parquet' with "
        "'families_loader_to_parquet'")
    def pedigree_to_parquet(fvars, pedigree_filename, filesystem=None):
        os.makedirs(
            os.path.split(pedigree_filename)[0], exist_ok=True
        )

        save_ped_df_to_parquet(
            fvars.families.ped_df, pedigree_filename,
            filesystem=filesystem
        )

    @staticmethod
    def families_loader_to_parquet(
            families_loader, pedigree_filename, filesystem=None):

        print(pedigree_filename)

        os.makedirs(
            os.path.split(pedigree_filename)[0], exist_ok=True
        )

        save_ped_df_to_parquet(
            families_loader.ped_df, pedigree_filename,
            filesystem=filesystem
        )

    @staticmethod
    def variants_to_parquet(
            variants_loader, variants_filename, bucket_index=0, rows=100000,
            filesystem=None):

        assert variants_loader.annotation_schema is not None

        os.makedirs(
            os.path.split(variants_filename)[0],
            exist_ok=True
        )

        start = time.time()

        variants_writer = VariantsParquetWriter(
            variants_loader,
            bucket_index=bucket_index,
            rows=rows,
            filesystem=filesystem
        )
        print('[DONE] going to create variants writer...')

        variants_writer.save_variants_to_parquet(
            variants_filename,
        )
        end = time.time()

        print(
            'DONE: {} for {:.2f} sec'.format(
                variants_filename, end-start),
            file=sys.stderr
        )


def pedigree_parquet_schema():
    fields = [
        pa.field('family_id', pa.string()),
        pa.field('person_id', pa.string()),
        pa.field('dad_id', pa.string()),
        pa.field('mom_id', pa.string()),
        pa.field('sex', pa.int8()),
        pa.field('status', pa.int8()),
        pa.field('role', pa.int32()),
        pa.field('sample_id', pa.string()),
        pa.field('generated', pa.bool_()),
        pa.field('layout', pa.string()),
    ]

    return pa.schema(fields)


def add_missing_parquet_fields(pps, ped_df):
    missing_fields = set(ped_df.columns.values) - set(pps.names)

    for column in missing_fields:
        pps = pps.append(pa.field(column, pa.string()))

    return pps


def save_ped_df_to_parquet(ped_df, filename, filesystem=None):

    ped_df = ped_df.copy()
    ped_df.role = ped_df.role.apply(lambda r: r.value)
    ped_df.sex = ped_df.sex.apply(lambda s: s.value)
    ped_df.status = ped_df.status.apply(lambda s: s.value)
    if 'generated' not in ped_df:
        ped_df['generated'] = False
    if 'layout' not in ped_df:
        ped_df['layout'] = None

    pps = pedigree_parquet_schema()
    pps = add_missing_parquet_fields(pps, ped_df)

    table = pa.Table.from_pandas(ped_df, schema=pps)
    pq.write_table(table, filename, filesystem=filesystem)<|MERGE_RESOLUTION|>--- conflicted
+++ resolved
@@ -2,13 +2,8 @@
 import sys
 import time
 import itertools
-<<<<<<< HEAD
-import traceback
 from deprecation import deprecated
-=======
 import hashlib
-# import traceback
->>>>>>> 4bcb876d
 from box import Box
 
 import numpy as np
@@ -209,15 +204,10 @@
 
     def __init__(
             self, fvars,
-<<<<<<< HEAD
-            bucket_index=1, rows=100000,
-            filesystem=None):
-=======
             partition_description=None,
             root_folder='', bucket_index=1,
             rows=100000, include_reference=True,
             include_unknown=True, filesystem=None):
->>>>>>> 4bcb876d
 
         self.fvars = fvars
         self.families = fvars.families
