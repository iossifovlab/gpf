from contextlib import closing
from contextlib import closing

from deprecation import deprecated
from impala.util import as_pandas

from dae.annotation.tools.file_io_parquet import ParquetSchema
from dae.pedigrees.family import FamiliesData
from dae.backends.impala.serializers import AlleleParquetSerializer


from dae.utils.regions import Region
import dae.utils.regions

from ..attributes_query import QueryTreeToSQLBitwiseTransformer, \
    role_query, sex_query, variant_type_query
from ..attributes_query_inheritance import InheritanceTransformer, \
    inheritance_parser

from dae.variants.attributes import Role, Status, Sex


class ImpalaFamilyVariants:
    QUOTE = "'"
    WHERE = """
        WHERE
            {where}
    """

    GENE_REGIONS_HEURISTIC_CUTOFF = 20
    GENE_REGIONS_HEURISTIC_EXTEND = 20000

    MAX_CHILD_NUMBER = 9999

    def __init__(
            self,
            impala_helpers,
            db,
            variant_table,
            pedigree_table,
            gene_models=None):

        super(ImpalaFamilyVariants, self).__init__()
        assert db, db
        assert pedigree_table, pedigree_table

        self.db = db
        self.variant_table = variant_table
        self.pedigree_table = pedigree_table

        self._impala_helpers = impala_helpers
        self.pedigree_schema = self.load_pedigree_schema()
        self.ped_df = self.load_pedigree()
        self.families = FamiliesData.from_pedigree_df(self.ped_df)

        self.schema = self.load_variant_schema()
        if self.variant_table:
            self.serializer = AlleleParquetSerializer(self.schema)

        assert gene_models is not None
        self.gene_models = gene_models

        self.region_length = 0
        self.chromosomes = []
        self.family_bin_size = 0
        self.coding_effect_types = []
        self.rare_boundary = 0
        self._fetch_tblproperties()

    def count_variants(self, **kwargs):
        if not self.variant_table:
            return 0
        with closing(self.connection()) as conn:
            with conn.cursor() as cursor:
                query = self.build_count_query(**kwargs)
                # print('COUNT QUERY:', query)
                cursor.execute(query)
                row = next(cursor)
                return row[0]

    def connection(self):
        return self._impala_helpers.connection()

    def query_variants(
        self,
        regions=None,
        genes=None,
        effect_types=None,
        family_ids=None,
        person_ids=None,
        inheritance=None,
        roles=None,
        sexes=None,
        variant_type=None,
        real_attr_filter=None,
        ultra_rare=None,
        return_reference=None,
        return_unknown=None,
        limit=None,
    ):

        if not self.variant_table:
            return None
<<<<<<< HEAD
        with self.impala.cursor() as cursor:
            query = self.build_query(
                regions=regions,
                genes=genes,
                effect_types=effect_types,
                family_ids=family_ids,
                person_ids=person_ids,
                inheritance=inheritance,
                roles=roles,
                sexes=sexes,
                variant_type=variant_type,
                real_attr_filter=real_attr_filter,
                ultra_rare=ultra_rare,
                return_reference=return_reference,
                return_unknown=return_unknown,
                limit=limit,
            )
            print("LIMIT:", limit)
            print("FINAL QUERY: ", query)

            cursor.execute(query)
            for row in cursor:

                (
                    chrom,
                    position,
                    end_position,
                    reference,
                    _transmission_type,
                    family_id,
                    variant_data,
                    matched_alleles,
                ) = row
                if type(variant_data) == str:
                    print(
                        "variant_data is string!!!!", family_id,
                        chrom, position, end_position, reference)
                    variant_data = bytes(variant_data, "utf8")

                family = self.families[family_id]
                v = self.serializer.deserialize_family_variant(
                    variant_data, family
=======
        with closing(self.connection()) as conn:
            with conn.cursor() as cursor:
                query = self.build_query(
                    regions=regions,
                    genes=genes,
                    effect_types=effect_types,
                    family_ids=family_ids,
                    person_ids=person_ids,
                    inheritance=inheritance,
                    roles=roles,
                    sexes=sexes,
                    variant_type=variant_type,
                    real_attr_filter=real_attr_filter,
                    ultra_rare=ultra_rare,
                    return_reference=return_reference,
                    return_unknown=return_unknown,
                    limit=limit,
>>>>>>> 9bfa36ef
                )
                print("LIMIT:", limit)
                print("FINAL QUERY: ", query)

                cursor.execute(query)
                for row in cursor:

                    (
                        chrom,
                        position,
                        end_position,
                        reference,
                        _transmission_type,
                        family_id,
                        variant_data,
                        matched_alleles,
                    ) = row
                    if type(variant_data) == str:
                        print(
                            "variant_data is string!!!!", family_id,
                            chrom, position, end_position, reference)
                        variant_data = bytes(variant_data, "latin1")

                    family = self.families[family_id]
                    v = self.serializer.deserialize_family_variant(
                        variant_data, family
                    )

                    if v is None:
                        continue

                    matched_alleles = [int(a)
                                       for a in matched_alleles.split(",")]
                    v.set_matched_alleles(matched_alleles)

                    yield v

    def load_pedigree(self):
        with closing(self.connection()) as conn:
            with conn.cursor() as cursor:
                q = """
                    SELECT * FROM {db}.{pedigree}
                """.format(
                    db=self.db, pedigree=self.pedigree_table
                )

                cursor.execute(q)
                ped_df = as_pandas(cursor)

        ped_df = ped_df.rename(
            columns={
                "personId": "person_id",
                "familyId": "family_id",
                "momId": "mom_id",
                "dadId": "dad_id",
                "sampleId": "sample_id",
                "sex": "sex",
                "status": "status",
                "role": "role",
                "generated": "generated",
                "layout": "layout",
                "phenotype": "phenotype",
            }
        )
        ped_df.role = ped_df.role.apply(lambda v: Role(v))
        ped_df.sex = ped_df.sex.apply(lambda v: Sex(v))
        ped_df.status = ped_df.status.apply(lambda v: Status(v))

        return ped_df

    def load_variant_schema(self):
        if not self.variant_table:
            return None
        with closing(self.connection()) as conn:
            with conn.cursor() as cursor:
                q = """
                    DESCRIBE {db}.{variant}
                """.format(
                    db=self.db, variant=self.variant_table
                )

                cursor.execute(q)
                df = as_pandas(cursor)

            records = df[["name", "type"]].to_records()
            schema = {
                col_name: col_type for (_, col_name, col_type) in records
            }
            return ParquetSchema(schema)

    def load_pedigree_schema(self):
        with closing(self.connection()) as conn:
            with conn.cursor() as cursor:
                q = """
                    DESCRIBE {db}.{pedigree}
                """.format(
                    db=self.db, pedigree=self.pedigree_table
                )

                cursor.execute(q)
                df = as_pandas(cursor)
                records = df[["name", "type"]].to_records()
                schema = {
                    col_name: col_type for (_, col_name, col_type) in records
                }
                return schema

    def _fetch_tblproperties(self):
        if not self.variant_table:
            return None
        with closing(self.connection()) as conn:
            with conn.cursor() as cursor:
                cursor.execute(
                    f"DESCRIBE EXTENDED {self.db}.{self.variant_table}")
                rows = list(cursor)
                properties_start, properties_end = -1, -1
                for row_index, row in enumerate(rows):
                    if row[0].strip() == "Table Parameters:":
                        properties_start = row_index + 1

                    if (
                        properties_start != -1
                        and row[0] == ""
                        and row[1] is None
                        and row[2] is None
                    ):
                        properties_end = row_index + 1

                if properties_start == -1:
                    print("No partitioning found")
                    return

                for index in range(properties_start, properties_end):
                    prop_name = rows[index][1]
                    prop_value = rows[index][2]
                    if prop_name == \
                            "gpf_partitioning_region_bin_region_length":
                        self.region_length = int(prop_value)
                    elif prop_name == \
                            "gpf_partitioning_region_bin_chromosomes":
                        self.chromosomes = prop_value.split(",")
                        self.chromosomes = \
                            list(map(str.strip, self.chromosomes))
                    elif prop_name == \
                            "gpf_partitioning_family_bin_family_bin_size":
                        self.family_bin_size = int(prop_value)
                    elif prop_name == \
                            "gpf_partitioning_coding_bin_coding_effect_types":
                        self.coding_effect_types = prop_value.split(",")
                        self.coding_effect_types = list(
                            map(str.strip, self.coding_effect_types))
                    elif prop_name == \
                            "gpf_partitioning_frequency_bin_rare_boundary":
                        self.rare_boundary = int(prop_value)

    def _build_real_attr_where(self, real_attr_filter):
        query = []
        for attr_name, attr_range in real_attr_filter:
            if attr_name not in self.schema:
                query.append("false")
                continue
            assert attr_name in self.schema
            assert (
                self.schema[attr_name].type_py == float
                or self.schema[attr_name].type_py == int
            ), self.schema[attr_name]
            left, right = attr_range
            if left is None:
                assert right is not None
                query.append("({} <= {})".format(attr_name, right))
            elif right is None:
                assert left is not None
                query.append("({} >= {})".format(attr_name, left))
            else:
                query.append(
                    "({attr} >= {left} AND {attr} <= {right})".format(
                        attr=attr_name, left=left, right=right
                    )
                )
        return " AND ".join(query)

    def _build_ultra_rare_where(self, ultra_rare):
        assert ultra_rare
        return self._build_real_attr_where(
            real_attr_filter=[("af_allele_count", (1, 1))]
        )

    def _build_regions_where(self, regions):
        assert isinstance(regions, list), regions
        where = []
        for region in regions:
            assert isinstance(region, Region)
            where.append(
                "(`chromosome` = {q}{chrom}{q} AND `position` >= {start} AND "
                "`position` <= {stop})".format(
                    q=self.QUOTE,
                    chrom=region.chrom,
                    start=region.start,
                    stop=region.stop,
                )
            )
        return " OR ".join(where)

    def _build_iterable_string_attr_where(self, column_name, query_values):
        assert query_values is not None

        assert isinstance(query_values, list) or isinstance(
            query_values, set
        ), type(query_values)

        if not query_values:
            where = " {column_name} IS NULL".format(column_name=column_name)
            return where
        else:
            values = [
                " {q}{val}{q} ".format(
                    q=self.QUOTE, val=val.replace("'", "\\'")
                )
                for val in query_values
            ]

            where = []
            for i in range(0, len(values), self.MAX_CHILD_NUMBER):
                chunk_values = values[i: i + self.MAX_CHILD_NUMBER]

                w = " {column_name} in ( {values} ) ".format(
                    column_name=column_name, values=",".join(chunk_values)
                )

                where.append(w)

            where_clause = " OR ".join(["( {} )".format(w) for w in where])
            return where_clause

    def _build_bitwise_attr_where(
        self, column_name, query_value, query_transformer
    ):
        assert query_value is not None
        parsed = query_value
        if isinstance(query_value, str):
            parsed = query_transformer.transform_query_string_to_tree(
                query_value
            )
        transformer = QueryTreeToSQLBitwiseTransformer(column_name)
        return transformer.transform(parsed)

    def _build_inheritance_where(self, column_name, query_value):
        tree = inheritance_parser.parse(query_value)

        if query_value == "denovo":
            pass

        transformer = InheritanceTransformer(column_name)
        res = transformer.transform(tree)
        return res

    def _build_gene_regions_heuristic(self, genes, regions):
        assert genes is not None
        if len(genes) > 0 and len(genes) <= self.GENE_REGIONS_HEURISTIC_CUTOFF:
            if regions is None:
                regions = []
            for gs in genes:
                for gm in self.gene_models.gene_models_by_gene_name(gs):
                    regions.append(
                        Region(
                            gm.chrom,
                            gm.tx[0] - self.GENE_REGIONS_HEURISTIC_EXTEND,
                            gm.tx[1] + self.GENE_REGIONS_HEURISTIC_EXTEND,
                        )
                    )
            if regions:
                regions = dae.utils.regions.collapse(regions)
            return regions

    @deprecated(
        details="'rare' heuristic is deprecated in favor of 'frequency_bin'"
        " heuristic"
    )
    def _build_rare_heuristic(self, ultra_rare, real_attr_filter):
        if "rare" not in self.schema:
            return ""
        if ultra_rare:
            return "rare = 1"
        if real_attr_filter:
            for name, (begin, end) in real_attr_filter:
                if name == "af_allele_freq":
                    if end <= 5.0:
                        return "rare = 1"
                    if begin > 5.0:
                        return "rare = 0"
        return ""

    def _build_frequency_bin_heuristic(
        self, inheritance, ultra_rare, real_attr_filter
    ):
        if "frequency_bin" not in self.schema:
            return ""

        if inheritance == "any(denovo)":
            return "frequency_bin = 0"
        if ultra_rare:
            return "frequency_bin = 1"
        if real_attr_filter:
            for name, (begin, end) in real_attr_filter:
                if name == "af_allele_freq":
                    if end < self.rare_boundary:
                        return "frequency_bin IN (0,1,2)"
                    if begin >= self.rare_boundary:
                        return "frequency_bin = 3"
        return ""

    def _build_coding_heuristic(self, effect_types):
        if effect_types is None:
            return ""
        if "coding_bin" not in self.schema:
            return ""
        effect_types = set(effect_types)
        intersection = effect_types & set(self.coding_effect_types)
        if intersection == effect_types:
            return "coding_bin = 1"
        if not intersection:
            return "coding = 0"
        return ""

    @deprecated(
        details="'chorm_bin' heuristic is deprecated in favor of 'region_bin' "
        "heuristic"
    )
    def _build_chrom_bin_heuristic(self, regions):
        if not regions:
            return ""
        if "chrom_bin" not in self.schema:
            return ""
        chroms = ["chr{}".format(c) for c in range(1, 23)]
        chroms.append("chrX")
        chroms = set(chroms)
        region_chroms = set(
            [r.chrom if r.chrom in chroms else "other" for r in regions]
        )

        chrom_bins = ",".join(region_chroms)
        return "chrom_bin IN ({chrom_bins})".format(chrom_bins=chrom_bins)

    def _build_region_bin_heuristic(self, regions):
        if not regions or self.region_length == 0:
            return ""

        chroms = set(self.chromosomes)

        region_length = self.region_length
        region_bins = []
        for region in regions:
            if region.chrom in chroms:
                chrom_bin = region.chrom
            else:
                chrom_bin = "other"
            start = region.start // region_length
            stop = region.stop // region_length
            for position_bin in range(start, stop + 1):
                region_bins.append("{}_{}".format(chrom_bin, position_bin))
        if not region_bins:
            return ""
        return "region_bin IN ({})".format(
            ",".join(["'{}'".format(rb) for rb in region_bins])
        )

    def _build_family_bin_heuristic(self, family_ids, person_ids):
        if "family_bin" not in self.schema:
            return ""
        if "family_bin" not in self.pedigree_schema:
            return ""
        family_bins = set()
        if family_ids:
            family_ids = set(family_ids)
            family_bins = family_bins.union(
                set(
                    self.ped_df[
                        self.ped_df["family_id"].isin(family_ids)
                    ].family_bin.values
                )
            )

        if person_ids:
            person_ids = set(person_ids)
            family_bins = family_bins.union(
                set(
                    self.ped_df[
                        self.ped_df["person_id"].isin(person_ids)
                    ].family_bin.values
                )
            )

        if 0 < len(family_bins) < self.family_bin_size:
            w = ", ".join([str(fb) for fb in family_bins])
            return "family_bin IN ({w})".format(w=w)

        return ""

    def _build_return_reference_and_return_unknown(
        self, return_reference=None, return_unknown=None
    ):
        if not return_reference:
            return "allele_index > 0"
        elif not return_unknown:
            return "allele_index >= 0"
        return ""

    def _build_where(
        self,
        regions=None,
        genes=None,
        effect_types=None,
        family_ids=None,
        person_ids=None,
        inheritance=None,
        roles=None,
        sexes=None,
        variant_type=None,
        real_attr_filter=None,
        ultra_rare=None,
        return_reference=None,
        return_unknown=None,
    ):
        where = []
        if genes is not None:
            regions = self._build_gene_regions_heuristic(genes, regions)
            where.append(
                self._build_iterable_string_attr_where(
                    "effect_gene_symbols", genes
                )
            )
        if regions is not None:
            where.append(self._build_regions_where(regions))
        if family_ids is not None:
            where.append(
                self._build_iterable_string_attr_where("family_id", family_ids)
            )
        if person_ids is not None:
            where.append(
                self._build_iterable_string_attr_where(
                    "variant_in_members", person_ids
                )
            )
        if effect_types is not None:
            where.append(
                self._build_iterable_string_attr_where(
                    "effect_types", effect_types
                )
            )
        if inheritance is not None:
            where.append(
                self._build_inheritance_where(
                    "inheritance_in_members", inheritance
                )
            )
        if roles is not None:
            where.append(
                self._build_bitwise_attr_where(
                    "variant_in_roles", roles, role_query
                )
            )
        if sexes is not None:
            where.append(
                self._build_bitwise_attr_where(
                    "variant_in_sexes", sexes, sex_query
                )
            )
        if variant_type is not None:
            where.append(
                self._build_bitwise_attr_where(
                    "variant_type", variant_type, variant_type_query
                )
            )
        if real_attr_filter is not None:
            where.append(self._build_real_attr_where(real_attr_filter))
        if ultra_rare:
            where.append(self._build_ultra_rare_where(ultra_rare))

        where.append(
            self._build_return_reference_and_return_unknown(
                return_reference, return_unknown
            )
        )
        where.append(
            self._build_frequency_bin_heuristic(
                inheritance, ultra_rare, real_attr_filter
            )
        )
        where.append(self._build_family_bin_heuristic(family_ids, person_ids))
        where.append(self._build_coding_heuristic(effect_types))
        where.append(self._build_region_bin_heuristic(regions))
        where = [w for w in where if w]

        where_clause = ""

        if where:
            where_clause = self.WHERE.format(
                where=" AND ".join(["( {} )".format(w) for w in where])
            )

        return where_clause

    def build_query(
        self,
        regions=None,
        genes=None,
        effect_types=None,
        family_ids=None,
        person_ids=None,
        inheritance=None,
        roles=None,
        sexes=None,
        variant_type=None,
        real_attr_filter=None,
        ultra_rare=None,
        return_reference=None,
        return_unknown=None,
        limit=None,
    ):

        where_clause = self._build_where(
            regions=regions,
            genes=genes,
            effect_types=effect_types,
            family_ids=family_ids,
            person_ids=person_ids,
            inheritance=inheritance,
            roles=roles,
            sexes=sexes,
            variant_type=variant_type,
            real_attr_filter=real_attr_filter,
            ultra_rare=ultra_rare,
            return_reference=return_reference,
            return_unknown=return_unknown,
        )

        limit_clause = ""
        if limit:
            limit_clause = "LIMIT {}".format(limit)
        return """
            SELECT
                chromosome,
                `position`,
                end_position,
                reference,
                transmission_type,
                family_id,
                variant_data,
                GROUP_CONCAT(DISTINCT CAST(allele_index AS string))
            FROM {db}.{variant}
            {where_clause}
            GROUP BY
                bucket_index,
                summary_index,
                family_variant_index,
                chromosome,
                `position`,
                end_position,
                reference,
                transmission_type,
                family_id,
                variant_data
            {limit_clause}
            """.format(
            db=self.db,
            variant=self.variant_table,
            where_clause=where_clause,
            limit_clause=limit_clause,
        )

    def build_count_query(
        self,
        regions=None,
        genes=None,
        effect_types=None,
        family_ids=None,
        person_ids=None,
        inheritance=None,
        roles=None,
        sexes=None,
        variant_type=None,
        real_attr_filter=None,
        ultra_rare=None,
        return_reference=None,
        return_unknown=None,
        limit=None,
    ):

        where_clause = self._build_where(
            regions=regions,
            genes=genes,
            effect_types=effect_types,
            family_ids=family_ids,
            person_ids=person_ids,
            inheritance=inheritance,
            roles=roles,
            sexes=sexes,
            variant_type=variant_type,
            real_attr_filter=real_attr_filter,
            ultra_rare=ultra_rare,
            return_reference=return_reference,
            return_unknown=return_unknown,
        )

        return """
            SELECT
                COUNT(
                    DISTINCT
                        bucket_index,
                        summary_variant_index,
                        family_variant_index
                )
            FROM {db}.{variant}
            {where_clause}
            """.format(
            db=self.db, variant=self.variant_table, where_clause=where_clause
        )<|MERGE_RESOLUTION|>--- conflicted
+++ resolved
@@ -101,50 +101,6 @@
 
         if not self.variant_table:
             return None
-<<<<<<< HEAD
-        with self.impala.cursor() as cursor:
-            query = self.build_query(
-                regions=regions,
-                genes=genes,
-                effect_types=effect_types,
-                family_ids=family_ids,
-                person_ids=person_ids,
-                inheritance=inheritance,
-                roles=roles,
-                sexes=sexes,
-                variant_type=variant_type,
-                real_attr_filter=real_attr_filter,
-                ultra_rare=ultra_rare,
-                return_reference=return_reference,
-                return_unknown=return_unknown,
-                limit=limit,
-            )
-            print("LIMIT:", limit)
-            print("FINAL QUERY: ", query)
-
-            cursor.execute(query)
-            for row in cursor:
-
-                (
-                    chrom,
-                    position,
-                    end_position,
-                    reference,
-                    _transmission_type,
-                    family_id,
-                    variant_data,
-                    matched_alleles,
-                ) = row
-                if type(variant_data) == str:
-                    print(
-                        "variant_data is string!!!!", family_id,
-                        chrom, position, end_position, reference)
-                    variant_data = bytes(variant_data, "utf8")
-
-                family = self.families[family_id]
-                v = self.serializer.deserialize_family_variant(
-                    variant_data, family
-=======
         with closing(self.connection()) as conn:
             with conn.cursor() as cursor:
                 query = self.build_query(
@@ -162,7 +118,6 @@
                     return_reference=return_reference,
                     return_unknown=return_unknown,
                     limit=limit,
->>>>>>> 9bfa36ef
                 )
                 print("LIMIT:", limit)
                 print("FINAL QUERY: ", query)
