from dae.annotation.tools.file_io_parquet import ParquetSchema
from dae.pedigrees.family import FamiliesData
from dae.backends.impala.parquet_io import ParquetSerializer

from impala.util import as_pandas

from dae.RegionOperations import Region
import dae.RegionOperations

from ..attributes_query import (
    QueryTreeToSQLBitwiseTransformer,
    role_query,
    sex_query,
    variant_type_query,
)
from ..attributes_query_inheritance import (
    InheritanceTransformer,
    inheritance_parser,
)

from dae.variants.attributes import Role, Status, Sex
from deprecation import deprecated


class ImpalaFamilyVariants:
    QUOTE = "'"
    WHERE = """
        WHERE
            {where}
    """

    GENE_REGIONS_HEURISTIC_CUTOFF = 20
    GENE_REGIONS_HEURISTIC_EXTEND = 20000

    MAX_CHILD_NUMBER = 9999

    def __init__(
        self,
        impala_connection,
        db,
        variant_table,
        pedigree_table,
        gene_models=None,
    ):

        super(ImpalaFamilyVariants, self).__init__()
        assert db, db
        assert pedigree_table, pedigree_table

        self.db = db
        self.variant_table = variant_table
        self.pedigree_table = pedigree_table

        self.impala = impala_connection
        self.pedigree_schema = self.pedigree_schema()
        self.ped_df = self.load_pedigree()
        self.families = FamiliesData.from_pedigree_df(self.ped_df)

        self.schema = self.variant_schema()
        if self.variant_table:
            self.serializer = ParquetSerializer(schema=self.schema)

        assert gene_models is not None
        self.gene_models = gene_models

        self.region_length = 0
        self.chromosomes = []
        self.family_bin_size = 0
        self.coding_effect_types = []
        self.rare_boundary = 0
        self._fetch_tblproperties()

    def count_variants(self, **kwargs):
        if not self.variant_table:
            return 0
        with self.impala.cursor() as cursor:
            query = self.build_count_query(**kwargs)
            # print('COUNT QUERY:', query)
            cursor.execute(query)
            row = next(cursor)
            return row[0]

    def query_variants(
        self,
        regions=None,
        genes=None,
        effect_types=None,
        family_ids=None,
        person_ids=None,
        inheritance=None,
        roles=None,
        sexes=None,
        variant_type=None,
        real_attr_filter=None,
        ultra_rare=None,
        return_reference=None,
        return_unknown=None,
        limit=None,
    ):

        if not self.variant_table:
            return None
        with self.impala.cursor() as cursor:
            query = self.build_query(
                regions=regions,
                genes=genes,
                effect_types=effect_types,
                family_ids=family_ids,
                person_ids=person_ids,
                inheritance=inheritance,
                roles=roles,
                sexes=sexes,
                variant_type=variant_type,
                real_attr_filter=real_attr_filter,
                ultra_rare=ultra_rare,
                return_reference=return_reference,
                return_unknown=return_unknown,
                limit=limit,
            )

            # print("LIMIT:", limit)
            # print('FINAL QUERY: ', query)
            cursor.execute(query)
            for row in cursor:
<<<<<<< HEAD
                chrom, position, end_position, reference, transmission_type, \
                    alternatives_data, \
                    effect_data, family_id, genotype_data, best_state_data, \
                    genetic_model_data, inheritance_data, \
                    frequency_data, genomic_scores_data, \
                    matched_alleles = row
=======
                (
                    chrom,
                    position,
                    reference,
                    transmission_type,
                    alternatives_data,
                    effect_data,
                    family_id,
                    genotype_data,
                    best_state_data,
                    genetic_model_data,
                    inheritance_data,
                    frequency_data,
                    genomic_scores_data,
                    matched_alleles,
                ) = row
>>>>>>> a9ead388

                family = self.families[family_id]
                v = self.serializer.deserialize_variant(
                    family,
<<<<<<< HEAD
                    chrom, position, end_position, reference,
                    transmission_type, alternatives_data, effect_data,
                    genotype_data, best_state_data,
                    genetic_model_data, inheritance_data,
                    frequency_data, genomic_scores_data,
=======
                    chrom,
                    position,
                    reference,
                    transmission_type,
                    alternatives_data,
                    effect_data,
                    genotype_data,
                    best_state_data,
                    genetic_model_data,
                    inheritance_data,
                    frequency_data,
                    genomic_scores_data,
>>>>>>> a9ead388
                )
                if v is None:
                    continue

                matched_alleles = [int(a) for a in matched_alleles.split(",")]
                v.set_matched_alleles(matched_alleles)

                yield v

    def load_pedigree(self):
        with self.impala.cursor() as cursor:
            q = """
                SELECT * FROM {db}.{pedigree}
            """.format(
                db=self.db, pedigree=self.pedigree_table
            )

            cursor.execute(q)
            ped_df = as_pandas(cursor)

        ped_df = ped_df.rename(
            columns={
                "personId": "person_id",
                "familyId": "family_id",
                "momId": "mom_id",
                "dadId": "dad_id",
                "sampleId": "sample_id",
                "sex": "sex",
                "status": "status",
                "role": "role",
                "generated": "generated",
                "layout": "layout",
                "phenotype": "phenotype",
            }
        )
        ped_df.role = ped_df.role.apply(lambda v: Role(v))
        ped_df.sex = ped_df.sex.apply(lambda v: Sex(v))
        ped_df.status = ped_df.status.apply(lambda v: Status(v))

        return ped_df

    def variant_schema(self):
        if not self.variant_table:
            return None
        with self.impala.cursor() as cursor:
            q = """
                DESCRIBE {db}.{variant}
            """.format(
                db=self.db, variant=self.variant_table
            )

            cursor.execute(q)
            df = as_pandas(cursor)
            records = df[["name", "type"]].to_records()
            schema = {
                col_name: col_type for (_, col_name, col_type) in records
            }
            return ParquetSchema(schema)

    def pedigree_schema(self):
        with self.impala.cursor() as cursor:
            q = """
                DESCRIBE {db}.{pedigree}
            """.format(
                db=self.db, pedigree=self.pedigree_table
            )

            cursor.execute(q)
            df = as_pandas(cursor)
            records = df[["name", "type"]].to_records()
            schema = {
                col_name: col_type for (_, col_name, col_type) in records
            }
            return schema

    def _fetch_tblproperties(self):
        if not self.variant_table:
            return None
        with self.impala.cursor() as cursor:
            cursor.execute(f"DESCRIBE EXTENDED {self.db}.{self.variant_table}")
            rows = list(cursor)
            properties_start, properties_end = -1, -1
            for row_index, row in enumerate(rows):
                if row[0].strip() == "Table Parameters:":
                    properties_start = row_index + 1

                if (
                    properties_start != -1
                    and row[0] == ""
                    and row[1] is None
                    and row[2] is None
                ):
                    properties_end = row_index + 1

            if properties_start == -1:
                print("No partitioning found")
                return

            for index in range(properties_start, properties_end):
                prop_name = rows[index][1]
                prop_value = rows[index][2]
                if prop_name == "gpf_partitioning_region_bin_region_length":
                    self.region_length = int(prop_value)
                elif prop_name == "gpf_partitioning_region_bin_chromosomes":
                    self.chromosomes = prop_value.split(",")
                    self.chromosomes = list(map(str.strip, self.chromosomes))
                elif (
                    prop_name == "gpf_partitioning_family_bin_"
                    "family_bin_size"
                ):
                    self.family_bin_size = int(prop_value)
                elif (
                    prop_name == "gpf_partitioning_coding_bin_"
                    "coding_effect_types"
                ):
                    self.coding_effect_types = prop_value.split(",")
                    self.coding_effect_types = list(
                        map(str.strip, self.coding_effect_types)
                    )
                elif (
                    prop_name == "gpf_partitioning_frequency_bin_"
                    "rare_boundary"
                ):
                    self.rare_boundary = int(prop_value)

    def _build_real_attr_where(self, real_attr_filter):
        query = []
        for attr_name, attr_range in real_attr_filter:
            if attr_name not in self.schema:
                query.append("false")
                continue
            assert attr_name in self.schema
            assert (
                self.schema[attr_name].type_py == float
                or self.schema[attr_name].type_py == int
            ), self.schema[attr_name]
            left, right = attr_range
            if left is None:
                assert right is not None
                query.append("({} <= {})".format(attr_name, right))
            elif right is None:
                assert left is not None
                query.append("({} >= {})".format(attr_name, left))
            else:
                query.append(
                    "({attr} >= {left} AND {attr} <= {right})".format(
                        attr=attr_name, left=left, right=right
                    )
                )
        return " AND ".join(query)

    def _build_ultra_rare_where(self, ultra_rare):
        assert ultra_rare
        return self._build_real_attr_where(
            real_attr_filter=[("af_allele_count", (1, 1))]
        )

    def _build_regions_where(self, regions):
        assert isinstance(regions, list), regions
        where = []
        for region in regions:
            assert isinstance(region, Region)
            where.append(
                "(`chrom` = {q}{chrom}{q} AND `position` >= {start} AND "
                "`position` <= {stop})".format(
                    q=self.QUOTE,
                    chrom=region.chrom,
                    start=region.start,
                    stop=region.stop,
                )
            )
        return " OR ".join(where)

    def _build_iterable_string_attr_where(self, column_name, query_values):
        assert query_values is not None

        assert isinstance(query_values, list) or isinstance(
            query_values, set
        ), type(query_values)

        if not query_values:
            where = " {column_name} IS NULL".format(column_name=column_name)
            return where
        else:
            values = [
                " {q}{val}{q} ".format(
                    q=self.QUOTE, val=val.replace("'", "\\'")
                )
                for val in query_values
            ]

            where = []
            for i in range(0, len(values), self.MAX_CHILD_NUMBER):
                chunk_values = values[i : i + self.MAX_CHILD_NUMBER]

                w = " {column_name} in ( {values} ) ".format(
                    column_name=column_name, values=",".join(chunk_values)
                )

                where.append(w)

            where_clause = " OR ".join(["( {} )".format(w) for w in where])
            return where_clause

    def _build_bitwise_attr_where(
        self, column_name, query_value, query_transformer
    ):
        assert query_value is not None
        parsed = query_value
        if isinstance(query_value, str):
            parsed = query_transformer.transform_query_string_to_tree(
                query_value
            )
        transformer = QueryTreeToSQLBitwiseTransformer(column_name)
        return transformer.transform(parsed)

    def _build_inheritance_where(self, column_name, query_value):
        tree = inheritance_parser.parse(query_value)
        transformer = InheritanceTransformer(column_name)
        res = transformer.transform(tree)
        return res

    def _build_gene_regions_heuristic(self, genes, regions):
        assert genes is not None
        if len(genes) > 0 and len(genes) <= self.GENE_REGIONS_HEURISTIC_CUTOFF:
            if regions is None:
                regions = []
            for gs in genes:
                for gm in self.gene_models.gene_models_by_gene_name(gs):
                    regions.append(
                        Region(
                            gm.chr,
                            gm.tx[0] - self.GENE_REGIONS_HEURISTIC_EXTEND,
                            gm.tx[1] + self.GENE_REGIONS_HEURISTIC_EXTEND,
                        )
                    )
            if regions:
                regions = dae.RegionOperations.collapse(regions)
            return regions

    @deprecated(
        details="'rare' heuristic is deprecated in favor of 'frequency_bin'"
        " heuristic"
    )
    def _build_rare_heuristic(self, ultra_rare, real_attr_filter):
        if "rare" not in self.schema:
            return ""
        if ultra_rare:
            return "rare = 1"
        if real_attr_filter:
            for name, (begin, end) in real_attr_filter:
                if name == "af_allele_freq":
                    if end <= 5.0:
                        return "rare = 1"
                    if begin > 5.0:
                        return "rare = 0"
        return ""

    def _build_frequency_bin_heuristic(self, ultra_rare, real_attr_filter):
        if "frequency_bin" not in self.schema:
            return ""
        if ultra_rare:
            return "frequency_bin = 1"
        if real_attr_filter:
            for name, (begin, end) in real_attr_filter:
                if name == "af_allele_freq":
                    if end < self.rare_boundary:
                        return "frequency_bin = 2"
                    if begin >= self.rare_boundary:
                        return "frequency_bin = 3"
        return ""

    def _build_coding_heuristic(self, effect_types):
        if effect_types is None:
            return ""
        if "coding_bin" not in self.schema:
            return ""
        effect_types = set(effect_types)
        intersection = effect_types & set(self.coding_effect_types)
        if intersection == effect_types:
            return "coding_bin = 1"
        if not intersection:
            return "coding = 0"
        return ""

    @deprecated(
        details="'chorm_bin' heuristic is deprecated in favor of 'region_bin' "
        "heuristic"
    )
    def _build_chrom_bin_heuristic(self, regions):
        if not regions:
            return ""
        if "chrom_bin" not in self.schema:
            return ""
        chroms = ["chr{}".format(c) for c in range(1, 23)]
        chroms.append("chrX")
        chroms = set(chroms)
        region_chroms = set(
            [r.chrom if r.chrom in chroms else "other" for r in regions]
        )

        chrom_bins = ",".join(region_chroms)
        return "chrom_bin IN ({chrom_bins})".format(chrom_bins=chrom_bins)

    def _build_region_bin_heuristic(self, regions):
        if not regions or self.region_length == 0:
            return ""

        chroms = set(self.chromosomes)

        region_length = self.region_length
        region_bins = []
        for region in regions:
            if region.chrom in chroms:
                chrom_bin = region.chrom
            else:
                chrom_bin = "other"
            start = region.start // region_length
            stop = region.stop // region_length
            for position_bin in range(start, stop + 1):
                region_bins.append("{}_{}".format(chrom_bin, position_bin))
        if not region_bins:
            return ""
        return "region_bin IN ({})".format(
            ",".join(["'{}'".format(rb) for rb in region_bins])
        )

    def _build_family_bin_heuristic(self, family_ids, person_ids):
        if "family_bin" not in self.schema:
            return ""
        if "family_bin" not in self.pedigree_schema:
            return ""
        family_bins = set()
        if family_ids:
            family_ids = set(family_ids)
            family_bins = family_bins.union(
                set(
                    self.ped_df[
                        self.ped_df["family_id"].isin(family_ids)
                    ].family_bin.values
                )
            )

        if person_ids:
            person_ids = set(person_ids)
            family_bins = family_bins.union(
                set(
                    self.ped_df[
                        self.ped_df["person_id"].isin(person_ids)
                    ].family_bin.values
                )
            )

        if 0 < len(family_bins) < self.family_bin_size:
            w = ", ".join([str(fb) for fb in family_bins])
            return "family_bin IN ({w})".format(w=w)

        return ""

    def _build_return_reference_and_return_unknown(
        self, return_reference=None, return_unknown=None
    ):
        if not return_reference:
            return "allele_index > 0"
        elif not return_unknown:
            return "allele_index >= 0"
        return ""

    def _build_where(
        self,
        regions=None,
        genes=None,
        effect_types=None,
        family_ids=None,
        person_ids=None,
        inheritance=None,
        roles=None,
        sexes=None,
        variant_type=None,
        real_attr_filter=None,
        ultra_rare=None,
        return_reference=None,
        return_unknown=None,
    ):
        where = []
        if genes is not None:
            regions = self._build_gene_regions_heuristic(genes, regions)
            where.append(
                self._build_iterable_string_attr_where("effect_gene", genes)
            )
        if regions is not None:
            where.append(self._build_regions_where(regions))
        if family_ids is not None:
            where.append(
                self._build_iterable_string_attr_where("family_id", family_ids)
            )
        if person_ids is not None:
            where.append(
                self._build_iterable_string_attr_where(
                    "variant_in_member", person_ids
                )
            )
        if effect_types is not None:
            where.append(
                self._build_iterable_string_attr_where(
                    "effect_type", effect_types
                )
            )
        if inheritance is not None:
            where.append(
                self._build_inheritance_where(
                    "variant_inheritance", inheritance
                )
            )
        if roles is not None:
            where.append(
                self._build_bitwise_attr_where(
                    "variant_roles", roles, role_query
                )
            )
        if sexes is not None:
            where.append(
                self._build_bitwise_attr_where(
                    "variant_sexes", sexes, sex_query
                )
            )
        if variant_type is not None:
            where.append(
                self._build_bitwise_attr_where(
                    "variant_type", variant_type, variant_type_query
                )
            )
        if real_attr_filter is not None:
            where.append(self._build_real_attr_where(real_attr_filter))
        if ultra_rare:
            where.append(self._build_ultra_rare_where(ultra_rare))

        where.append(
            self._build_return_reference_and_return_unknown(
                return_reference, return_unknown
            )
        )
        where.append(
            self._build_frequency_bin_heuristic(ultra_rare, real_attr_filter)
        )
        where.append(self._build_family_bin_heuristic(family_ids, person_ids))
        where.append(self._build_coding_heuristic(effect_types))
        where.append(self._build_region_bin_heuristic(regions))
        where = [w for w in where if w]

        where_clause = ""

        if where:
            where_clause = self.WHERE.format(
                where=" AND ".join(["( {} )".format(w) for w in where])
            )

        return where_clause

    def build_query(
        self,
        regions=None,
        genes=None,
        effect_types=None,
        family_ids=None,
        person_ids=None,
        inheritance=None,
        roles=None,
        sexes=None,
        variant_type=None,
        real_attr_filter=None,
        ultra_rare=None,
        return_reference=None,
        return_unknown=None,
        limit=None,
    ):

        where_clause = self._build_where(
            regions=regions,
            genes=genes,
            effect_types=effect_types,
            family_ids=family_ids,
            person_ids=person_ids,
            inheritance=inheritance,
            roles=roles,
            sexes=sexes,
            variant_type=variant_type,
            real_attr_filter=real_attr_filter,
            ultra_rare=ultra_rare,
            return_reference=return_reference,
            return_unknown=return_unknown,
        )

        limit_clause = ""
        if limit:
            limit_clause = "LIMIT {}".format(limit)
        return """
            SELECT
                chrom,
                `position`,
                end_position,
                reference,
                transmission_type,
                alternatives_data,
                effect_data,
                family_id,
                genotype_data,
                best_state_data,
                genetic_model_data,
                inheritance_data,
                frequency_data,
                genomic_scores_data,
                GROUP_CONCAT(DISTINCT CAST(allele_index AS string))
            FROM {db}.{variant}
            {where_clause}
            GROUP BY
                bucket_index,
                summary_variant_index,
                family_variant_index,
                chrom,
                `position`,
                end_position,
                reference,
                transmission_type,
                alternatives_data,
                effect_data,
                family_id,
                genotype_data,
                best_state_data,
                genetic_model_data,
                inheritance_data,
                frequency_data,
                genomic_scores_data
            {limit_clause}
            """.format(
            db=self.db,
            variant=self.variant_table,
            where_clause=where_clause,
            limit_clause=limit_clause,
        )

    def build_count_query(
        self,
        regions=None,
        genes=None,
        effect_types=None,
        family_ids=None,
        person_ids=None,
        inheritance=None,
        roles=None,
        sexes=None,
        variant_type=None,
        real_attr_filter=None,
        ultra_rare=None,
        return_reference=None,
        return_unknown=None,
        limit=None,
    ):

        where_clause = self._build_where(
            regions=regions,
            genes=genes,
            effect_types=effect_types,
            family_ids=family_ids,
            person_ids=person_ids,
            inheritance=inheritance,
            roles=roles,
            sexes=sexes,
            variant_type=variant_type,
            real_attr_filter=real_attr_filter,
            ultra_rare=ultra_rare,
            return_reference=return_reference,
            return_unknown=return_unknown,
        )

        return """
            SELECT
                COUNT(
                    DISTINCT
                        bucket_index,
                        summary_variant_index,
                        family_variant_index
                )
            FROM {db}.{variant}
            {where_clause}
            """.format(
            db=self.db, variant=self.variant_table, where_clause=where_clause
        )<|MERGE_RESOLUTION|>--- conflicted
+++ resolved
@@ -122,17 +122,10 @@
             # print('FINAL QUERY: ', query)
             cursor.execute(query)
             for row in cursor:
-<<<<<<< HEAD
-                chrom, position, end_position, reference, transmission_type, \
-                    alternatives_data, \
-                    effect_data, family_id, genotype_data, best_state_data, \
-                    genetic_model_data, inheritance_data, \
-                    frequency_data, genomic_scores_data, \
-                    matched_alleles = row
-=======
                 (
                     chrom,
                     position,
+                    end_position,
                     reference,
                     transmission_type,
                     alternatives_data,
@@ -146,20 +139,13 @@
                     genomic_scores_data,
                     matched_alleles,
                 ) = row
->>>>>>> a9ead388
 
                 family = self.families[family_id]
                 v = self.serializer.deserialize_variant(
                     family,
-<<<<<<< HEAD
-                    chrom, position, end_position, reference,
-                    transmission_type, alternatives_data, effect_data,
-                    genotype_data, best_state_data,
-                    genetic_model_data, inheritance_data,
-                    frequency_data, genomic_scores_data,
-=======
                     chrom,
                     position,
+                    end_position,
                     reference,
                     transmission_type,
                     alternatives_data,
@@ -170,7 +156,6 @@
                     inheritance_data,
                     frequency_data,
                     genomic_scores_data,
->>>>>>> a9ead388
                 )
                 if v is None:
                     continue
