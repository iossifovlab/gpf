from dae.annotation.tools.file_io_parquet import ParquetSchema
from dae.pedigrees.family import FamiliesData
from dae.backends.impala.parquet_io import ParquetSerializer

from impala.util import as_pandas

from dae.RegionOperations import Region
import dae.RegionOperations

from ..attributes_query import \
    QueryTreeToSQLBitwiseTransformer, \
    role_query, sex_query, \
    variant_type_query
from ..attributes_query_inheritance import InheritanceTransformer, \
    inheritance_parser

from dae.variants.attributes import Role, Status, Sex
from deprecation import deprecated


class ImpalaFamilyVariants:
    QUOTE = '\''
    WHERE = '''
        WHERE
            {where}
    '''

    GENE_REGIONS_HEURISTIC_CUTOFF = 20
    GENE_REGIONS_HEURISTIC_EXTEND = 20000

    MAX_CHILD_NUMBER = 9999

    def __init__(
            self, impala_connection, db, variant_table, pedigree_table,
            gene_models=None):

        super(ImpalaFamilyVariants, self).__init__()
        assert db, db
        assert variant_table, variant_table
        assert pedigree_table, pedigree_table

        self.db = db
        self.variant_table = variant_table
        self.pedigree_table = pedigree_table

        self.impala = impala_connection
        self.pedigree_schema = self.pedigree_schema()
        self.ped_df = self.load_pedigree()
        self.families = FamiliesData.from_pedigree_df(self.ped_df)

        self.schema = self.variant_schema()
        self.serializer = ParquetSerializer(schema=self.schema)

        assert gene_models is not None
        self.gene_models = gene_models

        self.region_length = 0
        self.chromosomes = []
        self.family_bin_size = 0
        self.coding_effect_types = []
        self.rare_boundary = 0
        self._fetch_tblproperties()

    def count_variants(self, **kwargs):
        with self.impala.cursor() as cursor:
            query = self.build_count_query(**kwargs)
            # print('COUNT QUERY:', query)
            cursor.execute(query)
            row = next(cursor)
            return row[0]

    def query_variants(
            self, regions=None, genes=None, effect_types=None,
            family_ids=None, person_ids=None,
            inheritance=None, roles=None, sexes=None,
            variant_type=None, real_attr_filter=None,
            ultra_rare=None,
            return_reference=None,
            return_unknown=None,
            limit=None):

        with self.impala.cursor() as cursor:
            query = self.build_query(
                regions=regions, genes=genes, effect_types=effect_types,
                family_ids=family_ids, person_ids=person_ids,
                inheritance=inheritance, roles=roles, sexes=sexes,
                variant_type=variant_type, real_attr_filter=real_attr_filter,
                ultra_rare=ultra_rare,
                return_reference=return_reference,
                return_unknown=return_unknown,
                limit=limit)

            # print("LIMIT:", limit)
            # print('FINAL QUERY: ', query)
            cursor.execute(query)
            for row in cursor:
<<<<<<< HEAD
                chrom, position, reference, alternatives_data, \
                    effect_data, family_id, genotype_data, best_state_data, \
                    genetic_model_data, frequency_data, genomic_scores_data, \
=======
                chrom, position, reference, transmission_type, \
                    alternatives_data, \
                    effect_data, family_id, genotype_data, \
                    frequency_data, genomic_scores_data, \
>>>>>>> 33722498
                    matched_alleles = row

                family = self.families[family_id]
                v = self.serializer.deserialize_variant(
                    family,
<<<<<<< HEAD
                    chrom, position, reference, alternatives_data,
                    effect_data, genotype_data, best_state_data,
                    genetic_model_data, frequency_data, genomic_scores_data,
=======
                    chrom, position, reference, transmission_type,
                    alternatives_data,
                    effect_data, genotype_data,
                    frequency_data, genomic_scores_data
>>>>>>> 33722498
                )

                matched_alleles = [int(a) for a in matched_alleles.split(',')]
                v.set_matched_alleles(matched_alleles)

                yield v

    def load_pedigree(self):
        with self.impala.cursor() as cursor:
            q = '''
                SELECT * FROM {db}.{pedigree}
            '''.format(db=self.db, pedigree=self.pedigree_table)

            cursor.execute(q)
            ped_df = as_pandas(cursor)

        ped_df = ped_df.rename(columns={
            'personId': 'person_id',
            'familyId': 'family_id',
            'momId': 'mom_id',
            'dadId': 'dad_id',
            'sampleId': 'sample_id',
            'sex': 'sex',
            'status': 'status',
            'role': 'role',
            'generated': 'generated',
            'layout': 'layout',
            'phenotype': 'phenotype',
        })
        ped_df.role = ped_df.role.apply(lambda v: Role(v))
        ped_df.sex = ped_df.sex.apply(lambda v: Sex(v))
        ped_df.status = ped_df.status.apply(lambda v: Status(v))
        if 'layout' in ped_df:
            ped_df.layout = ped_df.layout.apply(
                lambda v: v.split(':')[-1] if v is not None else v)

        return ped_df

    def variant_schema(self):
        with self.impala.cursor() as cursor:
            q = '''
                DESCRIBE {db}.{variant}
            '''.format(db=self.db, variant=self.variant_table)

            cursor.execute(q)
            df = as_pandas(cursor)
            records = df[['name', 'type']].to_records()
            schema = {
                col_name: col_type for (_, col_name, col_type) in records
            }
            return ParquetSchema(schema)

    def pedigree_schema(self):
        with self.impala.cursor() as cursor:
            q = '''
                DESCRIBE {db}.{pedigree}
            '''.format(db=self.db, pedigree=self.pedigree_table)

            cursor.execute(q)
            df = as_pandas(cursor)
            records = df[['name', 'type']].to_records()
            schema = {
                col_name: col_type for (_, col_name, col_type) in records
            }
            return schema

    def _fetch_tblproperties(self):
        with self.impala.cursor() as cursor:
            cursor.execute(f'DESCRIBE EXTENDED {self.db}.{self.variant_table}')
            rows = list(cursor)
            properties_start, properties_end = -1, -1
            for row_index, row in enumerate(rows):
                if row[0].strip() == 'Table Parameters:':
                    properties_start = row_index + 1

                if (properties_start != -1 and row[0] == ''
                        and row[1] is None and row[2] is None):
                    properties_end = row_index + 1

            if properties_start == -1:
                print('No partitioning found')
                return

            for index in range(properties_start, properties_end):
                prop_name = rows[index][1]
                prop_value = rows[index][2]
                if prop_name == 'gpf_partitioning_region_bin_region_length':
                    self.region_length = int(prop_value)
                elif prop_name == 'gpf_partitioning_region_bin_chromosomes':
                    self.chromosomes = prop_value.split(',')
                    self.chromosomes = list(map(str.strip, self.chromosomes))
                elif prop_name == 'gpf_partitioning_family_bin_' \
                        'family_bin_size':
                    self.family_bin_size = int(prop_value)
                elif prop_name == 'gpf_partitioning_coding_bin_' \
                        'coding_effect_types':
                    self.coding_effect_types = prop_value.split(',')
                    self.coding_effect_types = list(map(
                        str.strip,
                        self.coding_effect_types
                    ))
                elif prop_name == 'gpf_partitioning_frequency_bin_'\
                        'rare_boundary':
                    self.rare_boundary = int(prop_value)

    def _build_real_attr_where(self, real_attr_filter):
        query = []
        for attr_name, attr_range in real_attr_filter:
            if attr_name not in self.schema:
                query.append('false')
                continue
            assert attr_name in self.schema
            assert self.schema[attr_name].type_py == float or \
                self.schema[attr_name].type_py == int, \
                self.schema[attr_name]
            left, right = attr_range
            if left is None:
                assert right is not None
                query.append('({} <= {})'.format(attr_name, right))
            elif right is None:
                assert left is not None
                query.append('({} >= {})'.format(attr_name, left))
            else:
                query.append(
                    '({attr} >= {left} AND {attr} <= {right})'.format(
                        attr=attr_name, left=left, right=right))
        return ' AND '.join(query)

    def _build_ultra_rare_where(self, ultra_rare):
        assert ultra_rare
        return self._build_real_attr_where(
            real_attr_filter=[('af_allele_count', (1, 1))])

    def _build_regions_where(self, regions):
        assert isinstance(regions, list), regions
        where = []
        for region in regions:
            assert isinstance(region, Region)
            where.append(
               '(`chrom` = {q}{chrom}{q} AND `position` >= {start} AND '
               '`position` <= {stop})'
               .format(
                    q=self.QUOTE,
                    chrom=region.chrom,
                    start=region.start,
                    stop=region.stop)
            )
        return ' OR '.join(where)

    def _build_iterable_string_attr_where(self, column_name, query_values):
        assert query_values is not None

        assert isinstance(query_values, list) or \
            isinstance(query_values, set), type(query_values)

        if not query_values:
            where = ' {column_name} IS NULL'.format(
                column_name=column_name
            )
            return where
        else:
            values = [
                ' {q}{val}{q} '.format(
                    q=self.QUOTE,
                    val=val.replace('\'', '\\\''))
                for val in query_values]

            where = []
            for i in range(0, len(values), self.MAX_CHILD_NUMBER):
                chunk_values = values[i:i + self.MAX_CHILD_NUMBER]

                w = ' {column_name} in ( {values} ) '.format(
                    column_name=column_name,
                    values=','.join(chunk_values))

                where.append(w)

            where_clause = ' OR '.join(['( {} )'.format(w) for w in where])
            return where_clause

    def _build_bitwise_attr_where(
            self, column_name, query_value, query_transformer):
        assert query_value is not None
        parsed = query_value
        if isinstance(query_value, str):
            parsed = query_transformer.transform_query_string_to_tree(
                    query_value)
        transformer = QueryTreeToSQLBitwiseTransformer(column_name)
        return transformer.transform(parsed)

    def _build_inheritance_where(self, column_name, query_value):
        tree = inheritance_parser.parse(query_value)
        transformer = InheritanceTransformer(column_name)
        res = transformer.transform(tree)
        return res

    def _build_gene_regions_heuristic(self, genes, regions):
        assert genes is not None
        if len(genes) > 0 and len(genes) <= self.GENE_REGIONS_HEURISTIC_CUTOFF:
            if regions is None:
                regions = []
            for gs in genes:
                for gm in self.gene_models.gene_models_by_gene_name(gs):
                    regions.append(
                        Region(
                            gm.chr,
                            gm.tx[0] - self.GENE_REGIONS_HEURISTIC_EXTEND,
                            gm.tx[1] + self.GENE_REGIONS_HEURISTIC_EXTEND))
            if regions:
                regions = dae.RegionOperations.collapse(regions)
            return regions

    @deprecated(
        details="'rare' heuristic is deprecated in favor of 'frequency_bin'"
        " heuristic")
    def _build_rare_heuristic(self, ultra_rare, real_attr_filter):
        if 'rare' not in self.schema:
            return ''
        if ultra_rare:
            return 'rare = 1'
        if real_attr_filter:
            for name, (begin, end) in real_attr_filter:
                if name == 'af_allele_freq':
                    if end <= 5.0:
                        return 'rare = 1'
                    if begin > 5.0:
                        return 'rare = 0'
        return ''

    def _build_frequency_bin_heuristic(self, ultra_rare, real_attr_filter):
        if 'frequency_bin' not in self.schema:
            return ''
        if ultra_rare:
            return 'frequency_bin = 1'
        if real_attr_filter:
            for name, (begin, end) in real_attr_filter:
                if name == 'af_allele_freq':
                    if end < self.rare_boundary:
                        return 'frequency_bin = 2'
                    if begin >= self.rare_boundary:
                        return 'frequency_bin = 3'
        return ''

    def _build_coding_heuristic(self, effect_types):
        if effect_types is None:
            return ''
        if 'coding_bin' not in self.schema:
            return ''
        effect_types = set(effect_types)
        intersection = effect_types & set(self.coding_effect_types)
        if intersection == effect_types:
            return 'coding_bin = 1'
        if not intersection:
            return 'coding = 0'
        return ''

    @deprecated(
        details="'chorm_bin' heuristic is deprecated in favor of 'region_bin' "
        "heuristic")
    def _build_chrom_bin_heuristic(self, regions):
        if not regions:
            return ''
        if 'chrom_bin' not in self.schema:
            return ''
        chroms = ['chr{}'.format(c) for c in range(1, 23)]
        chroms.append('chrX')
        chroms = set(chroms)
        region_chroms = set([
            r.chrom if r.chrom in chroms else 'other' for r in regions
        ])

        chrom_bins = ','.join(region_chroms)
        return "chrom_bin IN ({chrom_bins})".format(chrom_bins=chrom_bins)

    def _build_region_bin_heuristic(self, regions):
        if not regions or self.region_length == 0:
            return ''

        chroms = set(self.chromosomes)

        region_length = self.region_length
        region_bins = []
        for region in regions:
            if region.chrom in chroms:
                chrom_bin = region.chrom
            else:
                chrom_bin = 'other'
            start = region.start // region_length
            stop = region.stop // region_length
            for position_bin in range(start, stop+1):
                region_bins.append("{}_{}".format(chrom_bin, position_bin))
        if not region_bins:
            return ''
        return "region_bin IN ({})".format(','.join([
            "'{}'".format(rb) for rb in region_bins]))

    @deprecated(
        details="'coding2' heuristic is deprecated in favor of 'coding_bin' "
        "heuristic")
    def _build_coding2_heuristic(self, effect_types):
        if effect_types is None:
            return ''
        if 'coding2' not in self.schema:
            return ''
        intersection = set(effect_types) & set([
            'splice-site',
            'frame-shift',
            'nonsense',
            'no-frame-shift-newStop',
            'noStart',
            'noEnd',
            'missense',
            'no-frame-shift',
            'CDS',
            'synonymous',
            'coding_unknown',
            'regulatory',
            "3'UTR",
            "5'UTR",
            'intron',
            'non-coding',
            "5'UTR-intron",
            "3'UTR-intron",
            "promoter",
            "non-coding-intron",
        ])
        if intersection == set(effect_types):
            return 'coding2 = 1'
        if not intersection:
            return 'coding2 = 0'
        return ''

    @deprecated(
        details="'ultra_rare' heuristic is deprecated in favor of "
        "'frequency_bin' heuristic")
    def _build_ultra_rare_heuristic(self, ultra_rare):
        if 'ultra_rare' not in self.schema:
            return ''
        if ultra_rare:
            return 'ultra_rare = 1'
        return ''

    def _build_family_bin_heuristic(self, family_ids, person_ids):
        if 'family_bin' not in self.schema:
            return ''
        if 'family_bin' not in self.pedigree_schema:
            return ''
        family_bins = set()
        if family_ids:
            family_ids = set(family_ids)
            family_bins = family_bins.union(
                set(self.ped_df[
                        self.ped_df['family_id'].isin(family_ids)
                    ].family_bin.values)
            )

        if person_ids:
            person_ids = set(person_ids)
            family_bins = family_bins.union(
                set(self.ped_df[
                        self.ped_df['person_id'].isin(person_ids)
                    ].family_bin.values)
            )

        if 0 < len(family_bins) < self.family_bin_size:
            w = ', '.join([str(fb) for fb in family_bins])
            return 'family_bin IN ({w})'.format(w=w)

        return ''

    def _build_return_reference_and_return_unknown(
            self, return_reference=None, return_unknown=None):
        if not return_reference:
            return 'allele_index > 0'
        elif not return_unknown:
            return 'allele_index >= 0'
        return ''

    def _build_where(
            self,
            regions=None, genes=None, effect_types=None,
            family_ids=None, person_ids=None,
            inheritance=None, roles=None, sexes=None,
            variant_type=None, real_attr_filter=None,
            ultra_rare=None,
            return_reference=None,
            return_unknown=None
            ):
        where = []
        if genes is not None:
            regions = self._build_gene_regions_heuristic(genes, regions)
            where.append(self._build_iterable_string_attr_where(
                'effect_gene', genes
            ))
        if regions is not None:
            where.append(self._build_regions_where(regions))
        if family_ids is not None:
            where.append(self._build_iterable_string_attr_where(
                'family_id', family_ids
            ))
        if person_ids is not None:
            where.append(self._build_iterable_string_attr_where(
                'variant_in_member', person_ids
            ))
        if effect_types is not None:
            where.append(self._build_iterable_string_attr_where(
                'effect_type', effect_types
            ))
        if inheritance is not None:
            where.append(self._build_inheritance_where(
                'variant_inheritance', inheritance
            ))
        if roles is not None:
            where.append(self._build_bitwise_attr_where(
                'variant_roles', roles,
                role_query
            ))
        if sexes is not None:
            where.append(self._build_bitwise_attr_where(
                'variant_sexes', sexes,
                sex_query
            ))
        if variant_type is not None:
            where.append(self._build_bitwise_attr_where(
                'variant_type', variant_type,
                variant_type_query
            ))
        if real_attr_filter is not None:
            where.append(self._build_real_attr_where(real_attr_filter))
        if ultra_rare:
            where.append(self._build_ultra_rare_where(ultra_rare))

        where.append(self._build_return_reference_and_return_unknown(
            return_reference, return_unknown
        ))
#        where.append(
#            self._build_rare_heuristic(ultra_rare, real_attr_filter)
#        )
        where.append(
            self._build_frequency_bin_heuristic(ultra_rare, real_attr_filter)
        )
#        where.append(
#            self._build_ultra_rare_heuristic(ultra_rare)
#        )
        where.append(
            self._build_family_bin_heuristic(family_ids, person_ids)
        )
        where.append(
            self._build_coding_heuristic(effect_types)
        )
#        where.append(
#            self._build_coding2_heuristic(effect_types)
#        )
#        where.append(
#            self._build_chrom_bin_heuristic(regions)
#        )
        where.append(
            self._build_region_bin_heuristic(regions)
        )
        where = [w for w in where if w]

        where_clause = ''

        if where:
            where_clause = self.WHERE.format(
                where=' AND '.join([
                    '( {} )'.format(w) for w in where])
            )

        return where_clause

    def build_query(
            self,
            regions=None, genes=None, effect_types=None,
            family_ids=None, person_ids=None,
            inheritance=None, roles=None, sexes=None,
            variant_type=None, real_attr_filter=None,
            ultra_rare=None,
            return_reference=None,
            return_unknown=None,
            limit=None):

        where_clause = self._build_where(
            regions=regions, genes=genes, effect_types=effect_types,
            family_ids=family_ids, person_ids=person_ids,
            inheritance=inheritance, roles=roles, sexes=sexes,
            variant_type=variant_type, real_attr_filter=real_attr_filter,
            ultra_rare=ultra_rare,
            return_reference=return_reference,
            return_unknown=return_unknown)

        limit_clause = ''
        if limit:
            limit_clause = 'LIMIT {}'.format(limit)
        return '''
            SELECT
                chrom,
                `position`,
                reference,
                transmission_type,
                alternatives_data,
                effect_data,
                family_id,
                genotype_data,
                best_state_data,
                genetic_model_data,
                frequency_data,
                genomic_scores_data,
                GROUP_CONCAT(DISTINCT CAST(allele_index AS string))
            FROM {db}.{variant}
            {where_clause}
            GROUP BY
                bucket_index,
                summary_variant_index,
                family_variant_index,
                chrom,
                `position`,
                reference,
                transmission_type,
                alternatives_data,
                effect_data,
                family_id,
                genotype_data,
                best_state_data,
                genetic_model_data,
                frequency_data,
                genomic_scores_data
            {limit_clause}
            '''.format(
            db=self.db, variant=self.variant_table,
            where_clause=where_clause,
            limit_clause=limit_clause)

    def build_count_query(
            self,
            regions=None, genes=None, effect_types=None,
            family_ids=None, person_ids=None,
            inheritance=None, roles=None, sexes=None,
            variant_type=None, real_attr_filter=None,
            ultra_rare=None,
            return_reference=None,
            return_unknown=None,
            limit=None):

        where_clause = self._build_where(
            regions=regions, genes=genes, effect_types=effect_types,
            family_ids=family_ids, person_ids=person_ids,
            inheritance=inheritance, roles=roles, sexes=sexes,
            variant_type=variant_type, real_attr_filter=real_attr_filter,
            ultra_rare=ultra_rare,
            return_reference=return_reference,
            return_unknown=return_unknown)

        return '''
            SELECT
                COUNT(
                    DISTINCT
                        bucket_index,
                        summary_variant_index,
                        family_variant_index
                )
            FROM {db}.{variant}
            {where_clause}
            '''.format(
            db=self.db, variant=self.variant_table,
            where_clause=where_clause)<|MERGE_RESOLUTION|>--- conflicted
+++ resolved
@@ -94,31 +94,19 @@
             # print('FINAL QUERY: ', query)
             cursor.execute(query)
             for row in cursor:
-<<<<<<< HEAD
-                chrom, position, reference, alternatives_data, \
+                chrom, position, reference, transmission_type, \
+                    alternatives_data, \
                     effect_data, family_id, genotype_data, best_state_data, \
                     genetic_model_data, frequency_data, genomic_scores_data, \
-=======
-                chrom, position, reference, transmission_type, \
-                    alternatives_data, \
-                    effect_data, family_id, genotype_data, \
-                    frequency_data, genomic_scores_data, \
->>>>>>> 33722498
                     matched_alleles = row
 
                 family = self.families[family_id]
                 v = self.serializer.deserialize_variant(
                     family,
-<<<<<<< HEAD
-                    chrom, position, reference, alternatives_data,
-                    effect_data, genotype_data, best_state_data,
+                    chrom, position, reference, transmission_type,
+                    alternatives_data, effect_data,
+                    genotype_data, best_state_data,
                     genetic_model_data, frequency_data, genomic_scores_data,
-=======
-                    chrom, position, reference, transmission_type,
-                    alternatives_data,
-                    effect_data, genotype_data,
-                    frequency_data, genomic_scores_data
->>>>>>> 33722498
                 )
 
                 matched_alleles = [int(a) for a in matched_alleles.split(',')]
