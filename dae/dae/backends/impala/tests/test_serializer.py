from dae.backends.impala.serializers import AlleleParquetSerializer
from dae.backends.dae.loader import DenovoLoader
from dae.pedigrees.loader import FamiliesLoader


def test_all_properties_in_blob(vcf_variants_loaders, impala_genotype_storage):
    loader = vcf_variants_loaders("backends/quads_f1")[0]

    fv = list(loader.full_variants_iterator())[0][1][0]
    schema = loader.get_attribute("annotation_schema")
    family = loader.families.get(fv.family_id)
    print(schema)
    schema.create_column("some_score", "float")
    fv.update_attributes({"some_score": [1.24]})

    serializer = AlleleParquetSerializer(schema)
    summary_blobs = serializer.serialize_summary_data(fv.alleles)
    scores_blob = serializer.serialize_scores_data(fv.alleles)
    blob = serializer.serialize_family_variant(
        fv.alleles, summary_blobs, scores_blob)
    deserialized_variant = serializer.deserialize_family_variant(blob, family)
    print("deserialized_variant:", deserialized_variant)
    print(deserialized_variant.alt_alleles[0].attributes)

    print(fv.alt_alleles[0].attributes)

    for prop in schema.names:
        if prop in {"effect_genes", "effect_details"}:
            continue
        if prop == "summary_variant_index":
            continue  # Summary variant index has special handling
        fv_prop = getattr(fv, prop, None)
        if not fv_prop:
            fv_prop = fv.get_attribute(prop)
        deserialized_prop = getattr(deserialized_variant, prop, None)
        if not deserialized_prop:
            deserialized_prop = deserialized_variant.get_attribute(prop)
        if prop == "some_score":
            continue
        print(prop)
        print(fv_prop)
        print(deserialized_prop)
        assert fv_prop == deserialized_prop, prop


def test_extra_attributes_serialization_deserialization(
        fixtures_gpf_instance, fixture_dirname):
    families_data = FamiliesLoader.load_simple_families_file(
        fixture_dirname("backends/iossifov_extra_attrs.ped"))

    loader = DenovoLoader(
        families_data, fixture_dirname("backends/iossifov_extra_attrs.tsv"),
        fixtures_gpf_instance.get_genome().get_genomic_sequence()
    )

    main_schema = loader.get_attribute("annotation_schema")
    extra_attributes = loader.get_attribute("extra_attributes")

    serializer = AlleleParquetSerializer(main_schema, extra_attributes)
    it = loader.full_variants_iterator()
    variant = next(it)[1][0]
    print(variant.gt)
    summary_blobs = serializer.serialize_summary_data(variant.alleles)
    scores_blob = serializer.serialize_scores_data(variant.alleles)
    variant_blob = serializer.serialize_family_variant(
        variant.alleles, summary_blobs, scores_blob
    )
    extra_blob = serializer.serialize_extra_attributes(variant)
    family = variant.family

    fv = serializer.deserialize_family_variant(
        variant_blob, family, extra_blob)

    assert fv.get_attribute("someAttr")[0] == "asdf"


def test_extra_attributes_loading_with_person_id(
        fixtures_gpf_instance, fixture_dirname):
    families_loader = FamiliesLoader(
        fixture_dirname("backends/denovo-db-person-id.ped"))
    families_data = families_loader.load()

    params = {
        "denovo_chrom": "Chr",
        "denovo_pos": "Position",
        "denovo_ref": "Ref",
        "denovo_alt": "Alt",
        "denovo_person_id": "SampleID"
    }

    loader = DenovoLoader(
        families_data, fixture_dirname("backends/denovo-db-person-id.tsv"),
        fixtures_gpf_instance.get_genome().get_genomic_sequence(),
        params=params
    )

    it = loader.full_variants_iterator()
    variants = list(it)
    assert len(variants) == 17
    family_variants = [v[1][0] for v in variants]
    assert family_variants[0].get_attribute("StudyName")[0] == "Turner_2017"
    assert family_variants[1].get_attribute("StudyName")[0] == "Turner_2017"
    assert family_variants[2].get_attribute("StudyName")[0] == "Turner_2017"
    assert family_variants[3].get_attribute("StudyName")[0] == "Lelieveld2016"
    for variant in family_variants:
        print(variant)


def test_extra_attributes_impala(extra_attrs_impala):
    variants = extra_attrs_impala.query_variants()
    first_variant = list(variants)[0]
    assert first_variant.get_attribute("someAttr")[0] == "asdf"


def test_build_allele_batch_dict(
        vcf_variants_loaders, impala_genotype_storage, mocker):
    loader = vcf_variants_loaders("backends/effects_trio")[-1]

    fv = list(loader.full_variants_iterator())[0][1][0]
    schema = loader.get_attribute("annotation_schema")
    family = loader.families.get(fv.family_id)
<<<<<<< HEAD
    assert family is not None
=======
    assert family, fv.family_id
>>>>>>> da99a002

    schema.create_column("some_score", "float")
    fv.update_attributes({"some_score": [1.24]})

    serializer = AlleleParquetSerializer(schema)
    summary_blobs = serializer.serialize_summary_data(fv.alleles)
    scores_blob = serializer.serialize_scores_data(fv.alleles)
    blob = serializer.serialize_family_variant(
        fv.alleles, summary_blobs, scores_blob)
    extra_blob = serializer.serialize_extra_attributes(fv)
    chain = serializer.build_searchable_vectors_summary(fv)
    batch = serializer.build_allele_batch_dict(
        fv.alleles[1], blob, extra_blob, chain)
    print(batch)<|MERGE_RESOLUTION|>--- conflicted
+++ resolved
@@ -119,11 +119,7 @@
     fv = list(loader.full_variants_iterator())[0][1][0]
     schema = loader.get_attribute("annotation_schema")
     family = loader.families.get(fv.family_id)
-<<<<<<< HEAD
-    assert family is not None
-=======
     assert family, fv.family_id
->>>>>>> da99a002
 
     schema.create_column("some_score", "float")
     fv.update_attributes({"some_score": [1.24]})
