--- conflicted
+++ resolved
@@ -344,18 +344,11 @@
         return result
 
     def deserialize_variant(
-<<<<<<< HEAD
-        self, family,
-        chrom, position, reference, alternatives_data,
-        effect_data, genotype_data, best_state_data, genetic_model_data,
-        frequency_data, genomic_scores_data,
-    ):
-=======
             self, family,
             chrom, position, reference, transmission_type,
-            alternatives_data, effect_data, genotype_data, frequency_data,
-            genomic_scores_data):
->>>>>>> 33722498
+            alternatives_data, effect_data,
+            genotype_data, best_state_data, genetic_model_data,
+            frequency_data, genomic_scores_data):
 
         effects = self.deserialize_variant_effects(
             effect_data)
