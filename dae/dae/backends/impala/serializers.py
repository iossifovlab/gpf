import functools
import operator

from collections import namedtuple

import numpy as np

from dae.utils.variant_utils import GENOTYPE_TYPE, BEST_STATE_TYPE
from dae.annotation.tools.file_io_parquet import ParquetSchema

from dae.variants.variant import SummaryAllele, SummaryVariant
from dae.variants.family_variant import FamilyAllele, FamilyVariant
from dae.variants.attributes import GeneticModel


class ParquetSerializer(object):

    GENOMIC_SCORES_SCHEMA_CLEAN_UP = [
        'worst_effect',
        'family_bin',
        'rare',
        'genomic_scores_data',
        'frequency_bin',
        'coding',
        'position_bin',
        'chrome_bin',
        'coding2',
        'region_bin',
    ]

    summary = namedtuple(
        'summary', [
            'summary_variant_index',
            'allele_index',
            'chrom',
            'position',
            'reference',
            'alternative',
            'variant_type',
            'transmission_type',
            # 'worst_effect',
            'alternatives_data',
        ])

    effect_gene = namedtuple(
        'effect_gene', [
            'effect_type',
            'effect_gene',
            'effect_data',
        ]
    )

    family = namedtuple(
        'family', [
            'family_variant_index',
            'family_id',
            'is_denovo',
            'variant_sexes',
            'variant_roles',
            'variant_inheritance',
            'genotype_data',
            'best_state_data',
            'genetic_model_data',
        ]
    )

    member = namedtuple(
        'member', [
            'variant_in_member',
            # 'variant_in_role',
            # 'variant_in_sex',
            # 'inheritance_in_member',
        ]
    )

    frequency = namedtuple(
        'frequency', [
            'af_parents_called_count',
            'af_parents_called_percent',
            'af_allele_count',
            'af_allele_freq',
            'frequency_data',
        ]
    )

    def __init__(self, schema, include_reference=False):
        assert schema is not None
        assert isinstance(schema, ParquetSchema), type(schema)

        self.include_reference = include_reference
        self.schema = schema
        self._setup_genomic_scores()

    def _setup_genomic_scores(self):
        base_schema = ParquetSchema.from_arrow(
            ParquetSchema.BASE_SCHEMA)
        genomic_scores_schema = ParquetSchema.diff_schemas(
            self.schema, base_schema)
        for field_name in self.GENOMIC_SCORES_SCHEMA_CLEAN_UP:
            if field_name in genomic_scores_schema.columns:
                del genomic_scores_schema.columns[field_name]

        self.genomic_scores_schema = genomic_scores_schema.to_arrow()

        self.genomic_scores_count = len(self.genomic_scores_schema.names)
        fields = [
                *(self.genomic_scores_schema.names),
                'genomic_scores_data'
        ]
        self.genomic_scores = namedtuple(
            'genomic_scores', fields
        )

    def serialize_summary(
            self, summary_variant_index, allele, alternatives_data):
        if allele.is_reference_allele:
            return self.summary(
                summary_variant_index,
                allele.allele_index,
                allele.chrom,
                allele.position,
                allele.reference,
                None,
                None,
                allele.transmission_type.value,
                # None,
                alternatives_data,
            )
        else:
            return self.summary(
                summary_variant_index,
                allele.allele_index,
                allele.chrom,
                allele.position,
                allele.reference,
                allele.alternative,
                allele.variant_type.value,
                allele.transmission_type.value,
                # allele.effect.worst if allele.effect else None,
                alternatives_data,
            )

    def serialize_effects(self, allele, effect_data):
        if allele.is_reference_allele:
            return [self.effect_gene(None, None, effect_data)]
        if allele.allele_index == -1:
            return [self.effect_gene(None, None, effect_data)]
        return [
            self.effect_gene(eg.effect, eg.symbol, effect_data)
            for eg in allele.effect.genes
        ]

    def serialize_alelle_frequency(self, allele, frequency_data):
        freq = self.frequency(
            allele.get_attribute('af_parents_called_count'),
            allele.get_attribute('af_parents_called_percent'),
            allele.get_attribute('af_allele_count'),
            allele.get_attribute('af_allele_freq'),
            frequency_data,
        )
        return freq

    @staticmethod
    def serialize_variant_frequency(v):
        result = np.zeros((len(v.alleles), 4), dtype=np.float32)
        for row, allele in enumerate(v.alleles):
            result[row, 0] = allele.get_attribute('af_parents_called_count')
            result[row, 1] = allele.get_attribute('af_parents_called_percent')
            result[row, 2] = allele.get_attribute('af_allele_count')
            result[row, 3] = allele.get_attribute('af_allele_freq')
        flat = result.flatten(order='F')
        buff = flat.tobytes()
        data = str(buff, 'latin1')
        return data

    @staticmethod
    def deserialize_variant_frequency(data):
        buff = bytes(data, 'latin1')
        flat = np.frombuffer(buff, dtype=np.float32)
        assert len(flat) % 4 == 0

        rows = len(flat) // 4
        res = flat.reshape([rows, 4], order='F')
        attributes = []
        for row in range(rows):
            af_parents_called_count = \
                int(res[row, 0]) if not np.isnan(res[row, 0]) else None
            af_parents_called_percent = \
                res[row, 1] if not np.isnan(res[row, 1]) else None
            af_allele_count = \
                int(res[row, 2]) if not np.isnan(res[row, 2]) else None
            af_allele_freq = \
                res[row, 3] if not np.isnan(res[row, 3]) else None
            a = {
                'af_parents_called_count': af_parents_called_count,
                'af_parents_called_percent': af_parents_called_percent,
                'af_allele_count': af_allele_count,
                'af_allele_freq': af_allele_freq,
            }
            attributes.append(a)

        return attributes

    def serialize_genomic_scores(self, allele, genomic_scores_data):
        values = []
        for gs in self.genomic_scores_schema.names:
            values.append(allele.get_attribute(gs))
        values.append(genomic_scores_data)

        genomic_scores = self.genomic_scores(*values)
        return genomic_scores

    def serialize_variant_genomic_scores(self, v):
        if self.genomic_scores_count == 0:
            return None
        result = np.zeros(
            (len(v.alleles), self.genomic_scores_count),
            dtype=np.float32)
        for row, allele in enumerate(v.alleles):
            for col, gs in enumerate(self.genomic_scores_schema.names):
                result[row, col] = allele.get_attribute(gs)
        flat = result.flatten(order='F')
        buff = flat.tobytes()
        data = str(buff, 'latin1')
        return data

    def deserialize_variant_genomic_scores(self, data):
        if data is None:
            return None
        buff = bytes(data, 'latin1')
        flat = np.frombuffer(buff, dtype=np.float32)
        assert len(flat) % self.genomic_scores_count == 0, \
            self.genomic_scores_schema

        rows = len(flat) // self.genomic_scores_count
        result = flat.reshape([rows, self.genomic_scores_count], order='F')
        attributes = []
        for row in range(rows):
            a = {
                gs: result[row, col]
                for col, gs in enumerate(self.genomic_scores_schema.names)
            }
            attributes.append(a)

        return attributes

    @staticmethod
    def serialize_variant_genotype(gt):
        rows, _ = gt.shape
        assert rows == 2
        flat = gt.flatten(order='F')
        buff = flat.tobytes()
        data = str(buff, 'latin1')

        return data

    @staticmethod
    def deserialize_variant_genotype(data):
        buff = bytes(data, 'latin1')
        gt = np.frombuffer(buff, dtype=GENOTYPE_TYPE)
        assert len(gt) % 2 == 0

        size = len(gt) // 2
        gt = gt.reshape([2, size], order='F')
        return gt

    @staticmethod
    def serialize_variant_best_state(best_state):
        flat = best_state.flatten(order='F')
        buff = flat.tobytes()
        data = str(buff, 'latin1')

        return data

    @staticmethod
    def deserialize_variant_best_state(data, col_count):
        buff = bytes(data, 'latin1')
        best_state = np.frombuffer(buff, dtype=BEST_STATE_TYPE)
        assert len(best_state) % col_count == 0

        size = len(best_state) // col_count
        best_state = best_state.reshape([size, col_count], order='F')
        return best_state

    @staticmethod
    def serialize_variant_alternatives(alternatives):
        return ",".join(alternatives)

    @staticmethod
    def deserialize_variant_alternatives(data):
        res = [None]
        if data is None:
            return res
        res.extend(data.split(","))
        return res

    @staticmethod
    def serialize_variant_effects(effects):
        if effects is None:
            return None
        return "#".join([str(e) for e in effects])

    @staticmethod
    def deserialize_variant_effects(data):
        res = [{'effects': None}]
        if data is None:
            return res
        res.extend([{'effects': e} for e in data.split("#")])

        return res

    def serialize_family(self, family_variant_index, family_allele,
                         genotype_data, best_state_data, genetic_model_data):
        res = self.family(
            family_variant_index,
            family_allele.family_id,
            family_allele.get_attribute('is_denovo'),
            functools.reduce(
                operator.or_, [
                    vs.value for vs in family_allele.variant_in_sexes
                    if vs is not None
                ], 0),
            functools.reduce(
                operator.or_, [
                    vr.value for vr in family_allele.variant_in_roles
                    if vr is not None
                ], 0),
            functools.reduce(
                operator.or_, [
                    vi.value for vi in family_allele.inheritance_in_members
                    if vi is not None
                ], 0),
            genotype_data,
            best_state_data,
            genetic_model_data,
        )
        return res

    def serialize_members(self, family_variant_index, family):
        result = []
        for variant_in_member in family.variant_in_members:
            if variant_in_member is None:
                continue
            result.append(self.member(variant_in_member))
        return result

    def deserialize_variant(
            self, family,
            chrom, position, reference, transmission_type,
            alternatives_data, effect_data,
            genotype_data, best_state_data, genetic_model_data,
            frequency_data, genomic_scores_data):

        effects = self.deserialize_variant_effects(
            effect_data)
        alternatives = self.deserialize_variant_alternatives(
            alternatives_data
        )
        assert len(effects) == len(alternatives)
        # family = self.families.get(family_id)
        assert family is not None

        genotype = self.deserialize_variant_genotype(
            genotype_data)
        rows, cols = genotype.shape
        assert cols == len(family)

        best_state = self.deserialize_variant_best_state(
            best_state_data,
            len(family),
        )

        genetic_model = GeneticModel(genetic_model_data)

        frequencies = self.deserialize_variant_frequency(
            frequency_data)
        assert len(frequencies) == len(alternatives)

        genomic_scores = self.deserialize_variant_genomic_scores(
            genomic_scores_data
        )
        if genomic_scores is None:
            values = zip(alternatives, effects, frequencies)
        else:
            assert len(frequencies) == len(genomic_scores)
            attributes = []
            for (f, g) in zip(frequencies, genomic_scores):
                f.update(g)
                attributes.append(f)
            values = zip(alternatives, effects, attributes)

        alleles = []
        for allele_index, (alt, effect, attr) in enumerate(values):
            attr.update(effect)
            summary_allele = SummaryAllele(
                chrom, position, reference,
                alternative=alt,
                summary_index=0,
                allele_index=allele_index,
                transmission_type=transmission_type,
                # effect=effect,
                attributes=attr
            )

            family_allele = FamilyAllele(
                summary_allele,
                family=family,
<<<<<<< HEAD
                genotype=genotype,
                best_state=best_state,
            )
            allele._genetic_model = genetic_model
            alleles.append(allele)

        fv = FamilyVariant(alleles, family, genotype, best_state)
        fv._genetic_model = genetic_model
        return fv
=======
                genotype=genotype)

            alleles.append(family_allele)

        return FamilyVariant(SummaryVariant(alleles), family, genotype)
>>>>>>> c6052a6d
<|MERGE_RESOLUTION|>--- conflicted
+++ resolved
@@ -405,20 +405,11 @@
             family_allele = FamilyAllele(
                 summary_allele,
                 family=family,
-<<<<<<< HEAD
                 genotype=genotype,
                 best_state=best_state,
             )
-            allele._genetic_model = genetic_model
-            alleles.append(allele)
-
-        fv = FamilyVariant(alleles, family, genotype, best_state)
-        fv._genetic_model = genetic_model
-        return fv
-=======
-                genotype=genotype)
-
+            family_allele._genetic_model = genetic_model
             alleles.append(family_allele)
 
-        return FamilyVariant(SummaryVariant(alleles), family, genotype)
->>>>>>> c6052a6d
+        return FamilyVariant(
+            SummaryVariant(alleles), family, genotype, best_state)