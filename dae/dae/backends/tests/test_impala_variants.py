import pytest
from dae.backends.impala.impala_variants import ImpalaVariants
from dae.backends.impala.hdfs_helpers import HdfsHelpers
from dae.backends.impala.impala_helpers import ImpalaHelpers
from dae.backends.impala.family_variants_query_builder import \
    FamilyVariantsQueryBuilder
from dae.backends.impala.impala_query_director import ImpalaQueryDirector
from dae.variants.variant import SummaryVariant
from dae.utils.regions import Region


def test_hdfs_helpers(hdfs_host):
    hdfs = HdfsHelpers(hdfs_host, 8020)
    assert hdfs is not None

    dirname = hdfs.tempdir()
    print(dirname)


def test_impala_query_build(impala_host, genomes_db_2013):
    impala_helpers = ImpalaHelpers([impala_host], 21050)
    ifv = ImpalaVariants(
        impala_helpers,
        "impala_storage_test_db",
        "test_study_variants",
        "test_study_pedigree",
        genomes_db_2013.get_gene_models(),
    )

    builder = FamilyVariantsQueryBuilder(
        ifv.db,
        ifv.variants_table,
        ifv.pedigree_table,
        ifv.schema,
        ifv.table_properties,
        ifv.pedigree_schema,
        ifv.ped_df,
        ifv.families,
        ifv.gene_models
    )

    director = ImpalaQueryDirector(builder)

    regions = [Region("1", 1, 199999), Region("2", 1, 199999)]
    families = ["f1", "f2"]
    coding_effects = ["missense", "frame-shift"]
    real_attr_filter = [("af_allele_freq", (1, 50))]

    director.build_query(regions=regions)
    q = builder.product
    print(q)
    director.build_query(family_ids=families)
    q = builder.product
    print(q)
    director.build_query(effect_types=coding_effects)
    q = builder.product
    print(q)
    director.build_query(real_attr_filter=real_attr_filter)
    q = builder.product
    print(q)
    director.build_query(
        regions=regions,
        family_ids=families,
        effect_types=coding_effects,
        real_attr_filter=real_attr_filter,
    )
    q = builder.product
    print(q)


@pytest.mark.parametrize("fixture_name", ["backends/a"])
def test_impala_variants_simple(variants_impala, fixture_name):
    fvars = variants_impala(fixture_name)

    vs = list(fvars.query_variants())
    print(len(vs))

    for v in vs:
        print(v)
        for a in v.alt_alleles:
            print(">", a)
        for a in v.matched_alleles:
            print(">", a)

    assert len(vs) == 5


@pytest.mark.parametrize("fixture_name", ["backends/quads_f2"])
def test_impala_summary_variants_simple(variants_impala, fixture_name):
    fvars = variants_impala(fixture_name)

    vs = list(fvars.query_summary_variants())
    print(len(vs))

    for v in vs:
        print(v)
        for a in v.alt_alleles:
            print(">", a)
    for v in vs:
        for a in v.alt_alleles:
            assert a.get_attribute("family_variants_count") == 2
            assert a.get_attribute("seen_in_status") == 3
            assert not a.get_attribute("seen_in_denovo")

    assert all([isinstance(sv, SummaryVariant) for sv in vs])
    assert len(vs) == 2


@pytest.mark.parametrize("inheritance,ultra_rare,real_attr_filter, result", [
    (
<<<<<<< HEAD
        "denovo", None, None,
        "variants.frequency_bin = 0"
=======
        ["denovo"], None, None,
        "frequency_bin = 0"
>>>>>>> 201ab253
    ),
    (
        None, None, None,
        ""
    ),
    (
        ["any(denovo, mendelian)"], None, None,
        ""
    ),
    (
<<<<<<< HEAD
        "any(denovo)", True, None,
        "variants.frequency_bin = 0"
    ),
    (
        "any(denovo, mendelian)", True, None,
        " OR ".join(
            set(["variants.frequency_bin = 0", "variants.frequency_bin = 1"]))
=======
        ["any(denovo)"], True, None,
        "frequency_bin = 0"
    ),
    (
        ["any(denovo, mendelian)"], True, None,
        " OR ".join(set(["frequency_bin = 0", "frequency_bin = 1"]))
>>>>>>> 201ab253
    ),
    (
        None, True, None,
        " OR ".join(set(["variants.frequency_bin = 1"]))
    ),
    (
<<<<<<< HEAD
        "any(mendelian)", True, None,
        " OR ".join(set(["variants.frequency_bin = 1"]))
    ),
    (
        "any(mendelian)", None, [("af_allele_freq", (0, 3))],
        " OR ".join(
            set(["variants.frequency_bin = 1", "variants.frequency_bin = 2"]))
=======
        ["any(mendelian)"], True, None,
        " OR ".join(set(["frequency_bin = 1"]))
    ),
    (
        ["any(mendelian)"], None, [("af_allele_freq", (0, 3))],
        " OR ".join(set(["frequency_bin = 1", "frequency_bin = 2"]))
>>>>>>> 201ab253
    ),
    (
        ["any(denovo, mendelian)"], None, [("af_allele_freq", (0, 3))],
        " OR ".join(set([
            "variants.frequency_bin = 0", "variants.frequency_bin = 1",
            "variants.frequency_bin = 2"]))
    ),
    (
        ["any(denovo, mendelian)"], None, [("af_allele_freq", (0, 5))],
        " OR ".join(set([]))
    ),
    (
        ["any(denovo, mendelian)"], None, [("af_allele_freq", (5, 6))],
        " OR ".join(set([
            "variants.frequency_bin = 0", "variants.frequency_bin = 3"]))
    ),
    (
        None, None, [("af_allele_freq", (0, 3))],
        " OR ".join(set([
            "variants.frequency_bin = 1",
            "variants.frequency_bin = 2"]))
    ),
])
def test_impala_frequency_bin_heuristics(
        mocker, impala_helpers, genomes_db_2013,
        inheritance, ultra_rare, real_attr_filter, result):

    ifv = ImpalaVariants(
        impala_helpers,
        "impala_storage_test_db",
        "test_study_variants",
        "test_study_pedigree",
        genomes_db_2013.get_gene_models(),
    )
    ifv.table_properties["rare_boundary"] = 5

    builder = FamilyVariantsQueryBuilder(
        ifv.db,
        ifv.variants_table,
        ifv.pedigree_table,
        ifv.schema,
        ifv.table_properties,
        ifv.pedigree_schema,
        ifv.ped_df,
        ifv.families,
        ifv.gene_models
    )

    q = builder._build_frequency_bin_heuristic(
        inheritance, ultra_rare, real_attr_filter)

    assert result == q<|MERGE_RESOLUTION|>--- conflicted
+++ resolved
@@ -108,13 +108,8 @@
 
 @pytest.mark.parametrize("inheritance,ultra_rare,real_attr_filter, result", [
     (
-<<<<<<< HEAD
-        "denovo", None, None,
-        "variants.frequency_bin = 0"
-=======
         ["denovo"], None, None,
         "frequency_bin = 0"
->>>>>>> 201ab253
     ),
     (
         None, None, None,
@@ -125,50 +120,32 @@
         ""
     ),
     (
-<<<<<<< HEAD
-        "any(denovo)", True, None,
-        "variants.frequency_bin = 0"
-    ),
-    (
-        "any(denovo, mendelian)", True, None,
-        " OR ".join(
-            set(["variants.frequency_bin = 0", "variants.frequency_bin = 1"]))
-=======
         ["any(denovo)"], True, None,
         "frequency_bin = 0"
     ),
     (
         ["any(denovo, mendelian)"], True, None,
-        " OR ".join(set(["frequency_bin = 0", "frequency_bin = 1"]))
->>>>>>> 201ab253
+        " OR ".join(
+            set(["frequency_bin = 0", "frequency_bin = 1"]))
     ),
     (
         None, True, None,
-        " OR ".join(set(["variants.frequency_bin = 1"]))
+        " OR ".join(set(["frequency_bin = 1"]))
     ),
     (
-<<<<<<< HEAD
-        "any(mendelian)", True, None,
-        " OR ".join(set(["variants.frequency_bin = 1"]))
-    ),
-    (
-        "any(mendelian)", None, [("af_allele_freq", (0, 3))],
-        " OR ".join(
-            set(["variants.frequency_bin = 1", "variants.frequency_bin = 2"]))
-=======
         ["any(mendelian)"], True, None,
         " OR ".join(set(["frequency_bin = 1"]))
     ),
     (
         ["any(mendelian)"], None, [("af_allele_freq", (0, 3))],
-        " OR ".join(set(["frequency_bin = 1", "frequency_bin = 2"]))
->>>>>>> 201ab253
+        " OR ".join(
+            set(["frequency_bin = 1", "frequency_bin = 2"]))
     ),
     (
         ["any(denovo, mendelian)"], None, [("af_allele_freq", (0, 3))],
         " OR ".join(set([
-            "variants.frequency_bin = 0", "variants.frequency_bin = 1",
-            "variants.frequency_bin = 2"]))
+            "frequency_bin = 0", "frequency_bin = 1",
+            "frequency_bin = 2"]))
     ),
     (
         ["any(denovo, mendelian)"], None, [("af_allele_freq", (0, 5))],
@@ -177,13 +154,13 @@
     (
         ["any(denovo, mendelian)"], None, [("af_allele_freq", (5, 6))],
         " OR ".join(set([
-            "variants.frequency_bin = 0", "variants.frequency_bin = 3"]))
+            "frequency_bin = 0", "frequency_bin = 3"]))
     ),
     (
         None, None, [("af_allele_freq", (0, 3))],
         " OR ".join(set([
-            "variants.frequency_bin = 1",
-            "variants.frequency_bin = 2"]))
+            "frequency_bin = 1",
+            "frequency_bin = 2"]))
     ),
 ])
 def test_impala_frequency_bin_heuristics(
