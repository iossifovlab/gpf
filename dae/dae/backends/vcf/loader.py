import os
import itertools
import logging
from fsspec.core import url_to_fs

from collections import Counter

import numpy as np

import pysam

from dae.utils.helpers import str2bool
<<<<<<< HEAD
from dae.genomic_resources.reference_genome import ReferenceGenome
=======
from dae.genome.genomes_db import Genome
from dae.utils import fs_utils
>>>>>>> 60f5b28f

from dae.utils.variant_utils import is_all_reference_genotype, \
    is_all_unknown_genotype, \
    is_unknown_genotype

from dae.variants.attributes import Inheritance
from dae.variants.variant import SummaryVariantFactory
from dae.variants.family_variant import FamilyVariant
from dae.backends.raw.loader import VariantsGenotypesLoader, \
    TransmissionType, \
    FamiliesGenotypes, \
    CLIArgument


logger = logging.getLogger(__name__)


class VcfFamiliesGenotypes(FamiliesGenotypes):
    def __init__(self, loader, vcf_variants):
        super(VcfFamiliesGenotypes, self).__init__()

        self.loader = loader
        self.vcf_variants = vcf_variants
        self.known_independent_genotypes = None

    def full_families_genotypes(self):
        raise NotImplementedError()

    def get_family_best_state(self, family):
        raise NotImplementedError()

    def get_family_genotype(self, family):
        raise NotImplementedError()

    def family_genotype_iterator(self):
        self.known_independent_genotypes = []

        fill_value = self.loader._fill_missing_value
        samples_index = self.loader.samples_vcf_index

        for family in self.loader.families.values():

            gt = []
            for person in family.members_in_order:
                vcf_index = samples_index.get(person.sample_id)
                assert vcf_index is not None, (person, self.vcf_variants)

                vcf_variant = self.vcf_variants[vcf_index]
                if vcf_variant is None:
                    sample_genotype = (fill_value, fill_value)
                else:
                    sample_genotype = vcf_variant.samples.get(person.sample_id)
                    assert sample_genotype is not None, (
                        person, self.vcf_variants)

                    sample_genotype = sample_genotype["GT"]
                    if len(sample_genotype) == 1:
                        sample_genotype = (sample_genotype[0], -2)
                    assert len(sample_genotype) == 2, (
                        family, person, sample_genotype)
                    sample_genotype = tuple(map(
                        lambda g: g if g is not None else -1,
                        sample_genotype))
                gt.append(sample_genotype)
            if len(gt) == 0:
                continue

            gt = np.array(gt, np.int8)
            gt = gt.T
            assert len(gt.shape) == 2, (gt, family)
            assert gt.shape[0] == 2

            if is_unknown_genotype(gt):
                if not self.loader.include_unknown_person_genotypes:
                    continue
            else:
                for index, person in enumerate(family.members_in_order):
                    if person.person_id not in self.loader.independent_persons:
                        continue
                    self.known_independent_genotypes.append(
                        gt[:, index]
                    )

            if is_all_unknown_genotype(gt) and \
                    not self.loader.include_unknown_family_genotypes:
                continue

            if is_all_reference_genotype(gt) and \
                    not self.loader.include_reference_genotypes:
                continue

            yield family, gt, None


class SingleVcfLoader(VariantsGenotypesLoader):
    def __init__(
            self,
            families,
            vcf_files,
            genome: ReferenceGenome,
            regions=None,
            params={},
            **kwargs):

        super(SingleVcfLoader, self).__init__(
            families=families,
            filenames=vcf_files,
            transmission_type=TransmissionType.transmitted,
            genome=genome,
            regions=regions,
            expect_genotype=True,
            expect_best_state=False,
            params=params)

        assert len(vcf_files)
        self.set_attribute("source_type", "vcf")

        fill_in_mode = params.get("vcf_multi_loader_fill_in_mode", "reference")
        if fill_in_mode == "reference":
            self._fill_missing_value = 0
        elif fill_in_mode == "unknown":
            self._fill_missing_value = -1
        else:
            logger.warning(
                "unexpected `vcf_multi_loader_fill_in_mode` value",
                f"{fill_in_mode}; "
                f"expected values are `reference` or `unknown`")
            self._fill_missing_value = 0

        self.fixed_pedigree = params.get("vcf_pedigree_mode", "fixed") == \
            "fixed"

        self._init_vcf_readers()
        self._match_pedigree_to_samples()

        self._build_samples_vcf_index()
        self.independent_persons = set([
            p.person_id for p in self.families.persons_without_parents()])

        # self._build_family_alleles_indexes()
        # self._build_independent_persons_indexes()
        self._init_chromosome_order()
        self._init_denovo_mode()
        self._init_omission_mode()

        self.include_reference_genotypes = str2bool(
            params.get("vcf_include_reference_genotypes", False))
        self.include_unknown_family_genotypes = str2bool(
            params.get("vcf_include_unknown_family_genotypes", False))
        self.include_unknown_person_genotypes = str2bool(
            params.get("vcf_include_unknown_person_genotypes", False))
        self.multi_loader_fill_in_mode = params.get(
            "vcf_multi_loader_fill_in_mode", "reference")

    def _init_denovo_mode(self):
        denovo_mode = self.params.get("vcf_denovo_mode", "possible_denovo")
        if denovo_mode == "possible_denovo":
            self._denovo_handler = self._possible_denovo_mode_handler
        elif denovo_mode == "denovo":
            self._denovo_handler = self._denovo_mode_handler
        elif denovo_mode == "ignore":
            self._denovo_handler = self._ignore_denovo_mode_handler
        else:
            logger.warning(
                f"unexpected denovo mode: {denovo_mode}; "
                f"using possible_denovo")
            self._denovo_handler = self._possible_denovo_mode_handler

    @staticmethod
    def _possible_denovo_mode_handler(family_variant: FamilyVariant) -> bool:
        for fa in family_variant.alleles:
            inheritance_in_members = fa.inheritance_in_members
            inheritance_in_members = [
                inh
                if inh != Inheritance.denovo
                else Inheritance.possible_denovo
                for inh in inheritance_in_members
            ]
            fa._inheritance_in_members = inheritance_in_members
        return False

    @staticmethod
    def _ignore_denovo_mode_handler(family_variant: FamilyVariant) -> bool:
        for fa in family_variant.alleles:
            if Inheritance.denovo in fa.inheritance_in_members:
                return True
        return False

    @staticmethod
    def _denovo_mode_handler(family_vairant: FamilyVariant) -> bool:
        return False

    def _init_omission_mode(self):
        omission_mode = self.params.get(
            "vcf_omission_mode", "possible_omission"
        )
        if omission_mode == "possible_omission":
            self._omission_handler = self._possible_omission_mode_handler
        elif omission_mode == "omission":
            self._omission_handler = self._omission_mode_handler
        elif omission_mode == "ignore":
            self._omission_handler = self._ignore_omission_mode_handler
        else:
            logger.warning(
                f"unexpected omission mode: {omission_mode}; "
                f"using possible_omission")
            self._omission_handler = self._possible_omission_mode_handler

    @staticmethod
    def _possible_omission_mode_handler(family_variant: FamilyVariant) -> bool:
        for fa in family_variant.alleles:
            inheritance_in_members = fa.inheritance_in_members
            inheritance_in_members = [
                inh
                if inh != Inheritance.omission
                else Inheritance.possible_omission
                for inh in inheritance_in_members
            ]
            fa._inheritance_in_members = inheritance_in_members
        return False

    @staticmethod
    def _ignore_omission_mode_handler(family_variant: FamilyVariant) -> bool:
        for fa in family_variant.alleles:
            if Inheritance.omission in fa.inheritance_in_members:
                return True
        return False

    @staticmethod
    def _omission_mode_handler(family_vairant: FamilyVariant) -> bool:
        return False

    def _init_vcf_readers(self):
        self.vcfs = list()
        logger.debug(f"SingleVcfLoader input files: {self.filenames}")

        for file in self.filenames:
            self.vcfs.append(
                pysam.VariantFile(file))

    def _build_vcf_iterators(self, region):
        if region is None:
            return [
                vcf.fetch()
                for vcf in self.vcfs
            ]
        else:
            return [
                vcf.fetch(region=region)
                for vcf in self.vcfs]

    def _init_chromosome_order(self):
        seqnames = list(self.vcfs[0].header.contigs)
        if not all([
                list(vcf.header.contigs) == seqnames
                for vcf in self.vcfs]):
            logger.warning(
                f"VCF files {self.filenames} do not have the same list "
                f"of contigs")

        chrom_order = dict()
        for idx, seq in enumerate(seqnames):
            chrom_order[seq] = idx

        self.chrom_order = chrom_order

    @property
    def chromosomes(self):
        assert len(self.vcfs) > 0

        seqnames = list(self.vcfs[0].header.contigs)
        filename = self.filenames[0]
        tabix_index_filename = f"{filename}.tbi"
        if not fs_utils.exists(tabix_index_filename):
            return seqnames

        try:
            with pysam.Tabixfile(filename) as tbx:
                return list(tbx.contigs)
        except Exception:
            return seqnames

    def _match_pedigree_to_samples(self):
        vcf_samples = list()
        for vcf in self.vcfs:
            intersection = set(vcf_samples) & set(vcf.header.samples)
            if intersection:
                logger.warning(
                    f"vcf samples present in multiple batches: "
                    f"{intersection}")

            vcf_samples.extend(list(vcf.header.samples))

        logger.info(f"vcf samples (all): {len(vcf_samples)}")

        vcf_samples_order = [list(vcf.header.samples) for vcf in self.vcfs]
        vcf_samples = set(vcf_samples)
        logger.info(f"vcf samples (set): {len(vcf_samples)}")
        pedigree_samples = set(self.families.pedigree_samples())
        logger.info(f"pedigree samples (all): {len(pedigree_samples)}")

        missing_samples = vcf_samples.difference(pedigree_samples)
        if missing_samples:
            logger.info(
                f"vcf samples not found in pedigree: {len(missing_samples)}; "
                f"{missing_samples}")

        vcf_samples = vcf_samples.difference(missing_samples)
        assert vcf_samples.issubset(pedigree_samples)
        logger.info(f"vcf samples (matched): {len(vcf_samples)}")

        seen = set()
        not_sequenced = set()
        counters = Counter()
        for person in self.families.persons.values():
            if person.generated:
                counters["generated"] += 1
                continue

            if person.sample_id in vcf_samples:
                if person.sample_id in seen:
                    continue
                for vcf_index, samples_order in enumerate(vcf_samples_order):
                    if person.sample_id in samples_order:
                        person.set_attr(
                            "sample_index",
                            (
                                vcf_index,
                                samples_order.index(person.sample_id)
                            )
                        )
                        seen.add(person.sample_id)
                        counters["found"] += 1
                        break
            elif not self.fixed_pedigree:
                if not person.generated and not person.not_sequenced:
                    not_sequenced.add(person.person_id)
                    person.set_attr("not_sequenced", True)
                    counters["not_sequenced"] += 1
                    logger.info(
                        f"person {person.person_id} marked as "
                        f"'not_sequenced'; ")
            else:
                if not person.missing:
                    logger.info(
                        f"person {person} marked as missing")

                    person.set_attr(
                        "sample_index",
                        (
                            None,
                            None
                        )
                    )
                    person.set_attr("missing", True)
                    counters["missing"] += 1
                counters["missing"] += 1

        logger.warning(f"people stats: {counters}")

        self.families.redefine()
        logger.warning(
            f"persons changed to not_sequenced {len(not_sequenced)} "
            f"in {self.filenames}")
        self.families_samples_indexes = [
            (family, family.samples_index)
            for family in self.families.values()
        ]

    def _build_samples_vcf_index(self):
        samples_index = {}
        vcf_samples = [
            set(vcf.header.samples)
            for vcf in self.vcfs]

        for person in self.families.real_persons.values():
            for index, samples in enumerate(vcf_samples):
                if person.sample_id in samples:
                    samples_index[person.sample_id] = index
                    break
        self.samples_vcf_index = samples_index

    # def _build_family_alleles_indexes(self):
    #     vcf_offsets = [0] * len(self.vcfs)
    #     for vcf_index in range(1, len(self.vcfs)):
    #         vcf_offsets[vcf_index] = vcf_offsets[vcf_index - 1] + len(
    #             self.vcfs[vcf_index - 1].samples
    #         )

    #     self.families_allele_indexes = []

    #     for family in self.families.values():
    #         samples_indexes = []
    #         for person in family.members_in_order:
    #             vcf_index, sample_index = person.sample_index
    #             if vcf_index is None or sample_index is None:
    #                 assert vcf_index is None and sample_index is None
    #                 continue
    #             offset = vcf_offsets[vcf_index]
    #             samples_indexes.append(sample_index + offset)
    #         samples_indexes = np.array(tuple(samples_indexes))
    #         allele_indexes = np.stack(
    #             [2 * samples_indexes, 2 * samples_indexes + 1]
    #         ).reshape([1, 2 * len(samples_indexes)], order="F")[0]

    #         self.families_allele_indexes.append(
    #             (family, allele_indexes)
    #         )

    # def _build_independent_persons_indexes(self):
    #     self.independent = self.families.persons_without_parents()
    #     self.independent_indexes = []

    #     logger.debug(f"independent persons: {len(self.independent)}")
    #     missing = 0
    #     for person in self.independent:
    #         if person.missing:
    #             logger.debug(
    #                 f"independent individual missing: "
    #                 f"{person}; {person.missing}"
    #             )
    #             missing += 1
    #             continue
    #         self.independent_indexes.append(person.sample_index)
    #     self.independent_indexes = np.array(tuple(self.independent_indexes))

    #     logger.debug(
    #         f"independent: found={len(self.independent_indexes)}; "
    #         f"missing={missing}")

    #     assert len(self.independent_indexes) + missing == \
    #         len(self.independent), (
    #             len(self.independent_indexes),
    #             missing,
    #             len(self.independent),
    #         )

    def _compare_vcf_variants_gt(self, lhs, rhs):
        """
        Returns true if left vcf variant position in file is
        larger than right vcf variant position in file
        """
        # TODO: Change this to use a dict
        if lhs is None:
            return True

        l_chrom_idx = self.chrom_order.get(lhs.chrom)
        r_chrom_idx = self.chrom_order.get(rhs.chrom)

        if l_chrom_idx > r_chrom_idx:
            return True
        elif lhs.pos > rhs.pos:
            return True
        else:
            return False

    def _compare_vcf_variants_eq(self, lhs, rhs):
        """
        Returns true if left vcf variant position in file is
        equal to right vcf variant position in file
        """
        assert lhs is not None

        if rhs is None:
            return False
        return lhs.chrom == rhs.chrom and lhs.pos == rhs.pos

    def _find_current_vcf_variant(self, vcf_variants):
        assert len(vcf_variants)
        min_index = 0
        for index in range(1, len(vcf_variants)):
            if vcf_variants[index] is None:
                continue
            if self._compare_vcf_variants_gt(
                    vcf_variants[min_index], vcf_variants[index]):
                min_index = index
        return vcf_variants[min_index]

    def _calc_allele_frequencies(
            self, summary_variant, known_independent_genotypes):

        n_independent_parents = len(self.independent_persons)
        n_parents_called = 0
        if len(known_independent_genotypes) > 0:
            n_parents_called = known_independent_genotypes.shape[1]

        ref_n_alleles = 0
        ref_allele_freq = 0.0

        for allele in summary_variant.alleles:
            allele_index = allele["allele_index"]
            n_alleles = np.sum(known_independent_genotypes == allele_index)
            allele_freq = 0.0

            if n_independent_parents > 0:
                percent_parents_called = (
                    100.0 * n_parents_called
                ) / n_independent_parents
            if n_parents_called > 0:
                allele_freq = (100.0 * n_alleles) / (2.0 * n_parents_called)

            if allele_index == 0:
                ref_n_alleles = n_alleles
                ref_allele_freq = allele_freq

            freq = {
                "af_parents_called_count": int(n_parents_called),
                "af_parents_called_percent": float(percent_parents_called),
                "af_allele_count": int(n_alleles),
                "af_allele_freq": float(allele_freq),
                "af_ref_allele_count": int(ref_n_alleles),
                "af_ref_allele_freq": float(ref_allele_freq),
            }
            allele.update_attributes(freq)

    def _full_variants_iterator_impl(self, initial_summary_variant_index=0):

        summary_variant_index = initial_summary_variant_index
        for region in self.regions:
            vcf_iterators = self._build_vcf_iterators(region)
            vcf_variants = [next(it, None) for it in vcf_iterators]

            while True:
                if all([vcf_variant is None for vcf_variant in vcf_variants]):
                    break

                current_vcf_variant = self._find_current_vcf_variant(
                    vcf_variants
                )
                current_summary_variant = \
                    SummaryVariantFactory.summary_variant_from_vcf(
                        current_vcf_variant, summary_variant_index,
                        transmission_type=self.transmission_type)

                vcf_iterator_idexes_to_advance = list()
                vcf_gt_variants = list()
                for idx, vcf_variant in enumerate(vcf_variants):
                    if self._compare_vcf_variants_eq(
                        current_vcf_variant, vcf_variant
                    ):
                        vcf_gt_variants.append(vcf_variant)
                        vcf_iterator_idexes_to_advance.append(idx)
                    else:
                        vcf_gt_variants.append(None)

                if len(current_summary_variant.alt_alleles) > 127:
                    logger.warning(
                        f"more than 127 alternative alleles; "
                        f"some alleles will be skipped: "
                        f"{current_summary_variant}")

                else:

                    assert len(current_summary_variant.alt_alleles) < 128, (
                        len(current_summary_variant.alt_alleles),
                        current_summary_variant
                    )

                    family_genotypes = VcfFamiliesGenotypes(
                        self, vcf_gt_variants)
                    family_variants = []

                    for fam, gt, bs in family_genotypes \
                            .family_genotype_iterator():

                        fv = FamilyVariant(
                            current_summary_variant, fam, gt, bs)
                        if self._denovo_handler(fv):
                            continue
                        if self._omission_handler(fv):
                            continue
                        family_variants.append(fv)

                    known_independent_genotypes = \
                        family_genotypes.known_independent_genotypes
                    assert known_independent_genotypes is not None

                    known_independent_genotypes = np.array(
                        known_independent_genotypes, np.int8).T

                    self._calc_allele_frequencies(
                        current_summary_variant,
                        known_independent_genotypes)

                    yield current_summary_variant, family_variants

                for idx in vcf_iterator_idexes_to_advance:
                    vcf_variants[idx] = next(vcf_iterators[idx], None)
                summary_variant_index += 1


class VcfLoader(VariantsGenotypesLoader):
    def __init__(
            self,
            families,
            vcf_files,
            genome: ReferenceGenome,
            regions=None,
            params={},
            **kwargs):

        all_filenames, filenames = self._collect_filenames(params, vcf_files)

        super(VcfLoader, self).__init__(
            families=families,
            filenames=all_filenames,
            transmission_type=TransmissionType.transmitted,
            genome=genome,
            expect_genotype=True,
            expect_best_state=False,
            params=params)

        self.set_attribute("source_type", "vcf")
        logger.debug(f"loader passed VCF files {vcf_files}")
        logger.debug(f"collected VCF files: {all_filenames}, {filenames}")

        self.vcf_files = vcf_files
        self.vcf_loaders = []
        if vcf_files:
            for vcf_files_batch in filenames:
                if vcf_files_batch:
                    vcf_families = families.copy()
                    vcf_loader = SingleVcfLoader(
                        vcf_families, vcf_files_batch,
                        genome, regions=regions, params=params)
                    self.vcf_loaders.append(vcf_loader)

        pedigree_mode = params.get("vcf_pedigree_mode", "fixed")
        if pedigree_mode == "intersection":
            self.families = self._families_intersection()
        elif pedigree_mode == "union":
            self.families = self._families_union()

        logger.info(
            f"real persons/sample: {len(self.families.real_persons)}")
        for vcf_loader in self.vcf_loaders:
            vcf_families = vcf_loader.families
            logger.info(
                f"real persons/sample: {len(vcf_families.real_persons)} "
                f"in {vcf_loader.filenames}")

    def _families_intersection(self):
        logger.warning("families intersection run...")
        families = self.vcf_loaders[0].families
        for vcf_loader in self.vcf_loaders:
            other_families = vcf_loader.families
            assert len(families.persons) == len(other_families.persons)
            for other_person in other_families.persons.values():
                if other_person.not_sequenced:
                    person = families.persons[other_person.person_id]
                    logger.warning(
                        f"families intersection: person {person.person_id} "
                        f"is marked as 'not_sequenced'")
                    person.set_attr("not_sequenced", True)
        families.redefine()

        for vcf_loader in self.vcf_loaders:
            vcf_loader.families = families

        return families

    def _families_union(self):
        logger.warning("families union run...")
        families = self.vcf_loaders[0].families
        for person_id, person in families.persons.items():
            if not person.not_sequenced:
                continue
            for vcf_loader in self.vcf_loaders:
                other_person = vcf_loader.families.persons[person_id]

                if not other_person.not_sequenced:
                    logger.warning(
                        f"families union: person {person.person_id} "
                        f"'not_sequenced' flag changed to 'sequenced'")
                    person.set_attr("not_sequenced", False)
                    break

        families.redefine()

        for vcf_loader in self.vcf_loaders:
            vcf_loader.families = families

        return families

    @classmethod
    def _arguments(cls):
        arguments = super()._arguments()
        arguments.append(CLIArgument(
            "vcf_files",
            value_type=str,
            nargs="+",
            metavar="<VCF filenames>",
            help_text="VCF files to import",
        ))
        arguments.append(CLIArgument(
            "--vcf-include-reference-genotypes",
            default_value=False,
            help_text="include reference only variants "
            "[default_value: %(default)s]",
            action="store_true",
        ))
        arguments.append(CLIArgument(
            "--vcf-include-unknown-family-genotypes",
            default_value=False,
            help_text="include family variants with fully unknown genotype "
            "[default: %(default)s]",
            action="store_true",
        ))
        arguments.append(CLIArgument(
            "--vcf-include-unknown-person-genotypes",
            default_value=False,
            help_text="include family variants with "
            "partially unknown genotype [default: %(default)s]",
            action="store_true",
        ))
        arguments.append(CLIArgument(
            "--vcf-multi-loader-fill-in-mode",
            default_value="reference",
            help_text="used for multi VCF files loader "
            "to fill missing genotypes; "
            "supported values are `reference` or `unknown`"
            "[default: %(default)s]",
        ))
        arguments.append(CLIArgument(
            "--vcf-denovo-mode",
            default_value="ignore",
            help_text="used for handling family variants "
            "with denovo inheritance; "
            "supported values are: `denovo`, `possible_denovo`, `ignore`; "
            "[default: %(default)s]",
        ))
        arguments.append(CLIArgument(
            "--vcf-omission-mode",
            default_value="ignore",
            help_text="used for handling family variants with omission "
            "inheritance; "
            "supported values are: `omission`, `possible_omission`, `ignore`; "
            "[default: %(default)s]",
        ))
        arguments.append(CLIArgument(
            "--vcf-pedigree-mode",
            default_value="fixed",
            help_text="used for handling missmathes between samples in VCF"
            "and sample in pedigree file;"
            "supported values are: 'intersection', 'union', 'fixed';"
            "'fixed' mode means that pedigree should be accept 'as is' "
            "without any modifications; samples found in pedigree but not "
            "in the VCF should be patched with unknown genotype;"
            "[default: 'fixed']",
        ))
        arguments.append(CLIArgument(
            "--vcf-chromosomes",
            value_type=str,
            help_text="specifies a list of filename template "
            "substitutions; then specified variant filename(s) are treated "
            "as templates and each occurent of `[vc]` is replaced "
            "consecutively by elements of VCF wildcards list; "
            "by default the list is empty and no substitution "
            "takes place. "
            "[default: None]",
        ))
        return arguments

    @staticmethod
    def _glob(globname):
        from urllib.parse import urlparse

        fs, _ = url_to_fs(globname)
        filenames = fs.glob(globname)
        # fs.glob strips the protocol at the beginning. We need to add it back
        # otherwise there is no way to know the correct fs down the pipeline
        scheme = urlparse(globname).scheme
        if scheme:
            filenames = [f"{scheme}://{fn}" for fn in filenames]

        return filenames

    @staticmethod
    def _collect_filenames(params, vcf_files):
        if params.get("vcf_chromosomes", None):
            vcf_chromosomes = [
                wc.strip() for wc in params.get("vcf_chromosomes").split(";")
            ]
            if all(["[vc]" in vcf_file for vcf_file in vcf_files]):
                glob_filenames = [
                    [vcf_file.replace("[vc]", vc) for vcf_file in vcf_files]
                    for vc in vcf_chromosomes
                ]
            elif all(["[vc]" not in vcf_file for vcf_file in vcf_files]):
                logger.warning(
                    f"VCF files {vcf_files} does not contain '[vc]' pattern, "
                    f"but '--vcf-chromosomes' argument is passed; skipping...")
                glob_filenames = [vcf_files]
            else:
                logger.error(
                    f"some VCF files contain '[vc]' pattern, some not: "
                    f"{vcf_files}; can't continue...")
                raise ValueError(
                    f"some VCF files does not have '[vc]': {vcf_files}")
        else:
            glob_filenames = [vcf_files]

        logger.debug(f"collecting VCF filenames glob: {glob_filenames}")

        result = []
        for batches_globnames in glob_filenames:
            batches_result = []
            for globname in batches_globnames:
                filenames = VcfLoader._glob(globname)
                if len(filenames) == 0:
                    continue
                assert len(filenames) == 1, (globname, filenames)
                batches_result.append(filenames[0])
            result.append(batches_result)
        filenames = result
        all_filenames = list(itertools.chain.from_iterable(filenames))
        return all_filenames, filenames

    @property
    def variants_filenames(self):
        return self.vcf_files

    @property
    def chromosomes(self):
        assert len(self.vcf_loaders) > 0
        all_chromosomes = []
        for loader in self.vcf_loaders:
            for chrom in loader.chromosomes:
                if chrom not in all_chromosomes:
                    all_chromosomes.append(chrom)
        return all_chromosomes

    def reset_regions(self, regions):
        for single_loader in self.vcf_loaders:
            single_loader.reset_regions(regions)

    def _full_variants_iterator_impl(self):
        summary_index = 0
        for vcf_loader in self.vcf_loaders:
            iterator = vcf_loader._full_variants_iterator_impl(summary_index)
            try:
                for summary_variant, family_variants in iterator:
                    yield summary_variant, family_variants
                    summary_index += 1
            except StopIteration:
                pass

    @classmethod
    def parse_cli_arguments(cls, argv):
        super().parse_cli_arguments(argv, use_defaults=False)
        filenames = argv.vcf_files

        assert argv.vcf_multi_loader_fill_in_mode in set(
            ["reference", "unknown"]
        )
        assert argv.vcf_denovo_mode in set(
            ["denovo", "possible_denovo", "ignore"]
        ), argv.vcf_denovo_mode
        assert argv.vcf_omission_mode in set(
            ["omission", "possible_omission", "ignore"]
        ), argv.vcf_omission_mode
        assert argv.vcf_pedigree_mode in set(
            ["intersection", "union", "fixed"]
        ), argv.vcf_pedigree_mode

        params = {
            "vcf_include_reference_genotypes": str2bool(
                argv.vcf_include_reference_genotypes
            ),
            "vcf_include_unknown_family_genotypes": str2bool(
                argv.vcf_include_unknown_family_genotypes
            ),
            "vcf_include_unknown_person_genotypes": str2bool(
                argv.vcf_include_unknown_person_genotypes
            ),
            "vcf_multi_loader_fill_in_mode":
            argv.vcf_multi_loader_fill_in_mode,
            "vcf_denovo_mode": argv.vcf_denovo_mode,
            "vcf_omission_mode": argv.vcf_omission_mode,
            "vcf_pedigree_mode": argv.vcf_pedigree_mode,
            "vcf_chromosomes": argv.vcf_chromosomes,
            "add_chrom_prefix": argv.add_chrom_prefix,
            "del_chrom_prefix": argv.del_chrom_prefix,
        }
        return filenames, params<|MERGE_RESOLUTION|>--- conflicted
+++ resolved
@@ -1,4 +1,3 @@
-import os
 import itertools
 import logging
 from fsspec.core import url_to_fs
@@ -10,12 +9,8 @@
 import pysam
 
 from dae.utils.helpers import str2bool
-<<<<<<< HEAD
 from dae.genomic_resources.reference_genome import ReferenceGenome
-=======
-from dae.genome.genomes_db import Genome
 from dae.utils import fs_utils
->>>>>>> 60f5b28f
 
 from dae.utils.variant_utils import is_all_reference_genotype, \
     is_all_unknown_genotype, \
