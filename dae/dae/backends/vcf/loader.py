--- conflicted
+++ resolved
@@ -249,7 +249,6 @@
                 yield summary_variant, family_genotypes
 
     @staticmethod
-<<<<<<< HEAD
     def transform_vcf_genotypes(genotypes):
         new_genotypes = []
         for genotype in genotypes:
@@ -257,7 +256,8 @@
                 genotype.insert(1, -2)
             new_genotypes.append(genotype)
         return np.array(new_genotypes, dtype=GENOTYPE_TYPE).T
-=======
+
+    @staticmethod
     def cli_defaults():
         return {
             'vcf_include_reference_genotypes': False,
@@ -281,7 +281,6 @@
                     if value:
                         result.append(f'--{param}')
         return ' '.join(result)
->>>>>>> aaf8651e
 
     @staticmethod
     def cli_arguments(parser):
