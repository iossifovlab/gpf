import os
import sys

from collections import OrderedDict
from dae.RegionOperations import Region

from box import Box

from dae.annotation.annotation_pipeline import PipelineAnnotator

from .configure import Configure


def build_contig_regions(genome, TRANSMITTED_STEP=10000000):
    contigs = OrderedDict(genome.get_all_chr_lengths())
    contig_regions = OrderedDict()
    if TRANSMITTED_STEP is None:
        for contig, _ in contigs.items():
            contig_regions[contig] = [Region(contig, None, None)]
        return contig_regions

    contig_parts = OrderedDict([
        (contig, max(int(size / TRANSMITTED_STEP), 1))
        for contig, size in contigs.items()
    ])
    for contig, size in contigs.items():
        regions = []
        total_parts = contig_parts[contig]
        step = int(size / total_parts + 1)
        for index in range(total_parts):
            begin_pos = index * step
            end_pos = (index + 1) * step - 1
            if index + 1 == total_parts:
                end_pos = size
            region = Region(contig, begin_pos, end_pos)
            regions.append(region)
        contig_regions[contig] = regions
    return contig_regions


def contigs_makefile_generate(
        build_contigs, data_contigs, output_directory,
        import_command,
        annotation_config,
        import_sources,
        log_directory=None,
        rows=100000,
        outfile=sys.stdout):

    makefile = []
    all_targets = []
    contig_targets = OrderedDict()

    for contig_index, contig in enumerate(data_contigs):
        if contig not in build_contigs:
            continue
        assert contig in build_contigs, contig
        # assert len(build_contigs) < 5000, len(build_contigs)
        contig_targets[contig] = []

        for part, region in enumerate(build_contigs[contig]):
            bucket_index = (contig_index + 1) * 100 + part
            suffix = "{:0>3}_{:0>3}_{}".format(
                contig_index, part, contig
            )
            # target_prefix = os.path.join(output_prefix, suffix)

            parquet = Configure.from_prefix_impala(
                output_directory,
                bucket_index=bucket_index,
                suffix=suffix).impala

            targets = [
                parquet.files.variant
            ]

            all_targets.extend(targets)
            contig_targets[contig].extend(targets)

            command = "{import_command} -o {output_directory} " \
                "--bucket-index {bucket_index} " \
                "--region {region} " \
                "--rows {rows} " \
                "--annotation {annotation_config} " \
                "{import_sources}" \
                .format(
                    import_command=import_command,
                    output_directory=output_directory,
                    targets=" ".join(targets),
                    bucket_index=bucket_index,
                    import_sources=import_sources,
                    region=str(region),
                    rows=rows,
                    annotation_config=annotation_config,
                )
            if log_directory is not None:
                if not os.path.exists(log_directory):
                    os.makedirs(log_directory)
                assert os.path.exists(log_directory), log_directory
                assert os.path.isdir(log_directory), log_directory
                log_filename = os.path.join(
                    log_directory,
                    "log_{:0>6}.log".format(bucket_index))
                time_filename = os.path.join(
                    log_directory,
                    "time_{:0>6}.log".format(bucket_index))

                command = "time ({command} &> {log_filename}) " \
                    "2> {time_filename}".format(
                        command=command,
                        log_filename=log_filename,
                        time_filename=time_filename
                    )

            make_rule = "{targets}: " \
                "{import_sources}\n\t" \
                "{command}" \
                .format(
                    command=command,
                    targets=" ".join(targets),
                    import_sources=import_sources,
                )
            makefile.append(make_rule)

    print('SHELL=/bin/bash -o pipefail', file=outfile)
    print('.DELETE_ON_ERROR:\n', file=outfile)

    print("all: {}".format(" ".join(all_targets)), file=outfile)
    print("\n", file=outfile)

    for contig, targets in contig_targets.items():
        print("{}: {}".format(contig, " ".join(targets)), file=outfile)
    print("\n", file=outfile)

    print("\n\n".join(makefile), file=outfile)


def construct_import_annotation_pipeline(
        dae_config, genomes_db, argv=None, defaults=None):
    if defaults is None:
        defaults = {}

    if argv is not None and 'annotation_config' in argv and \
            argv.annotation_config is not None:
        config_filename = argv.annotation_config
    else:
        config_filename = dae_config.annotation.conf_file

    assert os.path.exists(config_filename), config_filename
    options = {}
    if argv is not None:
        options = {
            k: v for k, v in argv._get_kwargs()
        }
    options.update({
        "vcf": True,
        'c': 'chrom',
        'p': 'position',
        'r': 'reference',
        'a': 'alternative',
    })
    options = Box(options, default_box=True, default_box_attr=None)

    annotation_defaults = {'values': dae_config.annotation_defaults}
<<<<<<< HEAD
    values = {**annotation_defaults['values'], **defaults.get('values', {})}
    annotation_defaults.update(defaults)
    annotation_defaults['values'] = values
=======

    def recursive_dict_update(input_dict, updater_dict):
        # FIXME !
        # This method cannot handle nested dictionaries
        # that hold a reference to the dictionary that
        # contains them. If such a dictionary is given
        # to this function, it will reach the maximum
        # recursion depth.

        result_dict = dict(input_dict)
        for key, val in updater_dict.items():
            if key in result_dict and type(val) is dict:
                result_dict[key] = recursive_dict_update(
                    result_dict[key], updater_dict[key])
            else:
                result_dict[key] = updater_dict[key]
        return result_dict

    annotation_defaults = recursive_dict_update(annotation_defaults, defaults)
>>>>>>> ae743b83

    pipeline = PipelineAnnotator.build(
        options, config_filename, dae_config.dae_data_dir, genomes_db,
        defaults=annotation_defaults)
    return pipeline<|MERGE_RESOLUTION|>--- conflicted
+++ resolved
@@ -162,11 +162,6 @@
     options = Box(options, default_box=True, default_box_attr=None)
 
     annotation_defaults = {'values': dae_config.annotation_defaults}
-<<<<<<< HEAD
-    values = {**annotation_defaults['values'], **defaults.get('values', {})}
-    annotation_defaults.update(defaults)
-    annotation_defaults['values'] = values
-=======
 
     def recursive_dict_update(input_dict, updater_dict):
         # FIXME !
@@ -186,7 +181,6 @@
         return result_dict
 
     annotation_defaults = recursive_dict_update(annotation_defaults, defaults)
->>>>>>> ae743b83
 
     pipeline = PipelineAnnotator.build(
         options, config_filename, dae_config.dae_data_dir, genomes_db,
