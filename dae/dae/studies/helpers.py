--- conflicted
+++ resolved
@@ -156,17 +156,10 @@
         dataset, query, genotype_attrs, weights_loader,
         variants_hard_max=2000):
 
-<<<<<<< HEAD
     # impala columns are lowercase
     if 'genomicScores' in query:
         for gs in query['genomicScores']:
             gs['metric'] = gs['metric'].lower()
-=======
-    if 'geneSet' in query:
-        query.pop('geneSet')
-    if 'studyTypes' in query:
-        query.pop('studyTypes')
->>>>>>> 1f76a045
 
     variants = dataset.query_variants(weights_loader, **query)
     people_group_id = query.get('peopleGroup', {}).get('id', None)
