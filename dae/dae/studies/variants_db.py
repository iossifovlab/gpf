from deprecation import deprecated

from dae.studies.study import GenotypeDataStudy, GenotypeDataGroup
from dae.configuration.gpf_config_parser import GPFConfigParser
from dae.configuration.schemas.study_config import study_config_schema


class VariantsDb(object):
    def __init__(
        self,
        dae_config,
        genomes_db,
        genotype_storage_factory,
    ):
        self.dae_config = dae_config

        assert genomes_db is not None
        assert genotype_storage_factory is not None

        self.genomes_db = genomes_db
        self.genotype_storage_factory = genotype_storage_factory

        default_config_filename = None
        if (
            dae_config.default_study_config
            and dae_config.default_study_config.conf_file
        ):
            default_config_filename = dae_config.default_study_config.conf_file

        study_configs = GPFConfigParser.load_directory_configs(
            dae_config.studies_db.dir,
            study_config_schema,
            default_config_filename=default_config_filename,
        )

        self.genotype_data_study_configs = {ds.id: ds for ds in study_configs}

        data_groups = GPFConfigParser.load_directory_configs(
            dae_config.datasets_db.dir,
            study_config_schema,
            default_config_filename=default_config_filename,
        )

        self.genotype_data_group_configs = {dg.id: dg for dg in data_groups}

        self._filter_disabled()

        self._genotype_data_study_cache = {}

        self._genotype_data_group_cache = {}

        self._configuration_check()

    def _filter_disabled(self):
        to_remove = []
        for k, v in self.genotype_data_study_configs.items():
            if v.enabled is False:
                to_remove.append(k)
        for disabled_study_id in to_remove:
            del self.genotype_data_study_configs[disabled_study_id]
        to_remove.clear()
        for k, v in self.genotype_data_group_configs.items():
            if v.enabled is False:
                to_remove.append(k)
        for disabled_group_id in to_remove:
            del self.genotype_data_group_configs[disabled_group_id]

    def _configuration_check(self):
        studies_ids = set(self.get_genotype_studies_ids())
        genotype_data_group_ids = set(self.get_genotype_data_groups_ids())

        overlapping = studies_ids.intersection(genotype_data_group_ids)

        assert (
            overlapping == set()
        ), "Overlapping studies and groups ids: {}".format(overlapping)

    def get_genotype_studies_ids(self):
        return list(self.genotype_data_study_configs.keys())

    def get_study_config(self, study_id):
        return self.genotype_data_study_configs.get(study_id)

    def get_study(self, study_id):
        self._load_study_cache({study_id})
        if study_id not in self._genotype_data_study_cache:
            return None

        return self._genotype_data_study_cache[study_id]

    def get_all_studies(self):
        self._load_study_cache()

        return list(self._genotype_data_study_cache.values())

    def get_all_study_configs(self):
        self._load_study_cache()

        return [
            genotype_data_study.config
            for genotype_data_study in self._genotype_data_study_cache.values()
        ]

    def get_genotype_data_groups_ids(self):
        return list(self.genotype_data_group_configs.keys())

    def get_genotype_data_group_config(self, genotype_data_group_id):
        return self.genotype_data_group_configs.get(genotype_data_group_id)

    def get_genotype_data_group(self, genotype_data_group_id):
        self._load_genotype_data_group_cache({genotype_data_group_id})

        if genotype_data_group_id not in self._genotype_data_group_cache:
            return None

        return self._genotype_data_group_cache[genotype_data_group_id]

    def get_all_genotype_data_groups(self):
        self._load_genotype_data_group_cache()

        return list(self._genotype_data_group_cache.values())

    def get_all_genotype_data_group_configs(self):
        self._load_genotype_data_group_cache()

        return [
            genotype_data_group.config
            for genotype_data_group in self._genotype_data_group_cache.values()
        ]

    @deprecated(details="start using GPFInstance methods")
    def get_all_ids(self):
        return (
            self.get_genotype_studies_ids()
            + self.get_genotype_data_groups_ids()
        )

    @deprecated(details="start using GPFInstance methods")
    def get_config(self, config_id):
        study_config = self.get_study_config(config_id)
        genotype_data_group_config = self.get_genotype_data_group_config(
            config_id
        )
        return study_config if study_config else genotype_data_group_config

    @deprecated(details="start using GPFInstance methods")
    def get(self, object_id):
        genotype_data_study = self.get_study(object_id)
        genotype_data_group = self.get_genotype_data_group(object_id)
        return (
            genotype_data_study if genotype_data_study else genotype_data_group
        )

<<<<<<< HEAD
=======
    def get_wdae_wrapper(self, wdae_wrapper_id):
        study_wdae_wrapper = self.get_study_wdae_wrapper(wdae_wrapper_id)
        genotype_data_group_wdae_wrapper = \
            self.get_genotype_data_group_wdae_wrapper(wdae_wrapper_id)

        return (
            study_wdae_wrapper
            if study_wdae_wrapper
            else genotype_data_group_wdae_wrapper
        )

>>>>>>> 32fb8343
    @deprecated(details="start using GPFInstance methods")
    def get_all_genotype_data(self):
        genotype_studies = self.get_all_studies()
        genotype_data_groups = self.get_all_genotype_data_groups()
        return genotype_studies + genotype_data_groups

    def get_all_genotype_data_wrappers(self):
        study_wrappers = self.get_all_studies_wrapper()
        genotype_data_group_wrappers = (
            self.get_all_genotype_data_groups_wrapper()
        )
        return study_wrappers + genotype_data_group_wrappers

    def _load_study_cache(self, study_ids=None):
        if study_ids is None:
            study_ids = set(self.get_genotype_studies_ids())

        assert isinstance(study_ids, set)

        cached_ids = set(self._genotype_data_study_cache.keys())
        if study_ids != cached_ids:
            to_load = study_ids - cached_ids
            for study_id in to_load:
                self._load_study_in_cache(study_id)

    def _load_study_in_cache(self, study_id):
        conf = self.genotype_data_study_configs.get(study_id)
        if not conf:
            return

        genotype_data_study = self.make_genotype_data_study(conf)
        if genotype_data_study is None:
            return
        self._genotype_data_study_cache[study_id] = genotype_data_study

    def _load_genotype_data_group_cache(self, genotype_data_group_ids=None):
        if genotype_data_group_ids is None:
            genotype_data_group_ids = set(self.get_genotype_data_groups_ids())

        assert isinstance(genotype_data_group_ids, set)

        cached_ids = set(self._genotype_data_group_cache.keys())
        if genotype_data_group_ids != cached_ids:
            to_load = genotype_data_group_ids - cached_ids
            for genotype_data_group_id in to_load:
                self._load_genotype_data_group_in_cache(genotype_data_group_id)

    def _load_genotype_data_group_in_cache(self, genotype_data_group_id):
        conf = self.genotype_data_group_configs.get(genotype_data_group_id)
        if not conf:
            return

        genotype_data_group = self.make_genotype_data_group(conf)
        if genotype_data_group is None:
            return
        self._genotype_data_group_cache[
            genotype_data_group_id
        ] = genotype_data_group

    def make_genotype_data_study(self, study_config):
        if study_config is None:
            return None

        genotype_storage = self.genotype_storage_factory.get_genotype_storage(
            study_config.genotype_storage.id
        )

        if genotype_storage is None:
            storage_ids = (
                self.genotype_storage_factory.get_genotype_storage_ids()
            )
            print(
                f"Unknown genotype storage id: "
                f"{study_config.genotype_storage.id}; "
                f"Known ones: {storage_ids}"
            )
            return None

        variants = genotype_storage.build_backend(
            study_config, self.genomes_db
        )

        return GenotypeDataStudy(study_config, variants)

    def make_genotype_data_group(self, genotype_data_group_config):
        if genotype_data_group_config is None:
            return None

        genotype_studies = []
        for study_id in genotype_data_group_config.studies:
            genotype_data_study = self.get_study(study_id)

            if not genotype_data_study:
                raise ValueError(
                    "Unknown study: {}, known studies: [{}]".format(
                        study_id,
                        ",".join(self.get_genotype_studies_ids()),
                    )
                )
            genotype_studies.append(genotype_data_study)
        assert genotype_studies
        return GenotypeDataGroup(genotype_data_group_config, genotype_studies)<|MERGE_RESOLUTION|>--- conflicted
+++ resolved
@@ -151,20 +151,17 @@
             genotype_data_study if genotype_data_study else genotype_data_group
         )
 
-<<<<<<< HEAD
-=======
-    def get_wdae_wrapper(self, wdae_wrapper_id):
-        study_wdae_wrapper = self.get_study_wdae_wrapper(wdae_wrapper_id)
-        genotype_data_group_wdae_wrapper = \
-            self.get_genotype_data_group_wdae_wrapper(wdae_wrapper_id)
-
-        return (
-            study_wdae_wrapper
-            if study_wdae_wrapper
-            else genotype_data_group_wdae_wrapper
-        )
-
->>>>>>> 32fb8343
+    # def get_wdae_wrapper(self, wdae_wrapper_id):
+    #     study_wdae_wrapper = self.get_study_wdae_wrapper(wdae_wrapper_id)
+    #     genotype_data_group_wdae_wrapper = \
+    #         self.get_genotype_data_group_wdae_wrapper(wdae_wrapper_id)
+
+    #     return (
+    #         study_wdae_wrapper
+    #         if study_wdae_wrapper
+    #         else genotype_data_group_wdae_wrapper
+    #     )
+
     @deprecated(details="start using GPFInstance methods")
     def get_all_genotype_data(self):
         genotype_studies = self.get_all_studies()
