import math
import functools
import itertools
import traceback
import numpy as np
from copy import deepcopy

from dae.utils.variant_utils import mat2str
from dae.utils.dae_utils import (
    split_iterable,
    join_line,
    members_in_order_get_family_structure,
)
from dae.utils.effect_utils import (
    expand_effect_types,
    ge2str,
    gd2str,
    gene_effect_get_worst_effect,
    gene_effect_get_genes,
)

from dae.utils.regions import Region
from dae.pheno.common import MeasureType
from dae.pheno_tool.pheno_common import PhenoFilterBuilder
from dae.variants.attributes import Role
from dae.backends.attributes_query import (
    role_query,
    variant_type_converter,
    sex_converter,
    AndNode,
    NotNode,
    OrNode,
    ContainsNode,
)

from dae.configuration.gpf_config_parser import GPFConfigParser
from dae.person_sets import PersonSetCollection


class StudyWrapper(object):
    def __init__(
        self, genotype_data_study, pheno_db, gene_weights_db, *args, **kwargs
    ):
        super(StudyWrapper, self).__init__(*args, **kwargs)
        assert genotype_data_study is not None

        self.genotype_data_study = genotype_data_study
        self.config = genotype_data_study.config
        assert self.config is not None

        self._init_wdae_config()
        self.pheno_db = pheno_db
        self._init_pheno(self.pheno_db)

        self.gene_weights_db = gene_weights_db

    def _init_wdae_config(self):
        genotype_browser_config = self.config.genotype_browser
        if not genotype_browser_config:
            return

        # PHENO
        pheno_column_slots = []
        if genotype_browser_config.pheno:
            for (
                col_id,
                pheno_col,
            ) in genotype_browser_config.pheno.field_values_iterator():
                for slot in pheno_col.slots:
                    slot = GPFConfigParser.modify_tuple(
                        slot, {"id": f"{col_id}.{slot.name}"}
                    )
                    pheno_column_slots.append(slot)
        self.pheno_column_slots = pheno_column_slots or []

        # PHENO FILTERS
        self.pheno_filters = genotype_browser_config.pheno_filters or None

        # GENE WEIGHTS
        if genotype_browser_config.genotype:
            self.gene_weight_column_sources = [
                slot.source
                for slot in (
                    genotype_browser_config.genotype.weights.slots or []
                )
            ]
        else:
            self.gene_weight_column_sources = []

        # IN ROLE
        self.in_role_columns = genotype_browser_config.in_roles or []

        # PRESENT IN ROLE
        self.present_in_role = genotype_browser_config.present_in_role or []

        # LEGEND
        self.legend = {}
        if self.config.people_set_collections is not None:

            def ps_to_dict(ps):
                return [
                    GPFConfigParser._namedtuple_to_dict(domain)
                    for domain in ps.domain + [ps.default]
                ]

            for (
                collection_id
            ) in (
                self.config.person_set_collections.selected_person_set_collections
            ):
                self.legend[collection_id] = getattr(
                    self.config.person_set_collections, collection_id
                )

        # PREVIEW AND DOWNLOAD COLUMNS
        preview_column_names = genotype_browser_config.preview_columns
        download_column_names = genotype_browser_config.download_columns

        def unpack_columns(selected_columns, use_id=True):
            columns, sources = [], []

            def inner(cols):
                cols_dict = cols._asdict()

                for col_id in selected_columns:
                    col = cols_dict.get(col_id, None)
                    if not col:
                        continue
                    if col.source is not None:
                        columns.append(col_id if use_id else col.name)
                        sources.append(col.source)
                    if col.slots is not None:
                        for slot in col.slots:
                            columns.append(
                                f"{col_id}.{slot.name}"
                                if use_id
                                else f"{slot.name}"
                            )
                            sources.append(slot.source)

            inner(genotype_browser_config.genotype)
            if genotype_browser_config.pheno:
                inner(genotype_browser_config.pheno)
            return columns, sources

        if genotype_browser_config.genotype:
            self.preview_columns, self.preview_sources = unpack_columns(
                preview_column_names
            )
            self.download_columns, self.download_sources = unpack_columns(
                download_column_names, use_id=False
            )
        else:
            self.preview_columns, self.preview_sources = [], []
            self.download_columns, self.download_sources = [], []

    def _init_pheno(self, pheno_db):
        self.phenotype_data = None
        self.pheno_filter_builder = None

        self.pheno_filters_in_config = set()
        phenotype_data = self.config.phenotype_data
        if phenotype_data:
            self.phenotype_data = pheno_db.get_phenotype_data(phenotype_data)

            # TODO
            # This should probably be done in the front-end by making a query
            # to get the measure assigned to this filter and its respective domain
            if self.pheno_filters:
                pheno_filters_dict = GPFConfigParser._namedtuple_to_dict(
                    self.pheno_filters
                )
                for k, pheno_filter in pheno_filters_dict.items():
                    if "measure" in pheno_filter:
                        pheno_filters_dict[k][
                            "domain"
                        ] = self.phenotype_data.get_measure(
                            pheno_filter["measure"]
                        ).domain

                self.pheno_filters = GPFConfigParser._dict_to_namedtuple(
                    pheno_filters_dict
                )

                self.pheno_filters_in_config = {
                    f"{pf.role}.{pf.measure}"
                    for pf in self.pheno_filters
                    if pf.measure and pf.filter_type == "single"
                }
                self.pheno_filter_builder = PhenoFilterBuilder(
                    self.phenotype_data
                )

    def __getattr__(self, name):
        return getattr(self.genotype_data_study, name)

    FILTER_RENAMES_MAP = {
        "familyIds": "family_ids",
        "gender": "sexes",
        "geneSymbols": "genes",
        "variantTypes": "variant_type",
        "effectTypes": "effect_types",
        "regionS": "regions",
    }

    STANDARD_ATTRS = {
        "family": "family_id",
        "location": "cshl_location",
        "variant": "cshl_variant",
    }

    STANDARD_ATTRS_LAMBDAS = {
        key: lambda aa, val=val: getattr(aa, val)
        for key, val in STANDARD_ATTRS.items()
    }

    SPECIAL_ATTRS_FORMAT = {
        "genotype": lambda aa: mat2str(aa.genotype),
        "effects": lambda aa: ge2str(aa.effect),
        "genes": lambda aa: gene_effect_get_genes(aa.effect),
        "worst_effect": lambda aa: gene_effect_get_worst_effect(aa.effect),
        "effect_details": lambda aa: gd2str(aa.effect),
        "best_st": lambda aa: mat2str(aa.best_state),
        "family_structure": lambda aa: members_in_order_get_family_structure(
            aa.members_in_order
        ),
    }

    SPECIAL_ATTRS = {**SPECIAL_ATTRS_FORMAT, **STANDARD_ATTRS_LAMBDAS}

    def generate_pedigree(self, allele, person_set_collection):
        result = []
        best_st = np.sum(allele.gt == allele.allele_index, axis=0)

        for index, member in enumerate(allele.members_in_order):
            result.append(
                self._get_wdae_member(
                    member, person_set_collection, best_st[index]
                )
            )
        for member in allele.family.full_members:
            if member.generated:
                result.append(
                    self._get_wdae_member(member, person_set_collection, 0)
                )

        return result

    def query_list_variants(self, sources, person_set_collection, **kwargs):
        for v in self.query_variants(**kwargs):
            for aa in v.matched_alleles:
                assert not aa.is_reference_allele

                row_variant = []
                for source in sources:
                    try:
                        if source in self.SPECIAL_ATTRS:
                            row_variant.append(self.SPECIAL_ATTRS[source](aa))
                        elif source == "pedigree":
                            row_variant.append(
                                self.generate_pedigree(
                                    aa, person_set_collection
                                )
                            )
                        else:
                            attribute = aa.get_attribute(source, "")

                            if not isinstance(
                                attribute, str
                            ) and not isinstance(attribute, list):
                                if attribute is None or math.isnan(attribute):
                                    attribute = ""
                                elif math.isinf(attribute):
                                    attribute = "inf"

                            row_variant.append(attribute)

                    except (AttributeError, KeyError):
                        traceback.print_exc()
                        row_variant.append("")

                yield row_variant

    def get_variant_web_rows(self, query, sources, max_variants_count=None):
<<<<<<< HEAD
        person_set_collection_id = query.get("peopleGroup", {}).get("id", None)
        person_set_collection = self.get_families_group(
            person_set_collection_id
        )
=======
        people_group_id = query.get("peopleGroup", {}).get("id", None)
        people_group = self.get_families_group(people_group_id)
        if max_variants_count is not None:
            query["limit"] = max_variants_count
>>>>>>> 956afc24

        rows = self.query_list_variants(
            sources, person_set_collection, **query
        )

        if max_variants_count is not None:
            limited_rows = itertools.islice(rows, max_variants_count)
        else:
            limited_rows = rows

        return limited_rows

    def get_wdae_preview_info(self, query, max_variants_count=1000):
        preview_info = {}

        preview_info["cols"] = self.preview_columns
        preview_info["legend"] = self.get_legend(**query)

        preview_info["maxVariantsCount"] = max_variants_count

        return preview_info

    def get_variants_wdae_preview(self, query, max_variants_count=1000):
        variants_data = self.get_variant_web_rows(
            query,
            self.preview_sources,
            max_variants_count=(max_variants_count + 1),
        )

        return variants_data

    def get_variants_wdae_download(self, query, max_variants_count=10000):
        rows = self.get_variant_web_rows(
            query, self.download_sources, max_variants_count=max_variants_count
        )

        wdae_download = map(
            join_line, itertools.chain([self.download_columns], rows)
        )

        return wdae_download

    # Not implemented:
    # callSet
    # minParentsCalled
    # ultraRareOnly
    # TMM_ALL
    def query_variants(self, **kwargs):
        # print("kwargs in study group:", kwargs)
        kwargs = self._add_people_with_people_group(kwargs)

        limit = None
        if "limit" in kwargs:
            limit = kwargs["limit"]

        if "regions" in kwargs:
            kwargs["regions"] = list(map(Region.from_str, kwargs["regions"]))

        if "presentInChild" in kwargs:
            self._transform_present_in_child(kwargs)

        if "presentInParent" in kwargs:
            self._transform_present_in_parent(kwargs)

        if "presentInRole" in kwargs:
            self._transform_present_in_role(kwargs)

        if (
            "minAltFrequencyPercent" in kwargs
            or "maxAltFrequencyPercent" in kwargs
        ):
            self._transform_min_max_alt_frequency(kwargs)

        if "genomicScores" in kwargs:
            self._transform_genomic_scores(kwargs)

        if "geneWeights" in kwargs:
            self._transform_gene_weights(kwargs)

        for key in list(kwargs.keys()):
            if key in self.FILTER_RENAMES_MAP:
                kwargs[self.FILTER_RENAMES_MAP[key]] = kwargs[key]
                kwargs.pop(key)

        if "sexes" in kwargs:
            sexes = set(kwargs["sexes"])
            if sexes != set(["female", "male", "unspecified"]):
                sexes = [ContainsNode(sex_converter(sex)) for sex in sexes]
                kwargs["sexes"] = OrNode(sexes)
            else:
                kwargs["sexes"] = None

        if "variant_type" in kwargs:
            variant_types = set(kwargs["variant_type"])
            if variant_types != {"ins", "del", "sub"}:
                variant_types = [
                    ContainsNode(variant_type_converter(t))
                    for t in variant_types
                ]
                kwargs["variant_type"] = OrNode(variant_types)
            else:
                kwargs["variant_type"] = None

        if "effect_types" in kwargs:
            kwargs["effect_types"] = expand_effect_types(
                kwargs["effect_types"]
            )

        if "studyFilters" in kwargs:
            if kwargs["studyFilters"]:
                kwargs["study_filters"] = [
                    sf["studyName"] for sf in kwargs["studyFilters"]
                ]
            else:
                del kwargs["studyFilters"]

        if "phenoFilters" in kwargs:
            kwargs = self._transform_pheno_filter(kwargs)
            if kwargs is None:
                return

        if "person_ids" in kwargs:
            kwargs["person_ids"] = list(kwargs["person_ids"])

        if "inheritanceTypeFilter" in kwargs:
            kwargs["inheritance"] = "any({})".format(
                ",".join(kwargs["inheritanceTypeFilter"])
            )
            kwargs.pop("inheritanceTypeFilter")

        variants_from_studies = itertools.islice(
            self.genotype_data_study.query_variants(**kwargs), limit
        )

        for variant in self._add_additional_columns(variants_from_studies):
            yield variant

    def _add_additional_columns(self, variants_iterable):
        for variants_chunk in split_iterable(variants_iterable, 5000):
            families = {variant.family_id for variant in variants_chunk}

            pheno_column_values = self._get_all_pheno_values(families)

            for variant in variants_chunk:
                pheno_values = self._get_pheno_values_for_variant(
                    variant, pheno_column_values
                )

                for allele in variant.alt_alleles:
                    roles_values = self._get_all_roles_values(allele)
                    gene_weights_values = self._get_gene_weights_values(allele)

                    if pheno_values:
                        allele.update_attributes(pheno_values)

                    if roles_values:
                        allele.update_attributes(roles_values)

                    allele.update_attributes(gene_weights_values)

                yield variant

    def _get_pheno_values_for_variant(self, variant, pheno_column_values):
        if not pheno_column_values:
            return None

        pheno_values = {}

        for pheno_column_df, pheno_column_name in pheno_column_values:
            variant_pheno_value_df = pheno_column_df[
                pheno_column_df["person_id"].isin(variant.members_ids)
            ]
            variant_pheno_value_df.set_index("person_id", inplace=True)
            assert len(variant_pheno_value_df.columns) == 1
            column = variant_pheno_value_df.columns[0]

            pheno_values[pheno_column_name] = list(
                variant_pheno_value_df[column].map(str).tolist()
            )

        return pheno_values

    def _get_all_pheno_values(self, families):
        if not self.phenotype_data or not self.pheno_column_slots:
            return None

        pheno_column_names = []
        pheno_column_dfs = []

        for slot in self.pheno_column_slots:
            kwargs = {"family_ids": list(families)}
            if slot.role:
                kwargs["roles"] = [slot.role]

            pheno_column_names.append(slot.source)
            pheno_column_dfs.append(
                self.phenotype_data.get_measure_values_df(
                    slot.source, **kwargs
                )
            )

        return list(zip(pheno_column_dfs, pheno_column_names))

    def _get_gene_weights_values(self, allele):
        if not self.gene_weight_column_sources:
            return {}
        genes = gene_effect_get_genes(allele.effects).split(";")
        gene = genes[0]

        gene_weights_values = {}
        for gwc in self.gene_weight_column_sources:
            if gwc not in self.gene_weights_db:
                continue

            gene_weights = self.gene_weights_db[gwc]
            if gene != "":
                gene_weights_values[gwc] = gene_weights._to_dict().get(
                    gene, ""
                )
            else:
                gene_weights_values[gwc] = ""

        return gene_weights_values

    def _get_all_roles_values(self, allele):
        if not self.in_role_columns:
            return None

        result = {}
        for roles_value in self.in_role_columns:
            result[roles_value.destination] = "".join(
                self._get_roles_value(allele, roles_value.roles)
            )

        return result

    def _get_roles_value(self, allele, roles):
        result = []
        variant_in_members = allele.variant_in_members_objects
        for role in roles:
            for member in variant_in_members:
                role = Role.from_name(role)
                if member.role == role:
                    result.append(str(role) + member.sex.short())

        return result

    def _merge_with_people_ids(self, kwargs, people_ids_to_query):
        people_ids_filter = kwargs.pop("person_ids", None)
        result = people_ids_to_query
        if people_ids_filter is not None:
            result = people_ids_to_query.intersection(people_ids_filter)

        return result

    def _get_pheno_filter_constraints(self, pheno_filter):
        measure_type = MeasureType.from_str(pheno_filter["measureType"])
        selection = pheno_filter["selection"]
        if measure_type in (MeasureType.continuous, MeasureType.ordinal):
            return tuple([selection["min"], selection["max"]])
        return set(selection["selection"])

    def _add_people_with_people_group(self, kwargs):

        # TODO Rename peopleGroup kwarg to person_set_collections
        # and all other, relevant keys in the kwargs dict

        if kwargs.get("peopleGroup") is None:
            return kwargs

        person_set_collections_query = kwargs.pop("peopleGroup")
        person_set_collection_id = person_set_collections_query["id"]
        selected_person_set_ids = set(
            person_set_collections_query["checkedValues"]
        )

        person_set_collection = self.genotype_data_study.get_person_set_collection(
            person_set_collection_id
        )

        if (
            set(person_set_collection.person_sets.keys())
            == selected_person_set_ids
        ):
            return kwargs

        person_ids = set()
        for set_id in selected_person_set_ids:
            person_ids.update(
                person_set_collection.person_sets[set_id].persons.keys()
            )

        if "person_ids" in kwargs:
            person_ids.intersection(set(kwargs["person_ids"]))

        kwargs["person_ids"] = list(person_ids)

        return kwargs

    def _transform_genomic_scores(self, kwargs):
        genomic_scores = kwargs.pop("genomicScores", [])

        genomic_scores_filter = [
            (score["metric"], (score["rangeStart"], score["rangeEnd"]))
            for score in genomic_scores
            if score["rangeStart"] or score["rangeEnd"]
        ]

        if "real_attr_filter" not in kwargs:
            kwargs["real_attr_filter"] = []
        kwargs["real_attr_filter"] += genomic_scores_filter

    def _transform_gene_weights(self, kwargs):
        if not self.gene_weights_db:
            return

        gene_weights = kwargs.pop("geneWeights", {})

        weight_name = gene_weights.get("weight", None)
        range_start = gene_weights.get("rangeStart", None)
        range_end = gene_weights.get("rangeEnd", None)

        if weight_name and weight_name in self.gene_weights_db:
            weight = self.gene_weights_db[gene_weights.get("weight")]

            genes = weight.get_genes(range_start, range_end)

            if "genes" not in kwargs:
                kwargs["genes"] = []

            kwargs["genes"] += list(genes)

    def _transform_min_max_alt_frequency(self, kwargs):
        min_value = None
        max_value = None

        if "minAltFrequencyPercent" in kwargs:
            min_value = kwargs["minAltFrequencyPercent"]
            kwargs.pop("minAltFrequencyPercent")

        if "maxAltFrequencyPercent" in kwargs:
            max_value = kwargs["maxAltFrequencyPercent"]
            kwargs.pop("maxAltFrequencyPercent")

        value_range = (min_value, max_value)

        if value_range == (None, None):
            return

        if value_range[0] is None:
            value_range = (float("-inf"), value_range[1])

        if value_range[1] is None:
            value_range = (value_range[0], float("inf"))

        value = "af_allele_freq"
        if "real_attr_filter" not in kwargs:
            kwargs["real_attr_filter"] = []

        kwargs["real_attr_filter"].append((value, value_range))

    def _transform_present_in_child(self, kwargs):
        roles_query = []

        for filter_option in kwargs["presentInChild"]:
            new_roles = None

            if filter_option == "proband only":
                new_roles = AndNode(
                    [ContainsNode(Role.prb), NotNode(ContainsNode(Role.sib))]
                )

            if filter_option == "sibling only":
                new_roles = AndNode(
                    [NotNode(ContainsNode(Role.prb)), ContainsNode(Role.sib)]
                )

            if filter_option == "proband and sibling":
                new_roles = AndNode(
                    [ContainsNode(Role.prb), ContainsNode(Role.sib)]
                )

            if filter_option == "neither":
                new_roles = AndNode(
                    [
                        NotNode(ContainsNode(Role.prb)),
                        NotNode(ContainsNode(Role.sib)),
                    ]
                )

            if new_roles:
                roles_query.append(new_roles)

        kwargs.pop("presentInChild")

        self._add_roles_to_query(roles_query, kwargs)

    def _transform_present_in_parent(self, kwargs):
        roles_query = []
        present_in_parent = set(kwargs["presentInParent"]["presentInParent"])
        rarity = kwargs["presentInParent"].get("rarity", None)

        if present_in_parent != set(
            ["father only", "mother only", "mother and father", "neither"]
        ):

            for filter_option in present_in_parent:
                new_roles = None

                if filter_option == "mother only":
                    new_roles = AndNode(
                        [
                            NotNode(ContainsNode(Role.dad)),
                            ContainsNode(Role.mom),
                        ]
                    )

                if filter_option == "father only":
                    new_roles = AndNode(
                        [
                            ContainsNode(Role.dad),
                            NotNode(ContainsNode(Role.mom)),
                        ]
                    )

                if filter_option == "mother and father":
                    new_roles = AndNode(
                        [ContainsNode(Role.dad), ContainsNode(Role.mom)]
                    )

                if filter_option == "neither":
                    new_roles = AndNode(
                        [
                            NotNode(ContainsNode(Role.dad)),
                            NotNode(ContainsNode(Role.mom)),
                        ]
                    )

                if new_roles:
                    roles_query.append(new_roles)
        self._add_roles_to_query(roles_query, kwargs)

        if rarity is not None:
            ultra_rare = rarity.get("ultraRare", None)
            ultra_rare = bool(ultra_rare)
            if ultra_rare and present_in_parent != {"neither"}:
                kwargs["ultra_rare"] = True
            else:
                max_alt_freq = rarity.get("maxFreq", None)
                min_alt_freq = rarity.get("minFreq", None)
                if min_alt_freq is not None or max_alt_freq is not None:
                    real_attr_filter = kwargs.get("real_attr_filter", [])
                    real_attr_filter.append(
                        ("af_allele_freq", (min_alt_freq, max_alt_freq))
                    )
                    kwargs["real_attr_filter"] = real_attr_filter
        kwargs.pop("presentInParent")

    def _transform_present_in_role(self, kwargs):
        roles_query = []

        for pir_id, filter_options in kwargs["presentInRole"].items():

            for filter_option in filter_options:
                new_roles = None

                if filter_option != "neither":
                    new_roles = ContainsNode(Role.from_name(filter_option))

                if filter_option == "neither":
                    new_roles = AndNode(
                        [
                            NotNode(ContainsNode(Role.from_name(role)))
                            for role in self.get_present_in_role(pir_id).roles
                        ]
                    )

                if new_roles:
                    roles_query.append(new_roles)

        kwargs.pop("presentInRole")

        self._add_roles_to_query(roles_query, kwargs)

    def _transform_pheno_filters_to_people_ids(self, pheno_filter_args):
        people_ids = []
        for pheno_filter_arg in pheno_filter_args:
            if not self.phenotype_data.has_measure(
                pheno_filter_arg["measure"]
            ):
                continue
            pheno_constraints = self._get_pheno_filter_constraints(
                pheno_filter_arg
            )

            pheno_filter = self.pheno_filter_builder.make_filter(
                pheno_filter_arg["measure"], pheno_constraints
            )

            measure_df = self.phenotype_data.get_measure_values_df(
                pheno_filter_arg["measure"], roles=[pheno_filter_arg["role"]]
            )

            measure_df = pheno_filter.apply(measure_df)

            people_ids.append(set(measure_df["person_id"]))

        if not people_ids:
            return set()

        return functools.reduce(set.intersection, people_ids)

    def _transform_pheno_filter(self, kwargs):
        pheno_filter_args = kwargs.pop("phenoFilters")

        assert isinstance(pheno_filter_args, list)
        assert self.phenotype_data

        people_ids_to_query = self._transform_pheno_filters_to_people_ids(
            pheno_filter_args
        )
        people_ids_to_query = self._merge_with_people_ids(
            kwargs, people_ids_to_query
        )

        if len(people_ids_to_query) == 0:
            return None
        assert not kwargs.get(
            "person_ids"
        ), "Rethink how to combine person ids"
        kwargs["person_ids"] = people_ids_to_query

        return kwargs

    def _add_roles_to_query(self, roles_query, kwargs):
        if not roles_query:
            return

        roles_query = OrNode(roles_query)

        original_roles = kwargs.get("roles", None)
        if original_roles is not None:
            if isinstance(original_roles, str):
                original_roles = role_query.transform_query_string_to_tree(
                    original_roles
                )
            kwargs["roles"] = AndNode([original_roles, roles_query])
        else:
            kwargs["roles"] = roles_query

    def _get_legend_default_values(self):
        return [
            {
                "color": "#E0E0E0",
                "id": "missing-person",
                "name": "missing-person",
            }
        ]

    def get_legend(self, *args, **kwargs):
        if "peopleGroup" not in kwargs:
            legend = list(self.legend.values())[0] if self.legend else []
        else:
            legend = self.legend.get(kwargs["peopleGroup"]["id"], [])

        return legend + self._get_legend_default_values()

    def get_present_in_role(self, present_in_role_id):
        if not present_in_role_id:
            return {}

        present_in_role = list(
            filter(
                lambda present_in_role: present_in_role.section_id()
                == present_in_role_id,
                self.present_in_role,
            )
        )

        return present_in_role[0] if present_in_role else {}

    def get_genotype_data_group_description(self):
        keys = [
            "id",
            "name",
            "description",
            "phenotype_browser",
            "phenotype_tool",
            "phenotype_data",
            "people_group",
            "common_report",
            "study_type",
            "studies",
            "has_present_in_child",
            "has_present_in_parent",
        ]
        result = {
            key: deepcopy(getattr(self.config, key, None)) for key in keys
        }

        bs_config = GPFConfigParser._namedtuple_to_dict(
            deepcopy(self.config.genotype_browser)
        )

        bs_config["columns"] = dict()
        for column in bs_config["preview_columns"]:
            if "pheno" in bs_config:
                assert (
                    column in bs_config["genotype"]
                    or column in bs_config["pheno"]
                ), column
                bs_config["columns"][column] = (
                    bs_config["genotype"].get(column, None)
                    or bs_config["pheno"][column]
                )
            else:
                assert column in bs_config["genotype"], column
                bs_config["columns"][column] = bs_config["genotype"][column]

        if self.pheno_filters:
            bs_config["pheno_filters"] = GPFConfigParser._namedtuple_to_dict(
                self.pheno_filters
            )

        result["genotype_browser_config"] = bs_config
        result["genotype_browser"] = self.config.genotype_browser.enabled

        result["study_types"] = result["study_type"]
        result["enrichment_tool"] = self.config.enrichment.enabled
        result["common_report"] = GPFConfigParser._namedtuple_to_dict(
            result["common_report"]
        )
        result["people_group"] = GPFConfigParser._namedtuple_to_dict(
            result["people_group"]
        )

        result["name"] = result["name"] or result["id"]

        return result

    def _get_wdae_member(self, member, person_set_collection, best_st):
        return [
            member.family_id,
            member.person_id,
            member.mom_id if member.mom_id else "0",
            member.dad_id if member.dad_id else "0",
            member.sex.short(),
            str(member.role),
            PersonSetCollection.get_person_color(
                member, person_set_collection
            ),
            member.layout,
            member.generated,
            best_st,
            0,
        ]<|MERGE_RESOLUTION|>--- conflicted
+++ resolved
@@ -282,17 +282,13 @@
                 yield row_variant
 
     def get_variant_web_rows(self, query, sources, max_variants_count=None):
-<<<<<<< HEAD
         person_set_collection_id = query.get("peopleGroup", {}).get("id", None)
         person_set_collection = self.get_families_group(
             person_set_collection_id
         )
-=======
-        people_group_id = query.get("peopleGroup", {}).get("id", None)
-        people_group = self.get_families_group(people_group_id)
+
         if max_variants_count is not None:
             query["limit"] = max_variants_count
->>>>>>> 956afc24
 
         rows = self.query_list_variants(
             sources, person_set_collection, **query
