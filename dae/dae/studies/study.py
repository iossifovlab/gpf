from __future__ import annotations

import time
import logging
import functools

from contextlib import closing
from os.path import basename, exists

from abc import ABC, abstractmethod

from typing import Dict, List

from dae.backends.query_runners import QueryResult
from dae.pedigrees.family import FamiliesData
from dae.person_sets import PersonSetCollection
from dae.utils.effect_utils import expand_effect_types


logger = logging.getLogger(__name__)


class GenotypeData(ABC):
    def __init__(self, config, studies):
        self.config = config
        self.studies = studies

        self._description = None
        
        self._person_set_collection_configs = None
        self._person_set_collections: Dict[str, PersonSetCollection] = dict()
        self._parents = set()
        self._executor = None

    def close(self):
        logger.error("base genotype data close() called for %s", self.study_id)

    @property
    def study_id(self):
        return self.config["id"]

    @property
    def id(self):
        return self.study_id

    @property
    def name(self):
        name = self.config.get("name")
        if name:
            return name
        return self.study_id

    @property
    def description(self):
        if self._description is None:
<<<<<<< HEAD
            if basename(self.config.description_file) != "description.md":
                # If a non-default description file was given, assert it exists
                assert exists(self.config.description_file), self.config.description_file
            if exists(self.config.description_file):  # the default description file may not yet exist
                with open(self.config.description_file, "r") as infile:
=======
            if self.config.description_file:
                with open(
                        self.config.description_file,
                        "rt", encoding="utf8") as infile:
>>>>>>> dad343d5
                    self._description = infile.read()
        return self._description

    @description.setter
    def description(self, input_text: str):
        self._description = None
        with open(self.config.description_file, "w") as outfile:
            outfile.write(input_text)

    @property
    def year(self):
        return self.config.get("year")

    @property
    def pub_med(self):
        return self.config.get("pub_med")

    @property
    def phenotype(self):
        return self.config.get("phenotype")

    @property
    def has_denovo(self):
        return self.config.get("has_denovo")

    @property
    def has_transmitted(self):
        return self.config.get("has_transmitted")

    @property
    def has_cnv(self):
        return self.config.get("has_cnv")

    @property
    def has_complex(self):
        return self.config.get("has_complex")

    @property
    def study_type(self):
        return self.config.get("study_type")

    @property
    def parents(self):
        return self._parents

    @property
    def person_set_collections(self):
        return self._person_set_collections

    @property
    def person_set_collection_configs(self):
        return self._person_set_collection_configs

    def _add_parent(self, genotype_data_id):
        self._parents.add(genotype_data_id)

    @property
    @abstractmethod
    def is_group(self):
        return False

    @abstractmethod
    def get_studies_ids(self, leaves=True):
        pass

    def get_leaf_children(self):
        if not self.is_group:
            return []
        result = []
        seen = set()
        for study in self.studies:
            if not study.is_group:
                if study.study_id in seen:
                    continue
                result.append(study)
                seen.add(study.study_id)
            else:
                children = study.get_leaf_children()
                for child in children:
                    if child.study_id in seen:
                        continue
                    result.append(child)
                    seen.add(child.study_id)
        return result

    def _get_query_children(self, study_filters) -> List[GenotypeDataStudy]:
        leafs = []
        if self.is_group:
            leafs = self.get_leaf_children()
        else:
            leafs = [self]
        logger.debug("leaf children: %s", [st.study_id for st in leafs])
        logger.debug("study_filters: %s", study_filters)

        if study_filters is not None:
            leafs = [st for st in leafs if st.study_id in study_filters]
        logger.debug("studies to query: %s", [st.study_id for st in leafs])
        return leafs

    def query_result_variants(
            self,
            regions=None,
            genes=None,
            effect_types=None,
            family_ids=None,
            person_ids=None,
            person_set_collection=None,
            inheritance=None,
            roles=None,
            sexes=None,
            variant_type=None,
            real_attr_filter=None,
            ultra_rare=None,
            frequency_filter=None,
            return_reference=None,
            return_unknown=None,
            limit=None,
            study_filters=None,
            pedigree_fields=None,
            **kwargs):

        if person_ids is not None and len(person_ids) == 0:
            return

        if effect_types:
            effect_types = expand_effect_types(effect_types)

        def adapt_study_variants(study_name, study_phenotype, v):
            if v is None:
                return None
            for allele in v.alleles:
                if allele.get_attribute("study_name") is None:
                    allele.update_attributes(
                        {"study_name": study_name})
                if allele.get_attribute("study_phenotype") is None:
                    allele.update_attributes(
                        {"study_phenotype": study_phenotype})
            return v

        runners = []
        for genotype_study in self._get_query_children(study_filters):
            person_sets_query = None
            if person_set_collection is not None:
                collection_id, selected_person_sets = person_set_collection
                if selected_person_sets is not None:
                    collection = genotype_study\
                        .get_person_set_collection(collection_id)

                    # pylint: disable=no-member,protected-access
                    person_sets_query = genotype_study\
                        ._backend\
                        .build_person_set_collection_query(
                            collection, person_set_collection)
                    if person_sets_query == ([], []):
                        continue

                    if person_sets_query is None:
                        person_ids = genotype_study\
                            ._transform_person_set_collection_query(
                                person_set_collection, person_ids)

            if person_ids is not None and len(person_ids) == 0:
                continue

            # pylint: disable=no-member,protected-access
            runner = genotype_study._backend\
                .build_family_variants_query_runner(
                    regions=regions,
                    genes=genes,
                    effect_types=effect_types,
                    family_ids=family_ids,
                    person_ids=person_ids,
                    inheritance=inheritance,
                    roles=roles,
                    sexes=sexes,
                    variant_type=variant_type,
                    real_attr_filter=real_attr_filter,
                    ultra_rare=ultra_rare,
                    frequency_filter=frequency_filter,
                    return_reference=return_reference,
                    return_unknown=return_unknown,
                    limit=limit,
                    pedigree_fields=person_sets_query)
            if runner is None:
                logger.debug(
                    "study %s has no varants... skipping",
                    genotype_study.study_id)
                continue

            runner.study_id = genotype_study.study_id                
            logger.debug("runner created")

            study_name = genotype_study.name
            study_phenotype = genotype_study.study_phenotype

            runner.adapt(functools.partial(
                adapt_study_variants, study_name, study_phenotype))
            runners.append(runner)

        logger.debug("runners: %s", len(runners))
        if len(runners) == 0:
            return

        return QueryResult(runners)

    def query_variants(
            self,
            regions=None,
            genes=None,
            effect_types=None,
            family_ids=None,
            person_ids=None,
            person_set_collection=None,
            inheritance=None,
            roles=None,
            sexes=None,
            variant_type=None,
            real_attr_filter=None,
            ultra_rare=None,
            frequency_filter=None,
            return_reference=None,
            return_unknown=None,
            limit=None,
            study_filters=None,
            pedigree_fields=None,
            unique_family_variants=True,
            **kwargs):

        result = self.query_result_variants(
            regions=regions,
            genes=genes,
            effect_types=effect_types,
            family_ids=family_ids,
            person_ids=person_ids,
            person_set_collection=person_set_collection,
            inheritance=inheritance,
            roles=roles,
            sexes=sexes,
            variant_type=variant_type,
            real_attr_filter=real_attr_filter,
            ultra_rare=ultra_rare,
            frequency_filter=frequency_filter,
            return_reference=return_reference,
            return_unknown=return_unknown,
            limit=limit,
            study_filters=study_filters,
            pedigree_fields=pedigree_fields,
            **kwargs
        )
        if result is None:
            return

        started = time.time()
        try:
            result.start()

            with closing(result) as result:
                seen = set()

                for v in result:
                    if v is None:
                        continue

                    if unique_family_variants and v.fvuid in seen:
                        continue

                    seen.add(v.fvuid)
                    yield v
                    if limit and len(seen) >= limit:
                        break

        except GeneratorExit:
            logger.info("generator closed")
        except Exception:
            logger.exception("unexpected exception:", exc_info=True)
        finally:
            elapsed = time.time() - started
            logger.info(
                f"processing study {self.study_id} "
                f"elapsed: {elapsed:.3f}")

            logger.debug("[DONE] executor closed...")

    def query_result_summary_variants(
        self,
        regions=None,
        genes=None,
        effect_types=None,
        family_ids=None,
        person_ids=None,
        person_set_collection=None,
        inheritance=None,
        roles=None,
        sexes=None,
        variant_type=None,
        real_attr_filter=None,
        ultra_rare=None,
        frequency_filter=None,
        return_reference=None,
        return_unknown=None,
        limit=None,
        study_filters=None,
        **kwargs,
    ):
        logger.info("summary query - study_filters: %s", study_filters)
        logger.info(
            "study %s children: %s", self.study_id, self.get_leaf_children())

        person_ids = self._transform_person_set_collection_query(
            person_set_collection, person_ids)
        if person_ids is not None and len(person_ids) == 0:
            return

        if effect_types:
            effect_types = expand_effect_types(effect_types)

        runners = []
        for genotype_study in self._get_query_children(study_filters):
            # pylint: disable=no-member,protected-access
            runner = genotype_study._backend \
                .build_summary_variants_query_runner(
                    regions=regions,
                    genes=genes,
                    effect_types=effect_types,
                    family_ids=family_ids,
                    person_ids=person_ids,
                    inheritance=inheritance,
                    roles=roles,
                    sexes=sexes,
                    variant_type=variant_type,
                    real_attr_filter=real_attr_filter,
                    ultra_rare=ultra_rare,
                    frequency_filter=frequency_filter,
                    return_reference=return_reference,
                    return_unknown=return_unknown,
                    limit=limit)
            runner.study_id = genotype_study.study_id
            runners.append(runner)

        if len(runners) == 0:
            return

        result = QueryResult(runners)
        return result

    def query_summary_variants(
        self,
        regions=None,
        genes=None,
        effect_types=None,
        family_ids=None,
        person_ids=None,
        person_set_collection=None,
        inheritance=None,
        roles=None,
        sexes=None,
        variant_type=None,
        real_attr_filter=None,
        ultra_rare=None,
        frequency_filter=None,
        return_reference=None,
        return_unknown=None,
        limit=None,
        study_filters=None,
        **kwargs,
    ):

        result = self.query_result_summary_variants(
                    regions=regions,
                    genes=genes,
                    effect_types=effect_types,
                    family_ids=family_ids,
                    person_ids=person_ids,
                    person_set_collection=person_set_collection,
                    inheritance=inheritance,
                    roles=roles,
                    sexes=sexes,
                    variant_type=variant_type,
                    real_attr_filter=real_attr_filter,
                    ultra_rare=ultra_rare,
                    frequency_filter=frequency_filter,
                    return_reference=return_reference,
                    return_unknown=return_unknown,
                    limit=limit,
                    study_filters=study_filters,
                    **kwargs)
        try:
            started = time.time()

            variants = dict()
            with closing(result) as result:
                result.start()

                for v in result:
                    if v is None:
                        continue

                    if v.svuid in variants:
                        existing = variants[v.svuid]
                        fv_count = existing.get_attribute(
                            "family_variants_count")[0]
                        if fv_count is None:
                            continue
                        fv_count += v.get_attribute("family_variants_count")[0]
                        seen_in_status = existing.get_attribute(
                            "seen_in_status")[0]
                        seen_in_status = \
                            seen_in_status | \
                            v.get_attribute("seen_in_status")[0]

                        seen_as_denovo = existing.get_attribute(
                            "seen_as_denovo")[0]
                        seen_as_denovo = \
                            seen_as_denovo or \
                            v.get_attribute("seen_as_denovo")[0]
                        new_attributes = {
                            "family_variants_count": [fv_count],
                            "seen_in_status": [seen_in_status],
                            "seen_as_denovo": [seen_as_denovo]
                        }
                        v.update_attributes(new_attributes)

                    variants[v.svuid] = v
                    if limit and len(variants) >= limit:
                        return

            elapsed = time.time() - started
            logger.info(
                "processing study %s elapsed: %.3f",
                self.study_id, elapsed)

            for v in variants.values():
                yield v
        finally:
            logger.debug("[DONE] executor closed...")

    @property
    @abstractmethod
    def families(self):
        pass

    @abstractmethod
    def _build_person_set_collection(self, person_set_collection_id):
        pass

    def _build_person_set_collections(self):
        collections_config = self.config.person_set_collections
        if collections_config:
            selected_collections = \
                collections_config.selected_person_set_collections or []
            for collection_id in selected_collections:
                self._build_person_set_collection(collection_id)

    def _transform_person_set_collection_query(self, collection, person_ids):
        if collection is not None:
            collection_id, selected_sets = collection
            collection = self.get_person_set_collection(collection_id)
            person_set_ids = set(collection.person_sets.keys())
            if selected_sets is not None:
                selected_person_ids = set()
                if set(selected_sets) == person_set_ids:
                    return person_ids

                for set_id in set(selected_sets) & person_set_ids:
                    selected_person_ids.update(
                        collection.person_sets[set_id].persons.keys()
                    )
                if person_ids is not None:
                    person_ids = set(person_ids) & selected_person_ids
                else:
                    person_ids = selected_person_ids
        return person_ids

    def get_person_set_collection(self, person_set_collection_id):
        if person_set_collection_id is None:
            return None
        return self.person_set_collections[person_set_collection_id]


class GenotypeDataGroup(GenotypeData):

    def __init__(self, genotype_data_group_config, studies):
        super(GenotypeDataGroup, self).__init__(
            genotype_data_group_config, studies
        )
        self._families = self._build_families()
        self._build_person_set_collections()
        self._executor = None
        self.is_remote = False
        for study in self.studies:
            study._add_parent(self.study_id)

    @property
    def is_group(self):
        return True

    @property
    def families(self):
        return self._families

    def get_studies_ids(self, leaves=True):
        if not leaves:
            return [st.study_id for st in self.studies]
        else:
            result = []
            for st in self.studies:
                result.extend(st.get_studies_ids())
            return result

    def _build_families(self):
        return FamiliesData.combine_studies(self.studies)

    def _build_person_set_collection(self, person_set_collection_id):
        assert person_set_collection_id in \
            self.config.person_set_collections.selected_person_set_collections

        collections = list()
        for study in self.studies:
            collections.append(study.get_person_set_collection(
                person_set_collection_id
            ))
        self._person_set_collections[person_set_collection_id] = \
            PersonSetCollection.combine(collections)


class GenotypeDataStudy(GenotypeData):
    def __init__(self, config, backend):
        super().__init__(config, [self])

        self._backend = backend
        self._build_person_set_collections()

        self.is_remote = False

    @property
    def study_phenotype(self):
        return self.config.get("study_phenotype", "-")

    @property
    def is_group(self):
        return False

    def get_studies_ids(self, leaves=True):
        return [self.study_id]

    @property
    def families(self):
        return self._backend.families

    def _build_person_set_collection(self, person_set_collection_id):
        collection_config = getattr(
            self.config.person_set_collections, person_set_collection_id
        )
        self.person_set_collections[person_set_collection_id] = \
            PersonSetCollection.from_families(collection_config, self.families)<|MERGE_RESOLUTION|>--- conflicted
+++ resolved
@@ -1,4 +1,5 @@
 from __future__ import annotations
+from multiprocessing.sharedctypes import Value
 
 import time
 import logging
@@ -53,25 +54,26 @@
     @property
     def description(self):
         if self._description is None:
-<<<<<<< HEAD
-            if basename(self.config.description_file) != "description.md":
+            if basename(self.config.description_file) != "description.md" and \
+                    not exists(self.config.description_file):
                 # If a non-default description file was given, assert it exists
-                assert exists(self.config.description_file), self.config.description_file
-            if exists(self.config.description_file):  # the default description file may not yet exist
-                with open(self.config.description_file, "r") as infile:
-=======
-            if self.config.description_file:
+                raise ValueError(
+                    f"missing description file {self.config.description_file}")
+
+            if exists(self.config.description_file): 
+                # the default description file may not yet exist
                 with open(
                         self.config.description_file,
-                        "rt", encoding="utf8") as infile:
->>>>>>> dad343d5
+                        mode="rt", encoding="utf8") as infile:
                     self._description = infile.read()
         return self._description
 
     @description.setter
     def description(self, input_text: str):
         self._description = None
-        with open(self.config.description_file, "w") as outfile:
+        with open(
+                self.config.description_file,
+                mode="wt", encoding="utf8") as outfile:
             outfile.write(input_text)
 
     @property
