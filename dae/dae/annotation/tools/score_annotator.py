--- conflicted
+++ resolved
@@ -62,15 +62,9 @@
             scores = self.score_file.fetch_scores(
                 variant.chromosome, variant.position, variant.position
             )
-<<<<<<< HEAD
-        elif variant.variant_type in set([
-                VariantType.insertion, VariantType.deletion,
-                VariantType.comp]):
-=======
         elif variant.variant_type in set(
-            [VariantType.insertion, VariantType.deletion, VariantType.complex]
+            [VariantType.insertion, VariantType.deletion, VariantType.comp]
         ):
->>>>>>> a9ead388
 
             scores = self.score_file.fetch_scores(
                 variant.chromosome,
@@ -145,15 +139,9 @@
         return res
 
     def _aggregate_indel(self, variant, scores_df):
-<<<<<<< HEAD
-        assert variant.variant_type in set([
-            VariantType.insertion, VariantType.deletion,
-            VariantType.comp])
-=======
         assert variant.variant_type in set(
-            [VariantType.insertion, VariantType.deletion, VariantType.complex]
-        )
->>>>>>> a9ead388
+            [VariantType.insertion, VariantType.deletion, VariantType.comp]
+        )
 
         aggregate = {sn: "max" for sn in self.score_names}
 
@@ -188,15 +176,9 @@
             agg = self._aggregate_substitution(variant, scores_df)
             aline.update(agg)
 
-<<<<<<< HEAD
-        elif variant.variant_type in set([
-                VariantType.insertion, VariantType.deletion,
-                VariantType.comp]):
-=======
         elif variant.variant_type in set(
-            [VariantType.insertion, VariantType.deletion, VariantType.complex]
+            [VariantType.insertion, VariantType.deletion, VariantType.comp]
         ):
->>>>>>> a9ead388
 
             agg = self._aggregate_indel(variant, scores_df)
             aline.update(agg)
