--- conflicted
+++ resolved
@@ -14,48 +14,6 @@
 
 class ParquetSchema(Schema):
 
-<<<<<<< HEAD
-    BASE_SCHEMA = pa.schema([
-        pa.field("bucket_index", pa.int32()),
-        pa.field("summary_variant_index", pa.int64()),
-        pa.field("allele_index", pa.int8()),
-        pa.field("chrom", pa.string()),
-        pa.field("position", pa.int32()),
-        pa.field("end_position", pa.int32()),
-        pa.field("reference", pa.string()),
-        pa.field("alternative", pa.string()),
-        pa.field("variant_type", pa.int8()),
-        pa.field("transmission_type", pa.int8()),
-        # pa.field("worst_effect", pa.string()),
-        pa.field("alternatives_data", pa.string()),
-
-        pa.field("effect_type", pa.string()),
-        pa.field("effect_gene", pa.string()),
-        pa.field("effect_data", pa.string()),
-
-        pa.field("family_variant_index", pa.int64()),
-        pa.field("family_id", pa.string()),
-        pa.field("is_denovo", pa.bool_()),
-
-        pa.field("variant_sexes", pa.int8()),
-        pa.field("variant_roles", pa.int32()),
-        pa.field("variant_inheritance", pa.int16()),
-
-        pa.field("variant_in_member", pa.string()),
-        pa.field("genotype_data", pa.string()),
-        pa.field("best_state_data", pa.string()),
-        pa.field("genetic_model_data", pa.int8()),
-        pa.field("inheritance_data", pa.string()),
-
-        pa.field('af_parents_called_count', pa.int32()),
-        pa.field('af_parents_called_percent', pa.float32()),
-        pa.field('af_allele_count', pa.int32()),
-        pa.field('af_allele_freq', pa.float32()),
-        pa.field('frequency_data', pa.string()),
-        pa.field('genomic_scores_data', pa.string()),
-
-    ])
-=======
     BASE_SCHEMA = pa.schema(
         [
             pa.field("bucket_index", pa.int32()),
@@ -63,6 +21,7 @@
             pa.field("allele_index", pa.int8()),
             pa.field("chrom", pa.string()),
             pa.field("position", pa.int32()),
+            pa.field("end_position", pa.int32()),
             pa.field("reference", pa.string()),
             pa.field("alternative", pa.string()),
             pa.field("variant_type", pa.int8()),
@@ -91,7 +50,6 @@
             pa.field("genomic_scores_data", pa.string()),
         ]
     )
->>>>>>> a9ead388
 
     # New types only need to be added here.
     type_map: Dict[str, Any] = OrderedDict(
