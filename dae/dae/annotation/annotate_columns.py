--- conflicted
+++ resolved
@@ -15,12 +15,8 @@
     RecordToRegion, RecordToCNVAllele, \
     RecordToVcfAllele, RecordToPosition
 from dae.annotation.annotate_vcf import produce_regions, produce_partfile_paths
-<<<<<<< HEAD
 from dae.annotation.annotation_factory import build_annotation_pipeline, \
     AnnotatorInfo
-=======
-from dae.annotation.annotation_factory import build_annotation_pipeline
->>>>>>> 0d27bbd0
 from dae.genomic_resources import build_genomic_resource_repository
 from dae.genomic_resources.cli import VerbosityConfiguration
 from dae.genomic_resources.genomic_context import get_genomic_context
@@ -107,7 +103,6 @@
 
 
 def cache_pipeline(grr, pipeline):
-<<<<<<< HEAD
     resource_ids: set[str] = set()
     for annotator in pipeline.annotators:
         resource_ids = resource_ids | \
@@ -118,16 +113,6 @@
 def annotate(
         args, region, pipeline_config: list[AnnotatorInfo], grr_definition,
         ref_genome_id, out_file_path):
-=======
-    resources: set[str] = set()
-    for annotator in pipeline.annotators:
-        resources = resources | annotator.resources
-    cache_resources(grr, resources)
-
-
-def annotate(args, region, pipeline_config, grr_definition,
-             ref_genome_id, out_file_path):
->>>>>>> 0d27bbd0
     """Annotate a variants file with a given pipeline configuration."""
     # pylint: disable=too-many-locals
     grr = build_genomic_resource_repository(definition=grr_definition)
@@ -144,7 +129,6 @@
     record_to_annotatable = build_record_to_annotatable(
         vars(args), set(header_columns), ref_genome=ref_genome)
 
-<<<<<<< HEAD
     annotation_columns = [
         attr.name for attr in pipeline.get_attributes()
         if not attr.internal]
@@ -152,11 +136,6 @@
     pipeline.open()
     with pipeline, in_file, open(out_file_path, "wt") as out_file:
         new_header = header_columns + annotation_columns
-=======
-    pipeline.open()
-    with pipeline, in_file, open(out_file_path, "wt") as out_file:
-        new_header = header_columns + pipeline.annotation_schema.public_fields
->>>>>>> 0d27bbd0
         out_file.write(args.output_separator.join(new_header) + "\n")
         for lnum, line in enumerate(line_iterator):
             try:
@@ -167,11 +146,7 @@
                 )
                 result = columns + [
                     str(annotation[attrib])
-<<<<<<< HEAD
                     for attrib in annotation_columns
-=======
-                    for attrib in pipeline.annotation_schema.public_fields
->>>>>>> 0d27bbd0
                 ]
                 out_file.write(args.output_separator.join(result) + "\n")
             except Exception as ex:  # pylint: disable=broad-except
@@ -179,15 +154,12 @@
                     "unexpected input data format at line %s: %s",
                     lnum, line, exc_info=True)
                 errors.append((lnum, line, str(ex)))
-<<<<<<< HEAD
 
     if len(errors) > 0:
         logger.error("there were errors during the import")
         for lnum, line, error in errors:
             logger.error("line %s: %s", lnum, line)
             logger.error("\t%s", error)
-=======
->>>>>>> 0d27bbd0
 
     if len(errors) > 0:
         logger.error("there were errors during the import")
@@ -195,23 +167,16 @@
             logger.error("line %s: %s", lnum, line)
             logger.error("\t%s", error)
 
-<<<<<<< HEAD
-=======
-
->>>>>>> 0d27bbd0
+
 def combine(args, partfile_paths, out_file_path):
     """Combine annotated region parts into a single VCF file."""
     CLIAnnotationContext.register(args)
     context = get_genomic_context()
     pipeline = CLIAnnotationContext.get_pipeline(context)
-<<<<<<< HEAD
     annotation_attributes = [
         attr.name for attr in pipeline.get_attributes()
         if not attr.internal
     ]
-=======
-    annotation_attributes = pipeline.annotation_schema.public_fields
->>>>>>> 0d27bbd0
 
     with gzip.open(args.input, "rt") as in_file_raw:
         hcs = in_file_raw.readline().strip("\r\n").split(args.input_separator)
@@ -264,11 +229,7 @@
             region_tasks.append(task_graph.create_task(
                 f"part-{index}",
                 annotate,
-<<<<<<< HEAD
                 [args, region, pipeline.get_info(), grr.definition,
-=======
-                [args, region, pipeline.config, grr.definition,
->>>>>>> 0d27bbd0
                  ref_genome_id, file_path],
                 []))
 
@@ -285,11 +246,7 @@
 
         TaskGraphCli.process_graph(task_graph, **vars(args))
     else:
-<<<<<<< HEAD
         annotate(args, None, pipeline.get_info(), grr.definition,
-=======
-        annotate(args, None, pipeline.config, grr.definition,
->>>>>>> 0d27bbd0
                  ref_genome_id, output)
 
 
