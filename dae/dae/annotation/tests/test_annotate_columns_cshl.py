--- conflicted
+++ resolved
@@ -3,12 +3,8 @@
 import pytest
 
 from dae.testing import convert_to_tab_separated, setup_directories, \
-<<<<<<< HEAD
     setup_genome, setup_denovo
-from dae.genomic_resources.testing import build_inmemory_test_repository
-=======
-    setup_denovo, setup_genome
->>>>>>> 0d27bbd0
+# from dae.genomic_resources.testing import build_inmemory_test_repository
 from dae.annotation.annotate_columns import cli as cli_columns
 
 
@@ -51,47 +47,6 @@
                 }
             }
         }
-<<<<<<< HEAD
-    })
-    return repo
-
-
-@pytest.fixture
-def annotate_directory_fixture(tmp_path):
-    setup_directories(
-        tmp_path,
-        {
-            "annotation.yaml": """
-                - position_score: one
-            """,
-            "grr.yaml": f"""
-                id: mm
-                type: dir
-                directory: "{tmp_path}/grr"
-            """,
-            "grr": {
-                "one": {
-                    "genomic_resource.yaml": """
-                        type: position_score
-                        table:
-                            filename: data.txt
-                        scores:
-                        - id: score
-                          type: float
-                          name: s1
-                    """
-                },
-                "foobar_genome": {
-                    "genomic_resource.yaml": """
-                        type: genome
-                        filename: chrAll.fa
-                        chrom_prefix: "chr"
-                    """
-                }
-            }
-        }
-=======
->>>>>>> 0d27bbd0
     )
     one_content = textwrap.dedent("""
         chrom  pos_begin  s1
@@ -108,11 +63,7 @@
     )
 
 
-<<<<<<< HEAD
 def test_basic_setup(tmp_path, annotate_directory_fixture, capsys):
-=======
-def test_basic_setup(tmp_path, annotate_directory_fixture):
->>>>>>> 0d27bbd0
     # Given
     in_content = convert_to_tab_separated("""
         location  variant
