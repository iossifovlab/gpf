import pytest
from _pytest.monkeypatch import MonkeyPatch

import os
import glob
import shutil
import tempfile

import pandas as pd
from io import StringIO

from box import Box

from dae.gpf_instance.gpf_instance import GPFInstance

from dae.annotation.annotation_pipeline import PipelineAnnotator

from dae.backends.configure import Configure
from dae.backends.raw.loader import AlleleFrequencyDecorator, \
    AnnotationPipelineDecorator
from dae.backends.raw.raw_variants import RawMemoryVariants

<<<<<<< HEAD
from dae.backends.dae.loader import DaeTransmittedLoader, DenovoLoader
from dae.backends.vcf.loader import VcfLoader

from dae.backends.import_commons import \
    construct_import_annotation_pipeline

from dae.pedigrees.family import PedigreeReader
=======
from dae.backends.vcf.loader import RawVcfLoader

from dae.backends.import_commons import \
    construct_import_annotation_pipeline
from dae.pedigrees.pedigree_reader import PedigreeReader
>>>>>>> 2f878d4a
from dae.pedigrees.family import FamiliesData
from dae.utils.helpers import study_id_from_path
from dae.backends.import_commons import variants2parquet

from dae.backends.impala.parquet_io import ParquetManager
from dae.backends.storage.impala_genotype_storage import ImpalaGenotypeStorage

<<<<<<< HEAD
=======
from dae.tools.vcf2parquet import vcf2parquet

>>>>>>> 2f878d4a

def relative_to_this_test_folder(path):
    return os.path.join(
        os.path.dirname(os.path.realpath(__file__)),
        'tests',
        path
    )


@pytest.fixture(scope='session')
def monkeysession(request):
    mp = MonkeyPatch()
    request.addfinalizer(mp.undo)
    return mp


@pytest.fixture(scope='session')
def global_gpf_instance():
    return GPFInstance()


@pytest.fixture(scope='session')
def default_dae_config(global_gpf_instance):
    return global_gpf_instance.dae_config


@pytest.fixture(scope='session')
def dae_config_fixture(global_gpf_instance):
    return global_gpf_instance.dae_config


@pytest.fixture(scope='session')
def genomes_db(global_gpf_instance):
    return global_gpf_instance.genomes_db


@pytest.fixture(scope='session')
def default_genome(global_gpf_instance):
    return global_gpf_instance.genomes_db.get_genome()


@pytest.fixture(scope='session')
def default_gene_models(global_gpf_instance):
    return global_gpf_instance.genomes_db.get_gene_models()


@pytest.fixture(scope='session')
def mock_genomes_db(monkeysession, default_gene_models, default_genome):

    def fake_init(self, dae_dir, conf_file=None):
        self.dae_dir = None
        self.config = None

    monkeysession.setattr(
        'dae.GenomesDB.GenomesDB.__init__', fake_init
    )

    monkeysession.setattr(
        'dae.GenomesDB.GenomesDB.get_genome',
        lambda self: default_genome
    )
    monkeysession.setattr(
        'dae.GenomesDB.GenomesDB.get_genome_from_file',
        lambda self, _=None: default_genome
    )
    monkeysession.setattr(
        'dae.GenomesDB.GenomesDB.get_gene_models',
        lambda self, _=None: default_gene_models
    )
    monkeysession.setattr(
        'dae.GenomesDB.GenomesDB.get_genome_file',
        lambda self, _=None:
            './genomes/GATK_ResourceBundle_5777_b37_phiX174/chrAll.fa'
    )
    monkeysession.setattr(
        'dae.GenomesDB.GenomesDB.get_gene_model_id',
        lambda self: 'RefSeq2013'
    )


@pytest.fixture
def result_df():
    def build(data):
        infile = StringIO(str(data))
        df = pd.read_csv(infile, sep='\t')
        return df
    return build


@pytest.fixture
def temp_dirname(request):
    dirname = tempfile.mkdtemp(suffix='_data', prefix='variants_')

    def fin():
        shutil.rmtree(dirname)

    request.addfinalizer(fin)
    return dirname


@pytest.fixture
def temp_filename(request):
    dirname = tempfile.mkdtemp(suffix='_eff', prefix='variants_')

    def fin():
        shutil.rmtree(dirname)

    request.addfinalizer(fin)
    output = os.path.join(
        dirname,
        'temp_filename.tmp'
    )
    return output


@pytest.fixture(scope='session')
def fixture_dirname(request):
    def builder(relpath):
        return relative_to_this_test_folder(
            os.path.join('fixtures', relpath))
    return builder


@pytest.fixture(scope='session')
def annotation_pipeline_config():
    filename = relative_to_this_test_folder(
        'fixtures/annotation_pipeline/import_annotation.conf')
    return filename


@pytest.fixture(scope='session')
def annotation_pipeline_default_config(dae_config_fixture):
    return dae_config_fixture.annotation.conf_file


@pytest.fixture(scope='session')
def default_annotation_pipeline(
        default_dae_config, genomes_db):
    filename = default_dae_config.annotation.conf_file

    options = Box({
            'default_arguments': None,
            'vcf': True,
            'r': 'reference',
            'a': 'alternative',
            'c': 'chrom',
            'p': 'position',
        },
        default_box=True,
        default_box_attr=None)

    pipeline = PipelineAnnotator.build(
        options, filename, '.', genomes_db,
        defaults={})

    return pipeline


@pytest.fixture(scope='session')
def annotation_scores_dirname():
    filename = relative_to_this_test_folder(
        'fixtures/annotation_pipeline/')
    return filename


@pytest.fixture(scope='session')
def annotation_pipeline_vcf(genomes_db):
    filename = relative_to_this_test_folder(
        'fixtures/annotation_pipeline/import_annotation.conf')

    options = Box({
            'default_arguments': None,
            'vcf': True,
            # 'mode': 'overwrite',
        },
        default_box=True,
        default_box_attr=None)

    work_dir = relative_to_this_test_folder('fixtures/')

    pipeline = PipelineAnnotator.build(
        options, filename, work_dir, genomes_db,
        defaults={'values': {
            'scores_dirname': relative_to_this_test_folder(
                'fixtures/annotation_pipeline/')
        }})
    return pipeline


@pytest.fixture(scope='session')
def annotation_pipeline_internal(genomes_db):
    filename = relative_to_this_test_folder(
        'fixtures/annotation_pipeline/import_annotation.conf')

    options = Box({
            'default_arguments': None,
            'vcf': True,
            'c': 'chrom',
            'p': 'position',
            'r': 'reference',
            'a': 'alternative',
        },
        default_box=True,
        default_box_attr=None)

    work_dir = relative_to_this_test_folder('fixtures/')

    pipeline = PipelineAnnotator.build(
        options, filename, work_dir, genomes_db,
        defaults={'values': {
            'scores_dirname': relative_to_this_test_folder(
                'fixtures/annotation_pipeline/')
        }})
    return pipeline


@pytest.fixture
def dae_denovo_config():
    fullpath = relative_to_this_test_folder(
        'fixtures/dae_denovo/denovo'
    )
    config = Configure.from_prefix_denovo(fullpath)
    return config.denovo


@pytest.fixture
def dae_denovo(
        dae_denovo_config, default_genome, annotation_pipeline_internal):

    families = FamiliesData.load_simple_families_file(
        dae_denovo_config.family_filename)

    variants_loader = DenovoLoader(
        families, dae_denovo_config.denovo_filename, default_genome)

    variants_loader = AnnotationPipelineDecorator(
        variants_loader, annotation_pipeline_internal)
    fvars = RawMemoryVariants(variants_loader)
    return fvars


@pytest.fixture
def dae_transmitted_config():
    fullpath = relative_to_this_test_folder(
        'fixtures/dae_transmitted/transmission'
    )
    config = Configure.from_prefix_dae(fullpath)
    return config.dae


@pytest.fixture
def dae_transmitted(
        dae_transmitted_config, default_genome, annotation_pipeline_internal):

    ped_df = PedigreeReader.load_simple_family_file(
        dae_transmitted_config.family_filename
    )
    families = FamiliesData.from_pedigree_df(ped_df)

    variants_loader = DaeTransmittedLoader(
        families,
        dae_transmitted_config.summary_filename,
        dae_transmitted_config.toomany_filename,
        genome=default_genome,
        region=None,
    )
    variants_loader = AnnotationPipelineDecorator(
        variants_loader,
        annotation_pipeline_internal
    )

    return variants_loader


@pytest.fixture(scope='session')
def dae_iossifov2014_config():
    fullpath = relative_to_this_test_folder(
        'fixtures/dae_iossifov2014/iossifov2014'
    )
    config = Configure.from_prefix_denovo(fullpath)
    return config.denovo


@pytest.fixture(scope='session')
def iossifov2014_loader(
        dae_iossifov2014_config, default_genome,
        annotation_pipeline_internal):
    config = dae_iossifov2014_config

    families = FamiliesData.load_simple_families_file(config.family_filename)

    variants_loader = DenovoLoader(
        families, config.denovo_filename, default_genome)

    variants_loader = AnnotationPipelineDecorator(
        variants_loader, annotation_pipeline_internal)

    return variants_loader


@pytest.fixture(scope='session')
def iossifov2014_raw_denovo(iossifov2014_loader):

    fvars = RawMemoryVariants(iossifov2014_loader)

    return fvars


@pytest.fixture(scope='session')
def iossifov2014_impala(
        request, iossifov2014_loader, genomes_db,
        test_hdfs, impala_genotype_storage, parquet_manager):

    temp_dirname = test_hdfs.tempdir(prefix='variants_', suffix='_data')
    test_hdfs.mkdir(temp_dirname)

    study_id = 'iossifov_wd2014_test'
    parquet_filenames = ParquetManager.build_parquet_filenames(
        temp_dirname, bucket_index=0, study_id=study_id
    )

    assert parquet_filenames is not None
    print(parquet_filenames)

    ParquetManager.pedigree_to_parquet(
        iossifov2014_loader, parquet_filenames.pedigree)

    ParquetManager.variants_to_parquet(
        iossifov2014_loader, parquet_filenames.variant)

    impala_genotype_storage.impala_load_study(
        study_id,
        parquet_filenames.pedigree,
        parquet_filenames.variant
    )

    fvars = impala_genotype_storage.build_backend(
        impala_genotype_storage.default_study_config(study_id),
        genomes_db)
    return fvars


@pytest.fixture(scope='session')
def vcf_loader_data():
    def builder(path):
<<<<<<< HEAD
        if os.path.isabs(path):
            prefix = path
        else:
            prefix = os.path.join(
                relative_to_this_test_folder('fixtures'), path)
        conf = Configure.from_prefix_vcf(prefix).vcf
        return conf
    return builder


@pytest.fixture(scope='session')
def vcf_variants_loader(vcf_loader_data, default_annotation_pipeline):
    def builder(path):
        conf = vcf_loader_data(path)

        ped_df = PedigreeReader.flexible_pedigree_read(conf.pedigree)
        families = FamiliesData.from_pedigree_df(ped_df)

        loader = VcfLoader(families, conf.vcf)
        assert loader is not None
=======
        prefix = os.path.join(relative_to_this_test_folder('fixtures'), path)
        conf = Configure.from_prefix_vcf(prefix)
        ped_df = PedigreeReader.load_pedigree_file(conf.vcf.pedigree)
        fvars = RawVcfLoader.load_raw_vcf_variants(
            ped_df, conf.vcf.vcf
        )
        fvars.annot_df = \
            default_annotation_pipeline.annotate_df(fvars.annot_df)
        RawVcfLoader.save_annotation_file(fvars.annot_df, conf.vcf.annotation)
>>>>>>> 2f878d4a

        loader = AlleleFrequencyDecorator(loader)
        loader = AnnotationPipelineDecorator(
            loader, default_annotation_pipeline)

        return loader
    return builder


@pytest.fixture(scope='session')
def variants_vcf(vcf_variants_loader):
    def builder(path):
        loader = vcf_variants_loader(path)

        fvars = RawMemoryVariants(loader)
        return fvars

    return builder


@pytest.fixture(scope='session')
def variants_mem():
    def builder(loader):
        fvars = RawMemoryVariants(loader)
        return fvars

    return builder


@pytest.fixture(scope='session')
def annotation_pipeline_default_decorator(default_annotation_pipeline):
    def builder(variants_loader):
        decorator = AnnotationPipelineDecorator(
            variants_loader, default_annotation_pipeline)
        return decorator

    return builder


@pytest.fixture
def variants_implementations(
        variants_impala, variants_vcf):
    impls = {
        'variants_impala': variants_impala,
        'variants_vcf': variants_vcf
    }
    return impls


@pytest.fixture
def variants_impl(variants_implementations):
    return lambda impl_name: variants_implementations[impl_name]


@pytest.fixture(scope='session')
def config_dae():
    def builder(path):
        fullpath = relative_to_this_test_folder(
            os.path.join('fixtures', path))
        config = Configure.from_prefix_dae(fullpath)
        return config
    return builder


@pytest.fixture(scope='session')
def raw_dae(config_dae, default_genome):
    def builder(path, region=None):
        config = config_dae(path)

        ped_df = PedigreeReader.load_simple_family_file(
            dae_transmitted_config.family_filename
        )

        dae = DaeTransmittedLoader(
            config.dae.summary_filename,
            config.dae.toomany_filename,
            ped_df,
            region=region,
            genome=default_genome)
        return dae
    return builder


@pytest.fixture(scope='session')
def config_denovo():
    def builder(path):
        fullpath = relative_to_this_test_folder(
            os.path.join('fixtures', path))
        config = Configure.from_prefix_denovo(fullpath)
        return config.denovo
    return builder


def impala_test_dbname():
    return 'impala_test_db'


def pytest_addoption(parser):
    parser.addoption(
        '--reimport', action='store_true', default=False,
        help='force reimport'
    )


@pytest.fixture(scope='session')
def reimport(request):
    return bool(request.config.getoption('--reimport'))


@pytest.fixture(scope='session')
def hdfs_host():
    return os.environ.get('DAE_HDFS_HOST', '127.0.0.1')


@pytest.fixture(scope='session')
def impala_host():
    return os.environ.get('DAE_IMPALA_HOST', '127.0.0.1')


# Impala backend
@pytest.fixture(scope='session')
def test_hdfs(request, hdfs_host):
    from dae.backends.impala.hdfs_helpers import HdfsHelpers
    hdfs = HdfsHelpers(hdfs_host, 8020)
    return hdfs


@pytest.fixture(scope='session')
def test_impala_helpers(request, impala_host):
    from dae.backends.impala.impala_helpers import ImpalaHelpers
    helpers = ImpalaHelpers(impala_host=impala_host, impala_port=21050)

    return helpers


@pytest.fixture(scope='session')
def impala_genotype_storage(hdfs_host, impala_host):
    storage_config = Box({
        'type': 'impala',
        'impala': {
            'host': impala_host,
            'port': 21050,
            'db': impala_test_dbname(),
        },
        'hdfs': {
            'host': hdfs_host,
            'port': 8020,
            'base_dir': '/tmp'
        }
    })

    return ImpalaGenotypeStorage(storage_config)


@pytest.fixture(scope='session')
def parquet_manager(dae_config_fixture):
    return ParquetManager(dae_config_fixture.studies_db.dir)


def collect_vcf(dirname):
    result = []
    pattern = os.path.join(dirname, '*.vcf')
    for filename in glob.glob(pattern):
        prefix = os.path.splitext(filename)[0]
        vcf_config = Configure.from_prefix_vcf(prefix).vcf
        result.append(vcf_config)
    return result


DATA_IMPORT_COUNT = 0


@pytest.fixture(scope='session')
def data_import(
        request, test_hdfs, test_impala_helpers, parquet_manager,
        impala_genotype_storage, reimport, dae_config_fixture, genomes_db):

    global DATA_IMPORT_COUNT
    DATA_IMPORT_COUNT += 1

    assert DATA_IMPORT_COUNT == 1

    temp_dirname = test_hdfs.tempdir(prefix='variants_', suffix='_data')
    test_hdfs.mkdir(temp_dirname)

    annotation_pipeline = \
        construct_import_annotation_pipeline(dae_config_fixture, genomes_db)

    def fin():
        test_hdfs.delete(temp_dirname, recursive=True)
    request.addfinalizer(fin)

    def build(dirname):

        if not test_impala_helpers.check_database(impala_test_dbname()):
            test_impala_helpers.create_database(impala_test_dbname())

        vcfdirname = relative_to_this_test_folder(
            os.path.join('fixtures', dirname))
        vcf_configs = collect_vcf(vcfdirname)

        for vcf in vcf_configs:
            print('importing vcf:', vcf.vcf)

            filename = os.path.basename(vcf.pedigree)
            study_id = os.path.splitext(filename)[0]

            impala = impala_genotype_storage._impala_storage_config(study_id)
            if not reimport and \
                    test_impala_helpers.check_table(
                        impala_test_dbname(), impala.tables.variant) and \
                    test_impala_helpers.check_table(
                        impala_test_dbname(), impala.tables.pedigree):
                continue

            study_id = study_id_from_path(vcf.pedigree)
            study_temp_dirname = os.path.join(temp_dirname, study_id)

            families = FamiliesData.from_pedigree_df(
                PedigreeReader.flexible_pedigree_read(vcf.pedigree))

            loader = VcfLoader(families, vcf.vcf, region=None)
            loader = AlleleFrequencyDecorator(loader)
            loader = AnnotationPipelineDecorator(loader, annotation_pipeline)

            parquet_filenames = variants2parquet(
                study_id, loader,
                output=study_temp_dirname,
                bucket_index=0,
                include_reference=True,
                include_unknown=True
            )

            impala_genotype_storage.impala_load_study(
                study_id,
                parquet_filenames.pedigree,
                parquet_filenames.variant
            )

    build('backends/')
    return True


@pytest.fixture(scope='session')
def variants_impala(request, data_import, impala_genotype_storage, genomes_db):

    def builder(path):
        study_id = os.path.basename(path)
        fvars = impala_genotype_storage.build_backend(
            impala_genotype_storage.default_study_config(study_id),
            genomes_db)
        return fvars

    return builder


@pytest.fixture
def vcf_import_config():
    fullpath = relative_to_this_test_folder(
        'fixtures/vcf_import/effects_trio'
    )
    config = Configure.from_prefix_vcf(fullpath)
    return config.vcf<|MERGE_RESOLUTION|>--- conflicted
+++ resolved
@@ -20,7 +20,6 @@
     AnnotationPipelineDecorator
 from dae.backends.raw.raw_variants import RawMemoryVariants
 
-<<<<<<< HEAD
 from dae.backends.dae.loader import DaeTransmittedLoader, DenovoLoader
 from dae.backends.vcf.loader import VcfLoader
 
@@ -28,13 +27,6 @@
     construct_import_annotation_pipeline
 
 from dae.pedigrees.family import PedigreeReader
-=======
-from dae.backends.vcf.loader import RawVcfLoader
-
-from dae.backends.import_commons import \
-    construct_import_annotation_pipeline
-from dae.pedigrees.pedigree_reader import PedigreeReader
->>>>>>> 2f878d4a
 from dae.pedigrees.family import FamiliesData
 from dae.utils.helpers import study_id_from_path
 from dae.backends.import_commons import variants2parquet
@@ -42,11 +34,6 @@
 from dae.backends.impala.parquet_io import ParquetManager
 from dae.backends.storage.impala_genotype_storage import ImpalaGenotypeStorage
 
-<<<<<<< HEAD
-=======
-from dae.tools.vcf2parquet import vcf2parquet
-
->>>>>>> 2f878d4a
 
 def relative_to_this_test_folder(path):
     return os.path.join(
@@ -392,7 +379,6 @@
 @pytest.fixture(scope='session')
 def vcf_loader_data():
     def builder(path):
-<<<<<<< HEAD
         if os.path.isabs(path):
             prefix = path
         else:
@@ -413,17 +399,6 @@
 
         loader = VcfLoader(families, conf.vcf)
         assert loader is not None
-=======
-        prefix = os.path.join(relative_to_this_test_folder('fixtures'), path)
-        conf = Configure.from_prefix_vcf(prefix)
-        ped_df = PedigreeReader.load_pedigree_file(conf.vcf.pedigree)
-        fvars = RawVcfLoader.load_raw_vcf_variants(
-            ped_df, conf.vcf.vcf
-        )
-        fvars.annot_df = \
-            default_annotation_pipeline.annotate_df(fvars.annot_df)
-        RawVcfLoader.save_annotation_file(fvars.annot_df, conf.vcf.annotation)
->>>>>>> 2f878d4a
 
         loader = AlleleFrequencyDecorator(loader)
         loader = AnnotationPipelineDecorator(
