--- conflicted
+++ resolved
@@ -463,18 +463,13 @@
                         current_counts[person_set] = dict()
                         counts = current_counts[person_set]
 
-<<<<<<< HEAD
-                    counts[statistic_id] = row[
+                    count = row[
                         f"{dataset_id}_{person_set}_{statistic_id}"
-=======
-                    count = row[
-                        f"{dataset_id}_{person_set}_{effect}"
->>>>>>> 6c451f68
                     ]
                     rate = row[
-                        f"{dataset_id}_{person_set}_{effect}_rate"
+                        f"{dataset_id}_{person_set}_{statistic_id}_rate"
                     ]
-                    counts[effect] = {
+                    counts[statistic_id] = {
                         "count": count,
                         "rate": rate
                     }
