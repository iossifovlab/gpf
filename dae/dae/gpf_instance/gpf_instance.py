import os
import pandas as pd
from dae.genome.genomes_db import GenomesDB

from dae.common_reports.common_report_facade import CommonReportFacade

from dae.enrichment_tool.background_facade import BackgroundFacade

from dae.gene.weights import GeneWeightsDb
from dae.gene.scores import ScoresFactory
from dae.gene.gene_sets_db import GeneSetsDb
from dae.gene.denovo_gene_sets_db import DenovoGeneSetsDb

from dae.studies.variants_db import VariantsDb

from dae.pheno.pheno_db import PhenoDb

from dae.backends.storage.genotype_storage_factory import (
    GenotypeStorageFactory,
)

from dae.configuration.gpf_config_parser import GPFConfigParser
from dae.configuration.schemas.dae_conf import dae_conf_schema
from dae.configuration.schemas.gene_info import gene_info_conf
from dae.configuration.schemas.genomic_scores import genomic_scores_schema


def cached(prop):
    cached_val_name = "_" + prop.__name__

    def wrap(self):
        if getattr(self, cached_val_name, None) is None:
            setattr(self, cached_val_name, prop(self))
        return getattr(self, cached_val_name)

    return wrap


class GPFInstance(object):
    def __init__(
        self,
        dae_config=None,
        config_file="DAE.conf",
        work_dir=None,
        defaults=None,
        load_eagerly=False,
    ):
        if dae_config is None:
            # FIXME Merge defaults with newly-loaded config
            assert not defaults, defaults
            if work_dir is None:
                work_dir = os.environ["DAE_DB_DIR"]
            config_file = os.path.join(work_dir, config_file)
            dae_config = GPFConfigParser.load_config(
                config_file, dae_conf_schema
            )

        self.dae_config = dae_config

        if load_eagerly:
            self.genomes_db
            self.gene_sets_db
            self._gene_info_config
            self._pheno_db
            self._variants_db
            self._gene_info_config
            self.denovo_gene_sets_db
            self._score_config
            self._scores_factory
            self.genotype_storage_db
            self._common_report_facade
            self._background_facade

    @property  # type: ignore
    @cached
    def genomes_db(self):
        return GenomesDB(
            self.dae_config.dae_data_dir, self.dae_config.genomes_db.conf_file
        )

    @property  # type: ignore
    @cached
    def _pheno_db(self):
        return PhenoDb(dae_config=self.dae_config)

    @property  # type: ignore
    @cached
    def _gene_info_config(self):
        return GPFConfigParser.load_config(
            self.dae_config.gene_info_db.conf_file, gene_info_conf
        )

    @property  # type: ignore
    @cached
    def gene_weights_db(self):
        return GeneWeightsDb(self._gene_info_config)

    @property  # type: ignore
    @cached
    def _score_config(self):
        return GPFConfigParser.load_config(
            self.dae_config.genomic_scores_db.conf_file, genomic_scores_schema
        )

    @property  # type: ignore
    @cached
    def _scores_factory(self):
        return ScoresFactory(self._score_config)

    @property  # type: ignore
    @cached
    def genotype_storage_db(self):
        return GenotypeStorageFactory(self.dae_config)

    @property  # type: ignore
    @cached
    def _variants_db(self):
        return VariantsDb(
            self.dae_config,
            self._pheno_db,
            self.gene_weights_db,
            self.genomes_db,
            self.genotype_storage_db,
        )

    def reload(self):
        reload_properties = [
            "__variants_db",
            "__common_report_facade",
            "_denovo_gene_sets_db",
            "_gene_sets_db",
        ]
        for cached_val_name in reload_properties:
            setattr(self, cached_val_name, None)

    @property  # type: ignore
    @cached
    def _common_report_facade(self):
        return CommonReportFacade(self)

    @property  # type: ignore
    @cached
    def gene_sets_db(self):
        return GeneSetsDb(self._gene_info_config)

    @property  # type: ignore
    @cached
    def denovo_gene_sets_db(self):
        return DenovoGeneSetsDb(self._variants_db)

    @property  # type: ignore
    @cached
    def _background_facade(self):
        return BackgroundFacade(self._variants_db)

    def get_genotype_data_ids(self):
        return (
            self._variants_db.get_genotype_studies_ids()
            + self._variants_db.get_genotype_data_groups_ids()
        )

    def get_genotype_data(self, genotype_data_id):
        genotype_data_study = self._variants_db.get_study(genotype_data_id)
        if genotype_data_study:
            return genotype_data_study
        return self._variants_db.get_genotype_data_group(genotype_data_id)

    def get_all_genotype_data(self):
        genotype_studies = self._variants_db.get_all_studies()
        genotype_data_groups = self._variants_db.get_all_genotype_data_groups()
        return genotype_studies + genotype_data_groups

    def get_genotype_data_config(self, genotype_data_id):
        config = self._variants_db.get_study_config(genotype_data_id)
        if config is not None:
            return config
        return self._variants_db.get_genotype_data_group_config(
            genotype_data_id
        )

    # Phenotype data

    def get_phenotype_db_config(self):
        return self._pheno_db.config

    def get_phenotype_data_ids(self):
        return self._pheno_db.get_phenotype_data_ids()

    def get_phenotype_data(self, phenotype_data_id):
        return self._pheno_db.get_phenotype_data(phenotype_data_id)

    def get_all_phenotype_data(self):
        return self._pheno_db.get_all_phenotype_data()

    def get_phenotype_data_config(self, phenotype_data_id):
        return self._pheno_db.get_phenotype_data_config(phenotype_data_id)

    # Genomic scores

    def get_genomic_scores(self):
        return self._scores_factory.get_scores()

    # Gene weights

    def has_gene_weight(self, weight_id):
        return weight_id in self.gene_weights_db

    def get_gene_weight(self, weight_id):
        return self.gene_weights_db[weight_id]

    def get_all_gene_weights(self):
        return self.gene_weights_db.get_gene_weights()

    # Gene info config
    def get_chromosomes(self):
        csvfile = self._gene_info_config.chromosomes.file
        reader = pd.read_csv(csvfile, delimiter="\t")

        reader["#chrom"] = reader["#chrom"].map(lambda x: x[3:])
        col_rename = {"chromStart": "start", "chromEnd": "end"}
        reader = reader.rename(columns=col_rename)

        cols = ["start", "end", "name", "gieStain"]
        reader["start"] = pd.to_numeric(reader["start"], downcast="integer")
        reader["end"] = pd.to_numeric(reader["end"], downcast="integer")
        reader = (
            reader.groupby("#chrom")[cols]
            .apply(lambda x: x.to_dict(orient="records"))
            .to_dict()
        )

        return [{"name": k, "bands": v} for k, v in reader.items()]

    def get_gene_info_gene_weights(self):
        return self._gene_info_config.gene_weights

    # Genomes DB
    def get_genome(self):
        return self.genomes_db.get_genome()

    # Common reports
    def get_common_report(self, common_report_id):
        return self._common_report_facade.get_common_report(common_report_id)

    def get_common_report_families_data(self, common_report_id):
        return self._common_report_facade.get_families_data(common_report_id)

    # Gene sets
    def get_gene_sets_collections(self):
        return self.gene_sets_db.collections_descriptions

    def has_gene_set_collection(self):
        return self.gene_sets_db.has_gene_set_collection()

    def get_all_gene_sets(self, collection_id):
        return self.gene_sets_db.get_all_gene_sets(collection_id)

    def get_gene_set(self, collection_id, gene_set_id):
        return self.gene_sets_db.get_gene_set(collection_id, gene_set_id)

    def get_denovo_gene_sets(self, datasets):
        return self.denovo_gene_sets_db.get_gene_set_descriptions(datasets)

    def has_denovo_gene_sets(self):
        return len(self.denovo_gene_sets_db) > 0

    def get_all_denovo_gene_sets(self, types, datasets):
        return self.denovo_gene_sets_db.get_all_gene_sets(types, datasets)

    def get_denovo_gene_set(self, gene_set_id, types, datasets):
        return self.denovo_gene_sets_db.get_gene_set(
            gene_set_id, types, datasets)

    # Variants DB
    def get_wdae_wrapper(self, dataset_id):
        return self._variants_db.get_wdae_wrapper(dataset_id)

<<<<<<< HEAD
    def get_dataset(self, dataset_id):
        return self._variants_db.get(dataset_id)

    # Enrichment
    def get_study_enrichment_config(self, dataset_id):
        return self._background_facade.get_study_enrichment_config(dataset_id)

    def has_background(self, dataset_id, background_name):
        return self._background_facade.has_background(
            dataset_id, background_name)

    def get_study_background(self, dataset_id, background_name):
        return self._background_facade.get_study_background(
            dataset_id, background_name)
=======
    def get_selected_genotype_data(self):
        return self.dae_config.gpfjs.selected_genotype_data
>>>>>>> 4b8ea224
<|MERGE_RESOLUTION|>--- conflicted
+++ resolved
@@ -275,7 +275,6 @@
     def get_wdae_wrapper(self, dataset_id):
         return self._variants_db.get_wdae_wrapper(dataset_id)
 
-<<<<<<< HEAD
     def get_dataset(self, dataset_id):
         return self._variants_db.get(dataset_id)
 
@@ -290,7 +289,7 @@
     def get_study_background(self, dataset_id, background_name):
         return self._background_facade.get_study_background(
             dataset_id, background_name)
-=======
+
+    # DAE config
     def get_selected_genotype_data(self):
-        return self.dae_config.gpfjs.selected_genotype_data
->>>>>>> 4b8ea224
+        return self.dae_config.gpfjs.selected_genotype_data