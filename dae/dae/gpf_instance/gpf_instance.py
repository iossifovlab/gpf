from dae.GenomesDB import GenomesDB

from dae.common_reports.common_report_facade import CommonReportFacade

from dae.configuration.dae_config_parser import DAEConfigParser

from dae.enrichment_tool.background_facade import BackgroundFacade

from dae.gene.gene_info_config import GeneInfoConfigParser
from dae.gene.weights import GeneWeightsDb
from dae.gene.score_config_parser import ScoreConfigParser
from dae.gene.scores import ScoresFactory
from dae.gene.gene_sets_db import GeneSetsDb
from dae.gene.denovo_gene_sets_db import DenovoGeneSetsDb

from dae.studies.variants_db import VariantsDb

from dae.pheno.pheno_factory import PhenoFactory

from dae.backends.storage.genotype_storage_factory import \
    GenotypeStorageFactory


def cached(prop):
    cached_val_name = '_' + prop.__name__

    def wrap(self):
        if getattr(self, cached_val_name, None) is None:
            setattr(self, cached_val_name, prop(self))
        return getattr(self, cached_val_name)

    return wrap


class GPFInstance(object):

    def __init__(self, config_file='DAE.conf', work_dir=None, defaults=None,
                 load_eagerly=False):
        self.dae_config = DAEConfigParser.read_and_parse_file_configuration(
            config_file=config_file, work_dir=work_dir, defaults=defaults
        )

        if load_eagerly:
            self.genomes_db
            self.pheno_factory
            self.gene_info_config
            self.weights_factory
            self.score_config
            self.scores_factory
            self.genotype_storage_factory
            self.variants_db
            self.common_report_facade
            self.gene_sets_collections
            self.denovo_gene_set_facade
            self.background_facade

    @property
    @cached
    def genomes_db(self):
        return GenomesDB(
            self.dae_config.dae_data_dir,
            self.dae_config.genomes_db.conf_file
        )

    @property
    @cached
    def pheno_factory(self):
        return PhenoFactory(dae_config=self.dae_config)

    @property
    @cached
    def gene_info_config(self):
        return GeneInfoConfigParser.read_and_parse_file_configuration(
            self.dae_config.gene_info_db.conf_file,
            self.dae_config.dae_data_dir
        )

<<<<<<< HEAD
        self.gene_info_config = \
            GeneInfoConfigParser.read_and_parse_file_configuration(
                self.dae_config.gene_info_db.conf_file,
                self.dae_config.dae_data_dir
            )
        self.gene_weights_db = \
            GeneWeightsDb(self.gene_info_config.gene_weights)
=======
    @property
    @cached
    def weights_factory(self):
        return WeightsFactory(config=self.gene_info_config.gene_weights)

    @property
    @cached
    def score_config(self):
        return ScoreConfigParser.read_and_parse_file_configuration(
            self.dae_config.genomic_scores_db.conf_file,
            self.dae_config.dae_data_dir
        )
>>>>>>> dd0675c4

    @property
    @cached
    def scores_factory(self):
        return ScoresFactory(self.score_config)

    @property
    @cached
    def genotype_storage_factory(self):
        return GenotypeStorageFactory(self.dae_config)

<<<<<<< HEAD
        self.variants_db = VariantsDb(
            self.dae_config, self.pheno_factory, self.gene_weights_db,
            self.genomes_db, self.genotype_storage_factory
        )

        self.common_report_facade = CommonReportFacade(self.variants_db)

        self.gene_sets_db = GeneSetsDb(self.variants_db,
                                       self.gene_info_config)

        self.denovo_gene_sets_db = DenovoGeneSetsDb(self.variants_db)

        self.background_facade = BackgroundFacade(self.variants_db)
=======
    @property
    @cached
    def variants_db(self):
        return VariantsDb(
            self.dae_config, self.pheno_factory, self.weights_factory,
            self.genomes_db, self.genotype_storage_factory
        )

    @property
    @cached
    def common_report_facade(self):
        return CommonReportFacade(self.variants_db)

    @property
    @cached
    def gene_sets_collections(self):
        return GeneSetsCollections(self.variants_db, self.gene_info_config)

    @property
    @cached
    def denovo_gene_set_facade(self):
        return DenovoGeneSetFacade(self.variants_db)

    @property
    @cached
    def background_facade(self):
        return BackgroundFacade(self.variants_db)
>>>>>>> dd0675c4
<|MERGE_RESOLUTION|>--- conflicted
+++ resolved
@@ -75,19 +75,10 @@
             self.dae_config.dae_data_dir
         )
 
-<<<<<<< HEAD
-        self.gene_info_config = \
-            GeneInfoConfigParser.read_and_parse_file_configuration(
-                self.dae_config.gene_info_db.conf_file,
-                self.dae_config.dae_data_dir
-            )
-        self.gene_weights_db = \
-            GeneWeightsDb(self.gene_info_config.gene_weights)
-=======
     @property
     @cached
-    def weights_factory(self):
-        return WeightsFactory(config=self.gene_info_config.gene_weights)
+    def gene_weights_db(self):
+        return GeneWeightsDb(self.gene_info_config.gene_weights)
 
     @property
     @cached
@@ -96,7 +87,6 @@
             self.dae_config.genomic_scores_db.conf_file,
             self.dae_config.dae_data_dir
         )
->>>>>>> dd0675c4
 
     @property
     @cached
@@ -108,26 +98,11 @@
     def genotype_storage_factory(self):
         return GenotypeStorageFactory(self.dae_config)
 
-<<<<<<< HEAD
-        self.variants_db = VariantsDb(
-            self.dae_config, self.pheno_factory, self.gene_weights_db,
-            self.genomes_db, self.genotype_storage_factory
-        )
-
-        self.common_report_facade = CommonReportFacade(self.variants_db)
-
-        self.gene_sets_db = GeneSetsDb(self.variants_db,
-                                       self.gene_info_config)
-
-        self.denovo_gene_sets_db = DenovoGeneSetsDb(self.variants_db)
-
-        self.background_facade = BackgroundFacade(self.variants_db)
-=======
     @property
     @cached
     def variants_db(self):
         return VariantsDb(
-            self.dae_config, self.pheno_factory, self.weights_factory,
+            self.dae_config, self.pheno_factory, self.gene_weights_db,
             self.genomes_db, self.genotype_storage_factory
         )
 
@@ -138,16 +113,15 @@
 
     @property
     @cached
-    def gene_sets_collections(self):
-        return GeneSetsCollections(self.variants_db, self.gene_info_config)
+    def gene_sets_db(self):
+        return GeneSetsDb(self.variants_db, self.gene_info_config)
 
     @property
     @cached
-    def denovo_gene_set_facade(self):
-        return DenovoGeneSetFacade(self.variants_db)
+    def denovo_gene_sets_db(self):
+        return DenovoGeneSetsDb(self.variants_db)
 
     @property
     @cached
     def background_facade(self):
-        return BackgroundFacade(self.variants_db)
->>>>>>> dd0675c4
+        return BackgroundFacade(self.variants_db)