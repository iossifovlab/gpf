--- conflicted
+++ resolved
@@ -1,8 +1,4 @@
-<<<<<<< HEAD
 VERSION = "3.3.dev1"
-=======
-VERSION = "3.2.5"
 
 
-SERIES = '.'.join(VERSION.split('.')[:2])
->>>>>>> 91bd64d0
+SERIES = '.'.join(VERSION.split('.')[:2])