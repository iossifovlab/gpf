--- conflicted
+++ resolved
@@ -63,20 +63,6 @@
 class FamilyAllele(SummaryAllele, FamilyDelegate):
 
     def __init__(
-<<<<<<< HEAD
-        self,
-        chromosome,
-        position,
-        reference,
-        alternative,
-        summary_index,
-        allele_index,
-        attributes,
-        family,
-        genotype,
-        best_state,
-    ):
-=======
             self,
             chromosome,
             position,
@@ -87,8 +73,9 @@
             transmission_type,
             attributes,
             family,
-            genotype):
->>>>>>> 33722498
+            genotype,
+            best_state):
+
         assert isinstance(family, Family)
         SummaryAllele.__init__(
             self,
