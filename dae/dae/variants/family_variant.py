import itertools
from typing import Any, List, Optional

import numpy as np
from deprecation import deprecated

from dae.pedigrees.family import Family
<<<<<<< HEAD
from dae.utils.variant_utils import (GENOTYPE_TYPE, is_all_unknown_genotype,
                                     is_reference_genotype)
from dae.variants.attributes import GeneticModel, Inheritance, \
        TransmissionType, VariantType
from dae.variants.variant import (Allele, Effect, SummaryAllele,
                                  SummaryVariant, Variant)
=======
from dae.utils.variant_utils import (
    GENOTYPE_TYPE,
    is_all_unknown_genotype,
    is_reference_genotype,
)
from dae.variants.attributes import GeneticModel, Inheritance, TransmissionType
from dae.variants.variant import (
    Allele,
    Effect,
    SummaryAllele,
    SummaryVariant,
    Variant,
)
>>>>>>> a9ead388


def calculate_simple_best_state(
    genotype: np.array, allele_count: int
) -> np.array:
    # Simple best state calculation
    # Treats every genotype as diploid (including male X non-PAR)
    ref = 2 * np.ones(genotype.shape[1], dtype=GENOTYPE_TYPE)
    unknown = np.any(genotype == -1, axis=0)

    best_st = [ref]
    for allele_index in range(1, allele_count):
        alt_gt = np.zeros(genotype.shape, dtype=GENOTYPE_TYPE)
        alt_gt[genotype == allele_index] = 1

        alt = np.sum(alt_gt, axis=0, dtype=GENOTYPE_TYPE)
        best_st[0] = best_st[0] - alt
        best_st.append(alt)

    best_st_arr = np.stack(best_st, axis=0)
    best_st_arr[:, unknown] = -1

    return best_st_arr


class FamilyDelegate(object):
    def __init__(self, family):
        self.family = family

    @property
    def members_in_order(self):
        """
        Returns list of the members of the family in the order specified from
        the pedigree file. Each element of the returned list is an object of
        type :class:`variants.family.Person`.
        """
        return self.family.members_in_order

    @property
    def members_ids(self):
        """
        Returns list of family members IDs.
        """
        return self.family.members_ids

    @property
    def family_id(self):
        """
        Returns the family ID.
        """
        return self.family.family_id


class FamilyAllele(Allele, FamilyDelegate):
    def __init__(
        self,
        summary_allele: SummaryAllele,
        family: Family,
        genotype,
        best_state,
        genetic_model=None,
        inheritance_in_members=None,
    ):
        assert isinstance(family, Family)

        FamilyDelegate.__init__(self, family)

        #: summary allele that corresponds to this allele in family variant
        self.summary_allele: SummaryAllele = summary_allele

        self.gt = genotype

        # assert self.gt.dtype == GENOTYPE_TYPE, (self.gt, self.gt.dtype)
        self._best_state = best_state
        self._genetic_model = genetic_model
        if self._genetic_model is None:
            self._genetic_model = GeneticModel.autosomal

        self._inheritance_in_members = inheritance_in_members
        self._variant_in_members = None
        self._variant_in_members_objects = None
        self._variant_in_roles = None
        self._variant_in_sexes = None

        self.matched_gene_effects: List = []

    def __repr__(self):
<<<<<<< HEAD
        suffix = f" {self.family_id}"
        return super(Allele, self).__repr__() + suffix
=======
        if not self.alternative:
            return "{}:{} {}(ref) {}".format(
                self.chromosome, self.position, self.reference, self.family_id
            )
        else:
            return "{}:{} {}->{} {}".format(
                self.chromosome,
                self.position,
                self.reference,
                self.alternative,
                self.family_id,
            )
>>>>>>> a9ead388

    @property
    def chromosome(self):
        return self.summary_allele.chromosome

    @property
    def position(self):
        return self.summary_allele.position

    @property
    def reference(self):
        return self.summary_allele.reference

    @property
    def alternative(self):
        return self.summary_allele.alternative

    @property
    def summary_index(self):
        return self.summary_allele.summary_index

    @property
    def allele_index(self):
        return self.summary_allele.allele_index

    @property
    def transmission_type(self) -> TransmissionType:
        return self.summary_allele.transmission_type

    @property
    def attributes(self):
        return self.summary_allele.attributes

    @property
    def details(self):
        return self.summary_allele.details

    @property
    def effect(self) -> Optional[Effect]:
        return self.summary_allele.effect

    @property
    def variant_type(self) -> Optional[VariantType]:
        return self.summary_allele.variant_type

    @property
    def end_position(self) -> Optional[int]:
        return self.summary_allele.end_position

    @property
    def genotype(self):
        """
        Returns genotype of the family.
        """
        return self.gt.T

    @property
    def best_state(self):
        if self._best_state is None:
            self._best_state = calculate_simple_best_state(
                self.gt, self.attributes["allele_count"]
            )
        return self._best_state

    @property  # type: ignore
    @deprecated(details="Replace `best_st` with `best_state`")
    def best_st(self):
        return self.best_state

    @property
    def genetic_model(self):
        return self._genetic_model

    def gt_flatten(self):
        """
        Return genotype of the family variant flattened to 1-dimensional
        array.
        """
        return self.gt.flatten(order="F")

    @property
    def inheritance_in_members(self):
        if self._inheritance_in_members is None:
            allele_index = self.allele_index
            result = []
            for pid in self.members_ids:
                if pid not in self.family.trios:
                    result.append(Inheritance.unknown)
                    continue
                trio = self.family.trios[pid]
                trio_index = self.family.members_index(trio)
                trio_gt = self.gt[:, trio_index]
                if np.any(trio_gt == -1):
                    inh = Inheritance.unknown
                elif np.all(trio_gt != allele_index):
                    inh = Inheritance.missing
                else:
                    ch = trio_gt[:, 0]
                    p1 = trio_gt[:, 1]
                    p2 = trio_gt[:, 2]
                    inh = self.calc_inheritance_trio(p1, p2, ch, allele_index)
                    if inh != Inheritance.omission and np.all(
                        ch != allele_index
                    ):
                        inh = Inheritance.missing
                result.append(inh)
            self._inheritance_in_members = result
        return self._inheritance_in_members

    @property
    def variant_in_members(self):
        """
        Returns set of members IDs of the family that are affected by
        this family variant.
        """
        if self._variant_in_members is None:
            allele_index = getattr(self, "allele_index", None)
            gt = np.copy(self.gt)

            if allele_index is not None:
                gt[gt != allele_index] = -1

            index = np.any(gt == allele_index, axis=0)
            self._variant_in_members = [
                m.person_id if has_variant else None
                for m, has_variant in zip(self.members_in_order, index)
            ]

        return self._variant_in_members

    @property
    def variant_in_members_objects(self):
        if self._variant_in_members_objects is None:

            variant_in_members = set(filter(None, self.variant_in_members))
            self._variant_in_members_objects = [
                member
                for member in self.family.members_in_order
                if member.person_id in variant_in_members
            ]
        return self._variant_in_members_objects

    @property
    def variant_in_roles(self):
        """
        Returns list of roles (or 'None') of the members of the family that are
        affected by this family variant.
        """
        if self._variant_in_roles is None:
            self._variant_in_roles = [
                self.family.persons[pid].role if pid is not None else None
                for pid in self.variant_in_members
            ]
        return self._variant_in_roles

    @property
    def variant_in_sexes(self):
        """
        Returns list of sexes (or 'None') of the members of the family that are
        affected by this family variant.
        """
        if self._variant_in_sexes is None:
            self._variant_in_sexes = [
                self.family.persons[pid].sex if pid is not None else None
                for pid in self.variant_in_members
            ]
        return self._variant_in_sexes

    @staticmethod
    def check_mendelian_trio(p1, p2, ch, allele_index):
        """
        Checks if the inheritance type for a trio family is `mendelian`.

        :param p1: genotype of the first parent (pair of allele indexes).
        :param p2: genotype of the second parent.
        :param ch: genotype of the child.
        :return: True, when the inheritance is mendelian.
        """
        ai = allele_index
        if ai not in set(ch):
            return False

        m1 = (ch[0] == p1[0] == ai or ch[0] == p1[1] == ai) or (
            ch[1] == p2[0] == ai or ch[1] == p2[1] == ai
        )
        m2 = (ch[0] == p2[0] == ai or ch[0] == p2[1] == ai) or (
            ch[1] == p1[0] == ai or ch[1] == p1[1] == ai
        )

        return m1 or m2

    @staticmethod
    def check_denovo_trio(p1, p2, ch, allele_index):
        """
        Checks if the inheritance type for a trio family is `denovo`.

        :param p1: genotype of the first parent (pair of allele indexes).
        :param p2: genotype of the second parent.
        :param ch: genotype of the child.
        :return: True, when the inheritance is mendelian.
        """
        new_alleles = set(ch).difference(set(p1) | set(p2))
        return allele_index in new_alleles

    @staticmethod
    def check_omission_trio(p1, p2, ch, allele_index):
        """
        Checks if the inheritance type for a trio family is `omission`.

        :param p1: genotype of the first parent (pair of allele indexes).
        :param p2: genotype of the second parent.
        :param ch: genotype of the child.
        :return: True, when the inheritance is mendelian.
        """
        if allele_index not in set(p1) | set(p2):
            return False

        child_alleles = set(ch)
        if allele_index in child_alleles:
            return False

        p1res = False
        p2res = False

        if p1[0] == p1[1] == allele_index:
            p1res = not bool(p1[0] in child_alleles)
        if p2[0] == p2[1] == allele_index:
            p2res = not bool(p2[0] in child_alleles)

        return p1res or p2res

    @classmethod
    def calc_inheritance_trio(cls, p1, p2, ch, allele_index):
        """
        Calculates the inheritance type of a trio family.

        :param p1: genotype of the first parent (pair of allele indexes).
        :param p2: genotype of the second parent.
        :param ch: genotype of the child.
        :return: inheritance type as :class:`variants.attributes.Inheritance`
            of the trio family.
        """
        if cls.check_mendelian_trio(p1, p2, ch, allele_index):
            return Inheritance.mendelian
        elif cls.check_denovo_trio(p1, p2, ch, allele_index):
            return Inheritance.denovo
        elif cls.check_omission_trio(p1, p2, ch, allele_index):
            return Inheritance.omission
        else:
            return Inheritance.other


class FamilyVariant(Variant, FamilyDelegate):
    def __init__(
        self,
        summary_variant: SummaryVariant,
        family: Family,
        genotype: Any,
        best_state: Any,
    ):

        assert family is not None
        assert isinstance(family, Family)
        FamilyDelegate.__init__(self, family)

        self.summary_variant = summary_variant
        self.summary_alleles = self.summary_variant.alleles

        self.gt = genotype
        self._genetic_model = None

        self._family_alleles: Optional[List[FamilyAllele]] = None
        self._best_state = best_state
        self._matched_alleles: List[Allele] = []
        self._fvuid: Optional[str] = None

    @property
    def fvuid(self) -> Optional[str]:
        if self._fvuid is None:
            self._fvuid = (
                f"{self.family_id}.{self.location}"
                f".{self.reference}.{self.alternative}"
            )
        return self._fvuid

    @property
    def chromosome(self):
        return self.summary_variant.chromosome

    @property
    def position(self):
        return self.summary_variant.position

    @property
    def reference(self):
        return self.summary_variant.reference

    # @property
    # def alternative(self) -> Optional[str]:
    #     return self.summary_variant.alternative

    @property
    def end_position(self) -> Optional[int]:
        return self.summary_variant.end_position

    @property
    def allele_count(self):
        return self.summary_variant.allele_count

    @property
    def summary_index(self):
        return self.summary_variant.summary_index

    @property
    def alleles(self):
        if self._family_alleles is None:
            family_alleles = [
                FamilyAllele(
                    sum_allele, self.family, self.gt, self._best_state
                )
                for sum_allele in self.summary_variant.alleles
            ]
            alleles = [family_alleles[0]]
            for ai in self.calc_alt_alleles(self.gt):
                allele = None
                for fa in family_alleles:
                    if fa.allele_index == ai:
                        allele = fa
                        break
                if allele is None:
                    continue
                assert allele.allele_index == ai, (allele.allele_index, ai)

                alleles.append(allele)

            self._family_alleles = alleles

        return self._family_alleles

    def set_matched_alleles(self, alleles_indexes):
        self._matched_alleles = sorted(alleles_indexes)

    @property
    def matched_alleles(self):
        return [
            aa
            for aa in self.alleles
            if aa.allele_index in self._matched_alleles
        ]

    @property
    def matched_alleles_indexes(self):
        return self._matched_alleles

    @property
    def matched_gene_effects(self):
        return set(
            itertools.chain.from_iterable(
                [ma.matched_gene_effects for ma in self.matched_alleles]
            )
        )

    @property
    def genotype(self):
        """
        Returns genotype of the family.
        """
        return self.gt.T

    @property
    def genetic_model(self):
        if self._genetic_model is None:
            self._genetic_model = GeneticModel.autosomal
        return self._genetic_model

    def gt_flatten(self):
        """
        Return genotype of the family variant flattened to 1-dimensional
        array.
        """
        return self.gt.flatten(order="F")

    def is_reference(self):
        """
        Returns True if all known alleles in the family variant are
        `reference`.
        """
        return is_reference_genotype(self.gt)

    def is_unknown(self):
        """
        Returns True if all alleles in the family variant are
        `unknown`.
        """
        return is_all_unknown_genotype(self.gt)

    def __repr__(self):
<<<<<<< HEAD
        suffix = f"{self.family_id}"
        output = Variant.__repr__(self)
        return f"{output} {suffix}"
=======
        if not self.alternative:
            return "{}:{} {}(ref) {}".format(
                self.chromosome, self.position, self.reference, self.family_id
            )
        else:
            return "{}:{} {}->{} {}".format(
                self.chromosome,
                self.position,
                self.reference,
                self.alternative,
                self.family_id,
            )
>>>>>>> a9ead388

    @property
    def best_state(self):
        if self._best_state is None:
            self._best_state = calculate_simple_best_state(
                self.gt, self.allele_count
            )
        return self._best_state

    @property  # type: ignore
    @deprecated(details="Replace usage of `best_st` with `best_state`")
    def best_st(self):
        return self.best_state

    @staticmethod
    def calc_alt_alleles(gt):
        """
        Returns alternative allele indexes that are relevant for the
        given genotype.

        :param gt: genotype as `np.array`.
        :return: list of all alternative allele indexes present into
                 genotype passed.
        """
        return sorted(list(set(gt.flatten()).difference({0})))

    @staticmethod
    def calc_alleles(gt):
        """
        Returns allele indexes that are relevant for the given genotype.

        :param gt: genotype as `np.array`.
        :return: list of all allele indexes present into genotype passed.
        """
        return sorted(list(set(gt.flatten()).difference({-1})))<|MERGE_RESOLUTION|>--- conflicted
+++ resolved
@@ -5,20 +5,17 @@
 from deprecation import deprecated
 
 from dae.pedigrees.family import Family
-<<<<<<< HEAD
-from dae.utils.variant_utils import (GENOTYPE_TYPE, is_all_unknown_genotype,
-                                     is_reference_genotype)
-from dae.variants.attributes import GeneticModel, Inheritance, \
-        TransmissionType, VariantType
-from dae.variants.variant import (Allele, Effect, SummaryAllele,
-                                  SummaryVariant, Variant)
-=======
 from dae.utils.variant_utils import (
     GENOTYPE_TYPE,
     is_all_unknown_genotype,
     is_reference_genotype,
 )
-from dae.variants.attributes import GeneticModel, Inheritance, TransmissionType
+from dae.variants.attributes import (
+    GeneticModel,
+    Inheritance,
+    TransmissionType,
+    VariantType,
+)
 from dae.variants.variant import (
     Allele,
     Effect,
@@ -26,7 +23,6 @@
     SummaryVariant,
     Variant,
 )
->>>>>>> a9ead388
 
 
 def calculate_simple_best_state(
@@ -114,23 +110,8 @@
         self.matched_gene_effects: List = []
 
     def __repr__(self):
-<<<<<<< HEAD
         suffix = f" {self.family_id}"
         return super(Allele, self).__repr__() + suffix
-=======
-        if not self.alternative:
-            return "{}:{} {}(ref) {}".format(
-                self.chromosome, self.position, self.reference, self.family_id
-            )
-        else:
-            return "{}:{} {}->{} {}".format(
-                self.chromosome,
-                self.position,
-                self.reference,
-                self.alternative,
-                self.family_id,
-            )
->>>>>>> a9ead388
 
     @property
     def chromosome(self):
@@ -528,24 +509,9 @@
         return is_all_unknown_genotype(self.gt)
 
     def __repr__(self):
-<<<<<<< HEAD
         suffix = f"{self.family_id}"
         output = Variant.__repr__(self)
         return f"{output} {suffix}"
-=======
-        if not self.alternative:
-            return "{}:{} {}(ref) {}".format(
-                self.chromosome, self.position, self.reference, self.family_id
-            )
-        else:
-            return "{}:{} {}->{} {}".format(
-                self.chromosome,
-                self.position,
-                self.reference,
-                self.alternative,
-                self.family_id,
-            )
->>>>>>> a9ead388
 
     @property
     def best_state(self):
