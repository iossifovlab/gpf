import numpy as np
from typing import Any, Dict, Optional

from dae.variants.variant import Variant, Allele, SummaryVariant, SummaryAllele
from dae.pedigrees.family import Family
from dae.variants.attributes import Inheritance, GeneticModel
import itertools
from dae.utils.variant_utils import GENOTYPE_TYPE, is_all_unknown_genotype, \
    is_reference_genotype


def calculate_simple_best_state(
    genotype: np.array, allele_count: int
) -> np.array:
    # Simple best state calculation
    # Treats every genotype as diploid (including male X non-PAR)
    ref = (2 * np.ones(genotype.shape[1], dtype=GENOTYPE_TYPE))
    unknown = np.any(genotype == -1, axis=0)

    best_st = [ref]
    for allele_index in range(1, allele_count):
        alt_gt = np.zeros(genotype.shape, dtype=GENOTYPE_TYPE)
        alt_gt[genotype == allele_index] = 1

        alt = np.sum(alt_gt, axis=0, dtype=GENOTYPE_TYPE)
        best_st[0] = best_st[0] - alt
        best_st.append(alt)

    best_st = np.stack(best_st, axis=0)
    best_st[:, unknown] = -1

    return best_st


class FamilyDelegate(object):

    def __init__(self, family):
        self.family = family

    @property
    def members_in_order(self):
        """
        Returns list of the members of the family in the order specified from
        the pedigree file. Each element of the returned list is an object of
        type :class:`variants.family.Person`.
        """
        return self.family.members_in_order

    @property
    def members_ids(self):
        """
        Returns list of family members IDs.
        """
        return self.family.members_ids

    @property
    def family_id(self):
        """
        Returns the family ID.
        """
        return self.family.family_id


class FamilyAllele(Allele, FamilyDelegate):

    def __init__(
            self,
<<<<<<< HEAD
            chromosome,
            position,
            reference,
            alternative,
            summary_index,
            allele_index,
            transmission_type,
            attributes,
            family,
            genotype,
            best_state):

        assert isinstance(family, Family)
        SummaryAllele.__init__(
            self,
            chromosome,
            position,
            reference,
            alternative,
            summary_index,
            allele_index,
            transmission_type,
            attributes)
=======
            summary_allele: SummaryAllele,
            family: Family,
            genotype):
        assert isinstance(family, Family)
>>>>>>> c6052a6d

        FamilyDelegate.__init__(self, family)

        #: summary allele that corresponds to this allele in family variant
        self.summary_allele = summary_allele

        self.gt = genotype
        assert self.gt.dtype == GENOTYPE_TYPE, (self.gt, self.gt.dtype)
        self._best_st = best_state
        self._genetic_model = None

        self._inheritance_in_members = None
        self._variant_in_members = None
        self._variant_in_members_objects = None
        self._variant_in_roles = None
        self._variant_in_sexes = None
        self._effect = None
        self.details = None

        self.matched_gene_effects = []

<<<<<<< HEAD
    @staticmethod
    def from_summary_allele(summary_allele, family, genotype, best_state):
        assert isinstance(summary_allele, SummaryAllele)
        return FamilyAllele(
            summary_allele.chromosome,
            summary_allele.position,
            summary_allele.reference,
            summary_allele.alternative,
            None,  # summary_allele.summary_index,
            summary_allele.allele_index,
            summary_allele.transmission_type,
            summary_allele.attributes,
            family,
            genotype,
            best_state
        )

=======
>>>>>>> c6052a6d
    def __repr__(self):
        if not self.alternative:
            return '{}:{} {}(ref) {}'.format(
                self.chromosome, self.position,
                self.reference, self.family_id)
        else:
            return '{}:{} {}->{} {}'.format(
                self.chromosome, self.position,
                self.reference, self.alternative,
                self.family_id)

    @property
    def chromosome(self) -> str:
        return self.summary_allele.chromosome

    @property
    def position(self) -> int:
        return self.summary_allele.position

    @property
    def reference(self) -> str:
        return self.summary_allele.reference

    @property
    def alternative(self) -> str:
        return self.summary_allele.alternative

    @property
    def summary_index(self) -> int:
        return self.summary_allele.summary_index

    @property
    def allele_index(self) -> int:
        return self.summary_allele.allele_index

    @property
    def attributes(self) -> Dict[str, Any]:
        return self.summary_allele.attributes

    @property
    def genotype(self):
        """
        Returns genotype of the family.
        """
        return self.gt.T

    @property
    def best_st(self):
        if self._best_st is None:
            self._best_st = calculate_simple_best_state(
                self.gt, self.attributes['allele_count']
            )
        return self._best_st

    @property
    def genetic_model(self):
        if self._genetic_model is None:
            self._genetic_model = GeneticModel.autosomal
        return self._genetic_model

    def gt_flatten(self):
        """
        Return genotype of the family variant flattened to 1-dimensional
        array.
        """
        return self.gt.flatten(order='F')

    @property
    def inheritance_in_members(self):
        if self._inheritance_in_members is None:
            allele_index = self.allele_index
            result = []
            for pid in self.members_ids:
                if pid not in self.family.trios:
                    result.append(Inheritance.unknown)
                    continue
                trio = self.family.trios[pid]
                trio_index = self.family.members_index(trio)

                trio_gt = self.gt[:, trio_index]
                if np.any(trio_gt == -1):
                    inh = Inheritance.unknown
                elif np.all(trio_gt != allele_index):
                    inh = Inheritance.missing
                else:
                    ch = trio_gt[:, 0]
                    p1 = trio_gt[:, 1]
                    p2 = trio_gt[:, 2]
                    inh = self.calc_inheritance_trio(p1, p2, ch, allele_index)
                    if inh != Inheritance.omission and \
                            np.all(ch != allele_index):
                        inh = Inheritance.missing
                result.append(inh)
            self._inheritance_in_members = result
        return self._inheritance_in_members

    @property
    def variant_in_members(self):
        """
        Returns set of members IDs of the family that are affected by
        this family variant.
        """
        if self._variant_in_members is None:
            allele_index = getattr(self, "allele_index", None)
            gt = np.copy(self.gt)

            if allele_index is not None:
                gt[gt != allele_index] = -1

            index = np.any(gt == allele_index, axis=0)
            self._variant_in_members = [
                m.person_id if has_variant else None
                for m, has_variant in zip(self.members_in_order, index)
            ]

        return self._variant_in_members

    @property
    def variant_in_members_objects(self):
        if self._variant_in_members_objects is None:

            variant_in_members = set(filter(None, self.variant_in_members))
            self._variant_in_members_objects = [
                member
                for member in self.family.members_in_order
                if member.person_id in variant_in_members
            ]
        return self._variant_in_members_objects

    @property
    def variant_in_roles(self):
        """
        Returns list of roles (or 'None') of the members of the family that are
        affected by this family variant.
        """
        if self._variant_in_roles is None:
            self._variant_in_roles = [
                self.family.persons[pid].role if pid is not None else None
                for pid in self.variant_in_members
            ]
        return self._variant_in_roles

    @property
    def variant_in_sexes(self):
        """
        Returns list of sexes (or 'None') of the members of the family that are
        affected by this family variant.
        """
        if self._variant_in_sexes is None:
            self._variant_in_sexes = [
                self.family.persons[pid].sex if pid is not None else None
                for pid in self.variant_in_members
            ]
        return self._variant_in_sexes

    @staticmethod
    def check_mendelian_trio(p1, p2, ch, allele_index):
        """
        Checks if the inheritance type for a trio family is `mendelian`.

        :param p1: genotype of the first parent (pair of allele indexes).
        :param p2: genotype of the second parent.
        :param ch: genotype of the child.
        :return: True, when the inheritance is mendelian.
        """
        ai = allele_index
        if ai not in set(ch):
            return False

        m1 = (ch[0] == p1[0] == ai or ch[0] == p1[1] == ai) or \
            (ch[1] == p2[0] == ai or ch[1] == p2[1] == ai)
        m2 = (ch[0] == p2[0] == ai or ch[0] == p2[1] == ai) or \
            (ch[1] == p1[0] == ai or ch[1] == p1[1] == ai)

        return m1 or m2

    @staticmethod
    def check_denovo_trio(p1, p2, ch, allele_index):
        """
        Checks if the inheritance type for a trio family is `denovo`.

        :param p1: genotype of the first parent (pair of allele indexes).
        :param p2: genotype of the second parent.
        :param ch: genotype of the child.
        :return: True, when the inheritance is mendelian.
        """
        new_alleles = set(ch).difference(set(p1) | set(p2))
        return allele_index in new_alleles

    @staticmethod
    def check_omission_trio(p1, p2, ch, allele_index):
        """
        Checks if the inheritance type for a trio family is `omission`.

        :param p1: genotype of the first parent (pair of allele indexes).
        :param p2: genotype of the second parent.
        :param ch: genotype of the child.
        :return: True, when the inheritance is mendelian.
        """
        if allele_index not in set(p1) | set(p2):
            return False

        child_alleles = set(ch)
        if allele_index in child_alleles:
            return False

        p1res = False
        p2res = False

        if p1[0] == p1[1] == allele_index:
            p1res = not bool(p1[0] in child_alleles)
        if p2[0] == p2[1] == allele_index:
            p2res = not bool(p2[0] in child_alleles)

        return p1res or p2res

    @classmethod
    def calc_inheritance_trio(cls, p1, p2, ch, allele_index):
        """
        Calculates the inheritance type of a trio family.

        :param p1: genotype of the first parent (pair of allele indexes).
        :param p2: genotype of the second parent.
        :param ch: genotype of the child.
        :return: inheritance type as :class:`variants.attributes.Inheritance`
            of the trio family.
        """
        if cls.check_mendelian_trio(p1, p2, ch, allele_index):
            return Inheritance.mendelian
        elif cls.check_denovo_trio(p1, p2, ch, allele_index):
            return Inheritance.denovo
        elif cls.check_omission_trio(p1, p2, ch, allele_index):
            return Inheritance.omission
        else:
            return Inheritance.other


class FamilyVariant(Variant, FamilyDelegate):

    def __init__(
            self,
            summary_variant: SummaryVariant,
            family: Family,
            genotype: Any):

        self.gt = np.copy(genotype)

        family_alleles = [FamilyAllele(sum_allele, family, genotype)
                          for sum_allele in summary_variant.alleles]

<<<<<<< HEAD
    def __init__(self, family_alleles, family, genotype, best_state):
=======
>>>>>>> c6052a6d
        assert family is not None
        assert genotype is not None
        assert isinstance(family, Family)
        assert isinstance(family_alleles, list)
        assert all([isinstance(a, FamilyAllele) for a in family_alleles]), \
            family_alleles

        self.summary_variant = summary_variant

        FamilyDelegate.__init__(self, family)
<<<<<<< HEAD
        self.gt = np.copy(genotype)
        self._genetic_model = None
        self.summary_alleles = self.alleles
=======

        self.summary_alleles = self.summary_variant.alleles

        self._family_alleles = family_alleles
>>>>>>> c6052a6d

        alleles = [
            family_alleles[0]
        ]
        for ai in self.calc_alt_alleles(self.gt):
            allele = self.get_allele(ai)
            if allele is None:
                continue
            alleles.append(allele)

        self._family_alleles = alleles

        self._best_st = best_state

        self._matched_alleles = []

<<<<<<< HEAD
    @staticmethod
    def from_summary_variant(summary_variant, family, genotype, best_state):
        assert summary_variant is not None
        assert isinstance(summary_variant, SummaryVariant)

        gt = np.copy(genotype)

        alleles = []
        for summary_allele in summary_variant.alleles:
            fa = FamilyAllele.from_summary_allele(
                summary_allele, family, gt, best_state
            )
            alleles.append(fa)
        return FamilyVariant(alleles, family, gt, best_state)
=======
    @property
    def chrom(self) -> str:
        return self.summary_variant.chrom

    @property
    def position(self) -> int:
        return self.summary_variant.position

    @property
    def reference(self) -> str:
        return self.summary_variant.reference

    @property
    def alternative(self) -> Optional[str]:
        return self.summary_variant.alternative

    @property
    def allele_count(self):
        return self.summary_variant.allele_count

    @property
    def summary_index(self) -> int:
        return self.summary_variant.summary_index

    @property
    def alleles(self) -> Any:
        return self._family_alleles
>>>>>>> c6052a6d

    def set_matched_alleles(self, alleles_indexes):
        self._matched_alleles = sorted(alleles_indexes)

    @property
    def matched_alleles(self):
        return [
            aa for aa in self.alleles
            if aa.allele_index in self._matched_alleles
        ]

    @property
    def matched_alleles_indexes(self):
        return self._matched_alleles

    @property
    def matched_gene_effects(self):
        return set(itertools.chain.from_iterable([
            ma.matched_gene_effects for ma in self.matched_alleles
        ]))

    @property
    def genotype(self):
        """
        Returns genotype of the family.
        """
        return self.gt.T

    @property
    def genetic_model(self):
        if self._genetic_model is None:
            self._genetic_model = GeneticModel.autosomal
        return self._genetic_model

    def gt_flatten(self):
        """
        Return genotype of the family variant flattened to 1-dimensional
        array.
        """
        return self.gt.flatten(order='F')

    def is_reference(self):
        """
        Returns True if all known alleles in the family variant are
        `reference`.
        """
        return is_reference_genotype(self.gt)

    def is_unknown(self):
        """
        Returns True if all alleles in the family variant are
        `unknown`.
        """
        return is_all_unknown_genotype(self.gt)

    def __repr__(self):
        if not self.alternative:
            return '{}:{} {}(ref) {}'.format(
                self.chromosome, self.position,
                self.reference, self.family_id)
        else:
            return '{}:{} {}->{} {}'.format(
                self.chromosome, self.position,
                self.reference, self.alternative,
                self.family_id)

    @property
    def best_st(self):
        if self._best_st is None:
            self._best_st = calculate_simple_best_state(
                self.gt, self.allele_count
            )
        return self._best_st

    @staticmethod
    def calc_alt_alleles(gt):
        """
        Returns alternative allele indexes that are relevant for the
        given genotype.

        :param gt: genotype as `np.array`.
        :return: list of all alternative allele indexes present into
                 genotype passed.
        """
        return sorted(list(set(gt.flatten()).difference({0})))

    @staticmethod
    def calc_alleles(gt):
        """
        Returns allele indexes that are relevant for the given genotype.

        :param gt: genotype as `np.array`.
        :return: list of all allele indexes present into genotype passed.
        """
        return sorted(list(set(gt.flatten()).difference({-1})))<|MERGE_RESOLUTION|>--- conflicted
+++ resolved
@@ -3,7 +3,7 @@
 
 from dae.variants.variant import Variant, Allele, SummaryVariant, SummaryAllele
 from dae.pedigrees.family import Family
-from dae.variants.attributes import Inheritance, GeneticModel
+from dae.variants.attributes import Inheritance, GeneticModel, TransmissionType
 import itertools
 from dae.utils.variant_utils import GENOTYPE_TYPE, is_all_unknown_genotype, \
     is_reference_genotype
@@ -65,36 +65,11 @@
 
     def __init__(
             self,
-<<<<<<< HEAD
-            chromosome,
-            position,
-            reference,
-            alternative,
-            summary_index,
-            allele_index,
-            transmission_type,
-            attributes,
-            family,
+            summary_allele: SummaryAllele,
+            family: Family,
             genotype,
             best_state):
-
         assert isinstance(family, Family)
-        SummaryAllele.__init__(
-            self,
-            chromosome,
-            position,
-            reference,
-            alternative,
-            summary_index,
-            allele_index,
-            transmission_type,
-            attributes)
-=======
-            summary_allele: SummaryAllele,
-            family: Family,
-            genotype):
-        assert isinstance(family, Family)
->>>>>>> c6052a6d
 
         FamilyDelegate.__init__(self, family)
 
@@ -116,26 +91,6 @@
 
         self.matched_gene_effects = []
 
-<<<<<<< HEAD
-    @staticmethod
-    def from_summary_allele(summary_allele, family, genotype, best_state):
-        assert isinstance(summary_allele, SummaryAllele)
-        return FamilyAllele(
-            summary_allele.chromosome,
-            summary_allele.position,
-            summary_allele.reference,
-            summary_allele.alternative,
-            None,  # summary_allele.summary_index,
-            summary_allele.allele_index,
-            summary_allele.transmission_type,
-            summary_allele.attributes,
-            family,
-            genotype,
-            best_state
-        )
-
-=======
->>>>>>> c6052a6d
     def __repr__(self):
         if not self.alternative:
             return '{}:{} {}(ref) {}'.format(
@@ -170,6 +125,10 @@
     @property
     def allele_index(self) -> int:
         return self.summary_allele.allele_index
+
+    @property
+    def transmission_type(self) -> TransmissionType:
+        return self.summary_allele.transmission_type
 
     @property
     def attributes(self) -> Dict[str, Any]:
@@ -379,17 +338,16 @@
             self,
             summary_variant: SummaryVariant,
             family: Family,
-            genotype: Any):
+            genotype: Any,
+            best_state: Any):
 
         self.gt = np.copy(genotype)
 
-        family_alleles = [FamilyAllele(sum_allele, family, genotype)
-                          for sum_allele in summary_variant.alleles]
-
-<<<<<<< HEAD
-    def __init__(self, family_alleles, family, genotype, best_state):
-=======
->>>>>>> c6052a6d
+        family_alleles = [
+            FamilyAllele(sum_allele, family, genotype, best_state)
+            for sum_allele in summary_variant.alleles
+        ]
+
         assert family is not None
         assert genotype is not None
         assert isinstance(family, Family)
@@ -400,16 +358,11 @@
         self.summary_variant = summary_variant
 
         FamilyDelegate.__init__(self, family)
-<<<<<<< HEAD
         self.gt = np.copy(genotype)
         self._genetic_model = None
-        self.summary_alleles = self.alleles
-=======
 
         self.summary_alleles = self.summary_variant.alleles
-
         self._family_alleles = family_alleles
->>>>>>> c6052a6d
 
         alleles = [
             family_alleles[0]
@@ -421,27 +374,9 @@
             alleles.append(allele)
 
         self._family_alleles = alleles
-
         self._best_st = best_state
-
         self._matched_alleles = []
 
-<<<<<<< HEAD
-    @staticmethod
-    def from_summary_variant(summary_variant, family, genotype, best_state):
-        assert summary_variant is not None
-        assert isinstance(summary_variant, SummaryVariant)
-
-        gt = np.copy(genotype)
-
-        alleles = []
-        for summary_allele in summary_variant.alleles:
-            fa = FamilyAllele.from_summary_allele(
-                summary_allele, family, gt, best_state
-            )
-            alleles.append(fa)
-        return FamilyVariant(alleles, family, gt, best_state)
-=======
     @property
     def chrom(self) -> str:
         return self.summary_variant.chrom
@@ -469,7 +404,6 @@
     @property
     def alleles(self) -> Any:
         return self._family_alleles
->>>>>>> c6052a6d
 
     def set_matched_alleles(self, alleles_indexes):
         self._matched_alleles = sorted(alleles_indexes)
