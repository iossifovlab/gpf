--- conflicted
+++ resolved
@@ -55,16 +55,9 @@
             },
             "two[1.0]": {
                 GR_CONF_FILE_NAME:
-<<<<<<< HEAD
                     ["type: GeneModels\nfile: genes.gtf",
                      '2021-11-20T00:00:56'],
                 "genes.txt": [demo_gtf_content, '2021-11-13T00:00:56']
-=======
-                    [
-                        "type: GeneModels\nfile: genes.gtf",
-                        "2021-11-20T00:00:56"],
-                "genes.txt": [demo_gtf_content, "2021-11-13T00:00:56"]
->>>>>>> 210ed0e9
             }
         }
     })
@@ -96,14 +89,8 @@
             },
             "two[1.0]": {
                 GR_CONF_FILE_NAME:
-<<<<<<< HEAD
                     ["type: GeneModels\nfile: genes.gtf",
                      '2021-11-20T00:00:56'],
-=======
-                    [
-                        "type: GeneModels\nfile: genes.gtf",
-                        "2021-11-20T00:00:56"],
->>>>>>> 210ed0e9
                 "genes.txt": [demo_gtf_content, '2021-11-13T00:00:56']
             }
         }
