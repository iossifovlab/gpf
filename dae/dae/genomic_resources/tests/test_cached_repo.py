--- conflicted
+++ resolved
@@ -73,7 +73,6 @@
     assert len(list(cache_repo.get_all_resources())) == 1
 
 
-<<<<<<< HEAD
 def test_cache_all(tmpdir):
 
     demo_gtf_content = "TP53\tchr3\t300\t200".encode('utf-8')
@@ -100,7 +99,8 @@
     cache_repo.cache_all_resources()
 
     assert len(list(cache_repo.get_all_resources())) == 3
-=======
+
+
 @pytest.mark.parametrize("resource_id", [
     "hg19/GATK_ResourceBundle_5777_b37_phiX174_short/"
     "gene_models/refGene_201309",
@@ -145,5 +145,4 @@
     assert cached_gr is not None
 
     assert src_gr.get_manifest() == cached_gr.get_manifest()
-    assert src_gr.get_manifest() == cached_gr.build_manifest()
->>>>>>> 8dfdf42c
+    assert src_gr.get_manifest() == cached_gr.build_manifest()