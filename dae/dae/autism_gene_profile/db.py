import logging
from copy import copy

from dae.autism_gene_profile.statistic import AGPStatistic
from sqlalchemy import MetaData, create_engine, inspect, nullslast
from sqlalchemy import Table, Column, Integer, String, Float, ForeignKey
from sqlalchemy.sql import select, insert, join, delete, and_, desc, asc
from sqlalchemy.orm import aliased
from dae.utils.sql_utils import CreateView

logger = logging.getLogger(__name__)


class AutismGeneProfileDB:

    PAGE_SIZE = 100

    def __init__(self, configuration, dbfile, clear=False):
        self.dbfile = dbfile
        self.engine = create_engine("sqlite:///{}".format(dbfile))
        self.metadata = MetaData(self.engine)
        self.configuration = self._build_configuration(configuration)
        self.build_gene_profile_db(clear)
        self._agp_view = None
        if self.cache_table_exists():
            self.cache_table = self._create_db_cache_table(autoload=True)
        self.gene_sets_categories = dict()
        if len(self.configuration.keys()):
            for category in self.configuration["gene_sets"]:
                category_name = category["category"]
                for gene_set in category["sets"]:
                    collection_id = gene_set["collection_id"]
                    set_id = gene_set["set_id"]
                    full_gene_set_id = f"{collection_id}_{set_id}"
                    self.gene_sets_categories[full_gene_set_id] = category_name

    @property
    def agp_view(self):
        if self._agp_view is None:
            self._agp_view = Table("agp_view", self.metadata, autoload=True)
        return self._agp_view

    def _build_configuration(self, configuration):
        if configuration is None:
            return dict()
        return copy(configuration)

    def _get_genomic_scores(self, gene_symbol_id):
        s = select([
            self.genomic_scores.c.score_name,
            self.genomic_scores.c.score_value,
            self.genomic_scores.c.score_category
        ]).where(
            self.genomic_scores.c.symbol_id == gene_symbol_id,
        )
        with self.engine.connect() as connection:
            genomic_scores = connection.execute(s).fetchall()
        return genomic_scores

    def _get_studies(self):
        s = select(self.studies.c)
        with self.engine.connect() as connection:
            studies = connection.execute(s).fetchall()
        return [
            {"id": row[0], "study_id": row[1]}
            for row in studies
        ]

    def _get_study_ids(self, connection=None):
        s = select(self.studies.c)
        if connection is not None:
            studies = connection.execute(s).fetchall()
        else:
            with self.engine.connect() as connection:
                studies = connection.execute(s).fetchall()
        return {row[1]: row[0] for row in studies}

    def _get_variant_counts(self, gene_symbol_id):
        j = join(
            self.variant_counts, self.studies,
            self.variant_counts.c.study_id == self.studies.c.id
        )
        s = select([
            self.studies.c.study_id,
            self.variant_counts.c.people_group,
<<<<<<< HEAD
            self.variant_counts.c.statistic_id,
            self.variant_counts.c.count
=======
            self.variant_counts.c.effect_type,
            self.variant_counts.c.count,
            self.variant_counts.c.rate
>>>>>>> 6c451f68
        ]).select_from(j).where(
            self.variant_counts.c.symbol_id == gene_symbol_id,
        )
        with self.engine.connect() as connection:
            variant_counts = connection.execute(s).fetchall()
        return variant_counts

    def _get_gene_set(self, gene_set_id):
        s = select([self.gene_sets.c.id, self.gene_sets.c.set_id]).where(
            self.gene_sets.c.set_id == gene_set_id
        )
        with self.engine.connect() as connection:
            gene_sets = connection.execute(s).fetchall()
        if len(gene_sets):
            return gene_sets[0]
        return None

    def _get_gene_sets(self):
        s = select(self.gene_sets.c)
        with self.engine.connect() as connection:
            sets = connection.execute(s).fetchall()
        return sets

    def _get_gene_set_ids(self):
        s = select(self.gene_sets.c)
        with self.engine.connect() as connection:
            sets = connection.execute(s).fetchall()
        return {f"{gs.collection_id}_{gs.set_id}": gs.id for gs in sets}

    def _get_gene_symbol_sets(self, gene_symbol_id):
        j = join(
            self.gene_symbol_sets, self.gene_sets,
            self.gene_symbol_sets.c.set_id == self.gene_sets.c.id
        )
        s = select(
            [
                self.gene_sets.c.set_id,
                self.gene_sets.c.collection_id,
                self.gene_symbol_sets.c.present
            ]
        ).select_from(j).where(
            self.gene_symbol_sets.c.symbol_id == gene_symbol_id,
        )
        with self.engine.connect() as connection:
            gene_sets = connection.execute(s).fetchall()
        return gene_sets

    def _get_gene_symbol_id(self, gene_symbol):
        s = select([self.gene_symbols.c.id]).where(
            self.gene_symbols.c.symbol_name == gene_symbol,
        )
        with self.engine.connect() as connection:
            gene_symbols = connection.execute(s).fetchall()
        return gene_symbols[0].id

    def _get_gene_symbols(self):
        s = select(self.gene_symbols.c)
        with self.engine.connect() as connection:
            gene_symbols = connection.execute(s).fetchall()
        return [gs.symbol_name for gs in gene_symbols]

    def _get_gene_symbol_ids(self):
        s = select(self.gene_symbols.c)
        with self.engine.connect() as connection:
            gene_symbols = connection.execute(s).fetchall()
        return {gs.symbol_name: gs.id for gs in gene_symbols}

    def get_agp(self, gene_symbol):
        symbol_id = self._get_gene_symbol_id(gene_symbol)
        sets_in = list(self._get_gene_symbol_sets(symbol_id))
        sets_in = [
            row[0] for row in
            filter(lambda row: row["present"] == 1, sets_in)
        ]

        db_genomic_scores = self._get_genomic_scores(symbol_id)
        score_categories = self.configuration["genomic_scores"]

        genomic_scores = dict()

        for score in db_genomic_scores:
            score_name = score["score_name"]
            score_value = score["score_value"]
            category = score["score_category"]
            if category not in genomic_scores:
                genomic_scores[category] = dict()

            genomic_scores[category][score_name] = {
                "value": score_value
            }

        for category in score_categories:
            category_name = category["category"]
            for score in category["scores"]:
                score_name = score["score_name"]
                fmt = score["format"]
                genomic_scores[category_name][score_name]["format"] = fmt

        variant_counts_rows = self._get_variant_counts(symbol_id)
        variant_counts = dict()
        for row in variant_counts_rows:
            study_name = row[0]
            person_set = row[1]
            statistic_id = row[2]
            count = row[3]
            rate = row[4]

            if study_name not in variant_counts:
                variant_counts[study_name] = dict()

            if person_set not in variant_counts[study_name]:
                variant_counts[study_name][person_set] = dict()

<<<<<<< HEAD
            variant_counts[study_name][person_set][statistic_id] = count
=======
            variant_counts[study_name][person_set][effect_type] = {
                "count": count,
                "rate": rate
            }
>>>>>>> 6c451f68

        return AGPStatistic(
            gene_symbol, sets_in,
            genomic_scores, variant_counts
        )

    def get_all_agps(self):
        symbols = self._get_gene_symbols()
        agps = []
        for symbol in symbols:
            agps.append(self.get_agp(symbol))
        return agps

    def _transform_sort_by(self, sort_by):
        if sort_by.startswith("gene_set_"):
            sort_by = sort_by.replace("gene_set_", "", 1)
        return sort_by

    def query_agps(
            self, page, symbol_like=None, sort_by=None, order=None,
            force_view=False):
        if force_view:
            table = self.agp_view
        elif self.cache_table_exists():
            table = self.cache_table
        else:
            table = self.agp_view

        s = table.select()
        if symbol_like:
            s = s.where(table.c.symbol_name.like(f"%{symbol_like}%"))

        if sort_by is not None:
            if order is None:
                order = "desc"
            sort_by = self._transform_sort_by(sort_by)
            query_order_func = desc if order == "desc" else asc
            s = s.order_by(nullslast(query_order_func(sort_by)))

        if page is not None:
            s = s.limit(self.PAGE_SIZE).offset(self.PAGE_SIZE*(page-1))
        with self.engine.connect() as connection:
            return connection.execute(s).fetchall()

    def _build_gene_symbols_table(self):
        self.gene_symbols = Table(
            "gene_symbols",
            self.metadata,
            Column("id", Integer(), primary_key=True),
            Column(
                "symbol_name",
                String(64),
                nullable=False,
                unique=True,
                index=True,
            ),
        )

    def _build_gene_sets_table(self):
        self.gene_sets = Table(
            "gene_sets",
            self.metadata,
            Column("id", Integer(), primary_key=True),
            Column(
                "set_id",
                String(64),
                nullable=False,
                unique=True,
                index=True,
            ),
            Column("collection_id", String(64), nullable=False)
        )

    def _build_gene_symbol_sets_table(self):
        self.gene_symbol_sets = Table(
            "gene_symbol_sets",
            self.metadata,
            Column("id", Integer(), primary_key=True),
            Column("symbol_id", ForeignKey("gene_symbols.id")),
            Column("set_id", ForeignKey("gene_sets.id")),
            Column("present", Integer())
        )

    def _populate_gene_sets_table(self, sets):
        with self.engine.connect() as connection:
            connection.execute(
                insert(self.gene_sets).values(
                    [
                        {
                            'set_id': s["set_id"],
                            'collection_id': s["collection_id"]
                        }
                        for s in sets
                    ]
                )
            )

    def _populate_studies_table(self, studies):
        with self.engine.connect() as connection:
            connection.execute(
                insert(self.studies).values(
                    [{'study_id': s} for s in studies]
                )
            )

    def _build_genomic_scores_table(self):
        self.genomic_scores = Table(
            "genomic_scores",
            self.metadata,
            Column("id", Integer(), primary_key=True),
            Column("symbol_id", ForeignKey("gene_symbols.id")),
            Column("score_name", String(64), nullable=False),
            Column("score_value", Float()),
            Column("score_category", String(64))
        )

    def _build_variant_counts_table(self):
        self.variant_counts = Table(
            "variant_counts",
            self.metadata,
            Column("id", Integer(), primary_key=True),
            Column("symbol_id", ForeignKey("gene_symbols.id")),
            Column("study_id", ForeignKey("studies.study_id")),
            Column("people_group", String(64), nullable=False),
<<<<<<< HEAD
            Column("statistic_id", String(64), nullable=False),
            Column("count", Integer())
=======
            Column("effect_type", String(64), nullable=False),
            Column("count", Integer()),
            Column("rate", Float())
>>>>>>> 6c451f68
        )

    def _build_studies_table(self):
        self.studies = Table(
            "studies",
            self.metadata,
            Column("id", Integer(), primary_key=True),
            Column(
                "study_id",
                String(64),
                nullable=False,
                unique=True,
                index=True,
            ),
        )

    def _build_categories_ranks_table(self):
        self.categories_ranks = Table(
            "categories_ranks",
            self.metadata,
            Column(
                "symbol_id",
                ForeignKey("gene_symbols.id"),
                primary_key=True
            ),
            Column("category_id", String(32), primary_key=True),
            Column("count", Integer())
        )

    def drop_cache_table(self):
        with self.engine.connect() as connection:
            connection.execute("DROP TABLE IF EXISTS agp_view_cache")

    def cache_table_exists(self):
        insp = inspect(self.engine)
        with self.engine.connect() as connection:
            has_cache_table = insp.dialect.has_table(
                connection, "agp_view_cache"
            )
            return has_cache_table

    def _cache_table_columns(self):
        columns = {}
        columns["symbol_name"] = \
            Column("symbol_name", String(64), primary_key=True)
        for category in self.configuration["gene_sets"]:
            category_name = category["category"]

            rank_col = f"{category_name}_rank"

            columns[rank_col] = Column(rank_col, String(32))
            for gs in category["sets"]:
                set_id = gs["set_id"]
                collection_id = gs["collection_id"]
                full_set_id = f"{collection_id}_{set_id}"
                columns[full_set_id] = Column(full_set_id, Integer())

        for category in self.configuration["genomic_scores"]:
            category_name = category["category"]
            for score in category["scores"]:
                score_name = score["score_name"]
                col = f"{category_name}_{score_name}"
                columns[col] = Column(col, Float())

        for dataset_id, dataset in self.configuration["datasets"].items():
            config_section = self.configuration["datasets"][dataset_id]
            for person_set in config_section["person_sets"]:
<<<<<<< HEAD
                for stat in config_section["statistics"]:
                    stat_id = stat["id"]
                    column_name = f"{dataset_id}_{person_set}_{stat_id}"
=======
                set_name = person_set["set_name"]
                for effect_type in config_section["effects"]:
                    column_name = f"{dataset_id}_{set_name}_{effect_type}"
>>>>>>> 6c451f68
                    columns[column_name] = Column(column_name, Float())
        return columns

    def _create_db_cache_table(self, autoload=False):
        columns = self._cache_table_columns().values()

        return Table(
            "agp_view_cache",
            self.metadata,
            *columns,
            autoload=autoload
        )

    def _clear_cache_table(self):
        d = self.cache_table.delete()
        with self.engine.connect() as connection:
            connection.execute(d)

    def generate_cache_table(self, regenerate=False):
        if not regenerate:
            self.drop_cache_table()
            self.cache_table = self._create_db_cache_table()
            self.metadata.create_all(tables=[self.cache_table])
        else:
            self._clear_cache_table()
        columns = list(self._cache_table_columns().keys())
        s = self.agp_view.select()
        ins = self.cache_table.insert().from_select(columns, s)
        with self.engine.connect() as connection:
            connection.execute(ins)

    def build_agp_view(self):
        study_ids = self._get_study_ids()
        gene_set_ids = self._get_gene_set_ids()
        current_join = None
        select_cols = [self.gene_symbols.c.symbol_name]

        for category in self.configuration["gene_sets"]:
            category_id = category["category"]
            table_alias = aliased(
                self.categories_ranks,
                f"{category_id}_rank"
            )
            left = current_join
            if left is None:
                left = self.gene_symbols

            current_join = join(
                left, table_alias,
                and_(
                    self.gene_symbols.c.id == table_alias.c.symbol_id,
                    table_alias.c.category_id == category_id
                )
            )

            select_cols.append(
                table_alias.c.count.label(f"{category_id}_rank")
            )

            for gs in category["sets"]:
                set_id = gs["set_id"]
                collection_id = gs["collection_id"]
                full_set_id = f"{collection_id}_{set_id}"
                set_alias = full_set_id
                table_alias = aliased(
                    self.gene_symbol_sets,
                    set_alias
                )
                left = current_join
                if left is None:
                    left = self.gene_symbols

                current_join = join(
                    left, table_alias,
                    and_(
                        self.gene_symbols.c.id == table_alias.c.symbol_id,
                        table_alias.c.set_id == gene_set_ids[full_set_id]
                    ),
                    isouter=True
                )

                select_cols.append(table_alias.c.present.label(set_alias))

        for category in self.configuration["genomic_scores"]:
            category_name = category["category"]
            for score in category["scores"]:
                score_name = score["score_name"]
                score_alias = f"{category_name}_{score_name}"
                table_alias = aliased(
                    self.genomic_scores,
                    score_alias
                )
                left = current_join
                if left is None:
                    left = self.gene_symbols

                current_join = join(
                    left, table_alias,
                    and_(
                        self.gene_symbols.c.id == table_alias.c.symbol_id,
                        table_alias.c.score_category == category_name,
                        table_alias.c.score_name == score_name
                    )
                )

                select_cols.append(
                    table_alias.c.score_value.label(score_alias)
                )

        for dataset_id, dataset in self.configuration["datasets"].items():
            config_section = self.configuration["datasets"][dataset_id]
            db_study_id = study_ids[dataset_id]
            for person_set in config_section["person_sets"]:
<<<<<<< HEAD
                for stat in config_section["statistics"]:
                    stat_id = stat["id"]
                    count_alias = f"{dataset_id}_{person_set}_{stat_id}"
=======
                set_name = person_set["set_name"]
                for effect_type in config_section["effects"]:
                    count_alias = f"{dataset_id}_{set_name}_{effect_type}"
                    rate_alias = f"{count_alias}_rate"
>>>>>>> 6c451f68
                    table_alias = aliased(
                        self.variant_counts,
                        count_alias
                    )
                    left = current_join
                    if left is None:
                        left = self.gene_symbols

                    current_join = join(
                        left, table_alias,
                        and_(
                            self.gene_symbols.c.id == table_alias.c.symbol_id,
                            table_alias.c.study_id == db_study_id,
<<<<<<< HEAD
                            table_alias.c.people_group == person_set,
                            table_alias.c.statistic_id == stat_id
=======
                            table_alias.c.people_group == set_name,
                            table_alias.c.effect_type == effect_type
>>>>>>> 6c451f68
                        )
                    )
                    select_cols.extend([
                        table_alias.c.count.label(count_alias),
                        table_alias.c.rate.label(rate_alias)
                    ])

        view_query = select(select_cols).select_from(current_join)

        with self.engine.connect() as connection:
            connection.execute("DROP VIEW IF EXISTS agp_view")
            view_create = CreateView("agp_view", view_query)
            connection.execute(view_create)

        self._agp_view = Table("agp_view", self.metadata, autoload=True)

    def build_gene_profile_db(self, clear=False):
        self._build_gene_symbols_table()
        self._build_gene_sets_table()
        self._build_gene_symbol_sets_table()
        self._build_studies_table()
        self._build_genomic_scores_table()
        self._build_variant_counts_table()
        self._build_categories_ranks_table()
        if clear:
            self.metadata.drop_all()
        self.metadata.create_all()

    def clear_all_tables(self):
        with self.engine.connect() as connection:
            connection.execute(delete(self.variant_counts))
            connection.execute(delete(self.gene_symbol_sets))
            connection.execute(delete(self.genomic_scores))
            connection.execute(delete(self.studies))
            connection.execute(delete(self.gene_symbols))
            connection.execute(delete(self.gene_sets))

    def populate_data_tables(self, studies):
        gene_sets_config = self.configuration["gene_sets"]
        gene_sets = []
        for category in gene_sets_config:
            for gene_set in category["sets"]:
                gene_sets.append(gene_set)
        self._populate_gene_sets_table(gene_sets)
        self._populate_studies_table(studies)

    def insert_agp(self, agp):
        with self.engine.connect() as connection:
            connection.execute(
                insert(self.gene_symbols).values(symbol_name=agp.gene_symbol)
            )
            symbol_id = self._get_gene_symbol_id(agp.gene_symbol)
            for category, scores in agp.genomic_scores.items():
                for name, value in scores.items():
                    connection.execute(
                        insert(self.genomic_scores).values(
                            symbol_id=symbol_id,
                            score_name=name,
                            score_value=value,
                            score_category=category
                        )
                    )
            gene_sets = self._get_gene_sets()
            gs_categories_count = {
                c["category"]: 0 for c in self.configuration["gene_sets"]
            }
            for gs_row in gene_sets:
                set_id = gs_row["set_id"]
                collection_id = gs_row["collection_id"]
                full_set_id = f"{collection_id}_{set_id}"
                if full_set_id in agp.gene_sets:
                    present = 1
                else:
                    present = 0
                db_set_id = gs_row["id"]
                connection.execute(
                    insert(self.gene_symbol_sets).values(
                        symbol_id=symbol_id,
                        set_id=db_set_id,
                        present=present
                    )
                )

                if present == 1:
                    category = self.gene_sets_categories[full_set_id]
                    gs_categories_count[category] += 1

            for category, count in gs_categories_count.items():
                connection.execute(
                    insert(self.categories_ranks).values(
                        symbol_id=symbol_id,
                        category_id=category,
                        count=count
                    )
                )

            study_ids = self._get_study_ids()
            for study, counts in agp.variant_counts.items():
                study_id = study_ids[study]
<<<<<<< HEAD
                for people_group, statistics in counts.items():
                    for statistic_id, count in statistics.items():
=======
                for people_group, effects in counts.items():
                    for effect_type, stat in effects.items():
                        count = stat["count"]
                        rate = stat["rate"]
>>>>>>> 6c451f68
                        connection.execute(
                            insert(self.variant_counts).values(
                                symbol_id=symbol_id,
                                study_id=study_id,
                                people_group=people_group,
<<<<<<< HEAD
                                statistic_id=statistic_id,
                                count=count
=======
                                effect_type=effect_type,
                                count=count,
                                rate=rate
>>>>>>> 6c451f68
                            )
                        )

    def insert_agps(self, agps):
        study_ids = self._get_study_ids()
        gene_set_ids = self._get_gene_set_ids()
        with self.engine.connect() as connection:
            with connection.begin():
                agp_count = len(agps)
                for idx, agp in enumerate(agps, 1):
                    result = connection.execute(
                        insert(self.gene_symbols).values(
                            symbol_name=agp.gene_symbol
                        )
                    )
                    symbol_id = result.inserted_primary_key[0]

                    for category, scores in agp.genomic_scores.items():
                        for name, value in scores.items():
                            connection.execute(
                                insert(self.genomic_scores).values(
                                    symbol_id=symbol_id,
                                    score_name=name,
                                    score_value=value,
                                    score_category=category
                                )
                            )

                    gs_categories_count = {
                        c["category"]: 0
                        for c in self.configuration["gene_sets"]
                    }
                    for gene_set, set_id in gene_set_ids.items():
                        present = 0
                        if gene_set in agp.gene_sets:
                            present = 1
                        connection.execute(
                            insert(self.gene_symbol_sets).values(
                                symbol_id=symbol_id,
                                set_id=set_id,
                                present=present
                            )
                        )
                        if present == 1:
                            category = self.gene_sets_categories[gene_set]
                            gs_categories_count[category] += 1

                    for category, count in gs_categories_count.items():
                        connection.execute(
                            insert(self.categories_ranks).values(
                                symbol_id=symbol_id,
                                category_id=category,
                                count=count
                            )
                        )

                    for study, counts in agp.variant_counts.items():
                        study_id = study_ids[study]
<<<<<<< HEAD
                        for people_group, statistics in counts.items():
                            for statistic_id, count in statistics.items():
=======
                        for people_group, effects in counts.items():
                            for effect_type, stat in effects.items():
                                count = stat["count"]
                                rate = stat["rate"]
>>>>>>> 6c451f68
                                connection.execute(
                                    insert(self.variant_counts).values(
                                        symbol_id=symbol_id,
                                        study_id=study_id,
                                        people_group=people_group,
<<<<<<< HEAD
                                        statistic_id=statistic_id,
                                        count=count
=======
                                        effect_type=effect_type,
                                        count=count,
                                        rate=rate
>>>>>>> 6c451f68
                                    )
                                )

                    if idx % 25 == 0:
                        logger.info(f"Inserted {idx}/{agp_count} AGPs into DB")
                logger.info("Done!")<|MERGE_RESOLUTION|>--- conflicted
+++ resolved
@@ -83,14 +83,9 @@
         s = select([
             self.studies.c.study_id,
             self.variant_counts.c.people_group,
-<<<<<<< HEAD
             self.variant_counts.c.statistic_id,
-            self.variant_counts.c.count
-=======
-            self.variant_counts.c.effect_type,
             self.variant_counts.c.count,
             self.variant_counts.c.rate
->>>>>>> 6c451f68
         ]).select_from(j).where(
             self.variant_counts.c.symbol_id == gene_symbol_id,
         )
@@ -204,14 +199,10 @@
             if person_set not in variant_counts[study_name]:
                 variant_counts[study_name][person_set] = dict()
 
-<<<<<<< HEAD
-            variant_counts[study_name][person_set][statistic_id] = count
-=======
-            variant_counts[study_name][person_set][effect_type] = {
+            variant_counts[study_name][person_set][statistic_id] = {
                 "count": count,
                 "rate": rate
             }
->>>>>>> 6c451f68
 
         return AGPStatistic(
             gene_symbol, sets_in,
@@ -336,14 +327,9 @@
             Column("symbol_id", ForeignKey("gene_symbols.id")),
             Column("study_id", ForeignKey("studies.study_id")),
             Column("people_group", String(64), nullable=False),
-<<<<<<< HEAD
             Column("statistic_id", String(64), nullable=False),
-            Column("count", Integer())
-=======
-            Column("effect_type", String(64), nullable=False),
             Column("count", Integer()),
             Column("rate", Float())
->>>>>>> 6c451f68
         )
 
     def _build_studies_table(self):
@@ -411,15 +397,10 @@
         for dataset_id, dataset in self.configuration["datasets"].items():
             config_section = self.configuration["datasets"][dataset_id]
             for person_set in config_section["person_sets"]:
-<<<<<<< HEAD
+                set_name = person_set["set_name"]
                 for stat in config_section["statistics"]:
                     stat_id = stat["id"]
-                    column_name = f"{dataset_id}_{person_set}_{stat_id}"
-=======
-                set_name = person_set["set_name"]
-                for effect_type in config_section["effects"]:
-                    column_name = f"{dataset_id}_{set_name}_{effect_type}"
->>>>>>> 6c451f68
+                    column_name = f"{dataset_id}_{set_name}_{stat_id}"
                     columns[column_name] = Column(column_name, Float())
         return columns
 
@@ -533,16 +514,11 @@
             config_section = self.configuration["datasets"][dataset_id]
             db_study_id = study_ids[dataset_id]
             for person_set in config_section["person_sets"]:
-<<<<<<< HEAD
+                set_name = person_set["set_name"]
                 for stat in config_section["statistics"]:
                     stat_id = stat["id"]
-                    count_alias = f"{dataset_id}_{person_set}_{stat_id}"
-=======
-                set_name = person_set["set_name"]
-                for effect_type in config_section["effects"]:
-                    count_alias = f"{dataset_id}_{set_name}_{effect_type}"
+                    count_alias = f"{dataset_id}_{set_name}_{stat_id}"
                     rate_alias = f"{count_alias}_rate"
->>>>>>> 6c451f68
                     table_alias = aliased(
                         self.variant_counts,
                         count_alias
@@ -556,13 +532,8 @@
                         and_(
                             self.gene_symbols.c.id == table_alias.c.symbol_id,
                             table_alias.c.study_id == db_study_id,
-<<<<<<< HEAD
-                            table_alias.c.people_group == person_set,
+                            table_alias.c.people_group == set_name,
                             table_alias.c.statistic_id == stat_id
-=======
-                            table_alias.c.people_group == set_name,
-                            table_alias.c.effect_type == effect_type
->>>>>>> 6c451f68
                         )
                     )
                     select_cols.extend([
@@ -662,28 +633,18 @@
             study_ids = self._get_study_ids()
             for study, counts in agp.variant_counts.items():
                 study_id = study_ids[study]
-<<<<<<< HEAD
                 for people_group, statistics in counts.items():
-                    for statistic_id, count in statistics.items():
-=======
-                for people_group, effects in counts.items():
-                    for effect_type, stat in effects.items():
+                    for statistic_id, stat in statistics.items():
                         count = stat["count"]
                         rate = stat["rate"]
->>>>>>> 6c451f68
                         connection.execute(
                             insert(self.variant_counts).values(
                                 symbol_id=symbol_id,
                                 study_id=study_id,
                                 people_group=people_group,
-<<<<<<< HEAD
                                 statistic_id=statistic_id,
-                                count=count
-=======
-                                effect_type=effect_type,
                                 count=count,
                                 rate=rate
->>>>>>> 6c451f68
                             )
                         )
 
@@ -742,28 +703,18 @@
 
                     for study, counts in agp.variant_counts.items():
                         study_id = study_ids[study]
-<<<<<<< HEAD
                         for people_group, statistics in counts.items():
-                            for statistic_id, count in statistics.items():
-=======
-                        for people_group, effects in counts.items():
-                            for effect_type, stat in effects.items():
+                            for statistic_id, stat in statistics.items():
                                 count = stat["count"]
                                 rate = stat["rate"]
->>>>>>> 6c451f68
                                 connection.execute(
                                     insert(self.variant_counts).values(
                                         symbol_id=symbol_id,
                                         study_id=study_id,
                                         people_group=people_group,
-<<<<<<< HEAD
                                         statistic_id=statistic_id,
-                                        count=count
-=======
-                                        effect_type=effect_type,
                                         count=count,
                                         rate=rate
->>>>>>> 6c451f68
                                     )
                                 )
 
