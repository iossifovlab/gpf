# import pytest
# import pandas as pd
# from dae.pheno_browser.graphs import draw_linregres
# from dae.variants.attributes import Role, Sex


<<<<<<< HEAD
# def test_linregres_notcorrelated():
#     df = pd.DataFrame(
#         {
#             "i1.m1": [1, 1, 2, 2, 3, 3],
#             "age": [1, 1, 1, 1, 1, 1],
#             "role": [
#                 Role.prb,
#                 Role.prb,
#                 Role.prb,
#                 Role.prb,
#                 Role.prb,
#                 Role.prb,
#             ],
#             "sex": [
#                 Sex.male,
#                 Sex.female,
#                 Sex.male,
#                 Sex.female,
#                 Sex.male,
#                 Sex.female,
#             ],
#         }
#     )
#     res_male, res_female = draw_linregres(df, "age", "i1.m1")
#     expected_value = 7.41799e-2
#     assert res_male is not None
#     assert res_female is not None
#     assert res_male.pvalues["age"] == pytest.approx(expected_value)
#     assert res_female.pvalues["age"] == pytest.approx(expected_value)


# def test_linregres_positive():
#     df = pd.DataFrame(
#         {
#             "i1.m1": [1, 1, 2, 2, 3, 3],
#             "age": [1, 1, 2, 2, 3, 3],
#             "role": [
#                 Role.prb,
#                 Role.prb,
#                 Role.prb,
#                 Role.prb,
#                 Role.prb,
#                 Role.prb,
#             ],
#             "sex": [
#                 Sex.male,
#                 Sex.female,
#                 Sex.male,
#                 Sex.female,
#                 Sex.male,
#                 Sex.female,
#             ],
#         }
#     )
#     res_male, res_female = draw_linregres(df, "age", "i1.m1")
#     expected_value = 1.18e-15
#     assert res_male is not None
#     assert res_female is not None
#     assert res_male.pvalues["age"] == pytest.approx(expected_value)
#     assert res_female.pvalues["age"] == pytest.approx(expected_value)


# def test_linregres_negative():
#     df = pd.DataFrame(
#         {
#             "i1.m1": [1, 1, 2, 2, 3, 3],
#             "age": [3, 3, 2, 2, 1, 1],
#             "role": [
#                 Role.prb,
#                 Role.prb,
#                 Role.prb,
#                 Role.prb,
#                 Role.prb,
#                 Role.prb,
#             ],
#             "sex": [
#                 Sex.male,
#                 Sex.female,
#                 Sex.male,
#                 Sex.female,
#                 Sex.male,
#                 Sex.female,
#             ],
#         }
#     )
#     res_male, res_female = draw_linregres(df, "age", "i1.m1")
#     expected_value = 6.92e-16
#     assert res_male is not None
#     assert res_female is not None
#     assert res_male.pvalues["age"] == pytest.approx(expected_value)
#     assert res_female.pvalues["age"] == pytest.approx(expected_value)
=======
def test_linregres_notcorrelated():
    df = pd.DataFrame(
        {
            "i1.m1": [1, 1, 2, 2, 3, 3],
            "age": [1, 1, 1, 1, 1, 1],
            "role": [
                Role.prb,
                Role.prb,
                Role.prb,
                Role.prb,
                Role.prb,
                Role.prb,
            ],
            "sex": [
                Sex.male,
                Sex.female,
                Sex.male,
                Sex.female,
                Sex.male,
                Sex.female,
            ],
        }
    )
    res_male, res_female = draw_linregres(df, "age", "i1.m1")
    expected_value = 7.41799e-2
    assert res_male is not None
    assert res_female is not None
    assert res_male.pvalues[0] == pytest.approx(expected_value)
    assert res_female.pvalues[0] == pytest.approx(expected_value)


def test_linregres_positive():
    df = pd.DataFrame(
        {
            "i1.m1": [1, 1, 2, 2, 3, 3],
            "age": [1, 1, 2, 2, 3, 3],
            "role": [
                Role.prb,
                Role.prb,
                Role.prb,
                Role.prb,
                Role.prb,
                Role.prb,
            ],
            "sex": [
                Sex.male,
                Sex.female,
                Sex.male,
                Sex.female,
                Sex.male,
                Sex.female,
            ],
        }
    )
    res_male, res_female = draw_linregres(df, "age", "i1.m1")
    expected_value = 1.18e-15
    assert res_male is not None
    assert res_female is not None
    assert res_male.pvalues[0] == pytest.approx(expected_value)
    assert res_female.pvalues[0] == pytest.approx(expected_value)


def test_linregres_negative():
    df = pd.DataFrame(
        {
            "i1.m1": [1, 1, 2, 2, 3, 3],
            "age": [3, 3, 2, 2, 1, 1],
            "role": [
                Role.prb,
                Role.prb,
                Role.prb,
                Role.prb,
                Role.prb,
                Role.prb,
            ],
            "sex": [
                Sex.male,
                Sex.female,
                Sex.male,
                Sex.female,
                Sex.male,
                Sex.female,
            ],
        }
    )
    res_male, res_female = draw_linregres(df, "age", "i1.m1")
    expected_value = 6.92e-16
    assert res_male is not None
    assert res_female is not None
    assert res_male.pvalues[0] == pytest.approx(expected_value)
    assert res_female.pvalues[0] == pytest.approx(expected_value)
>>>>>>> 3265450f
<|MERGE_RESOLUTION|>--- conflicted
+++ resolved
@@ -1,102 +1,9 @@
-# import pytest
-# import pandas as pd
-# from dae.pheno_browser.graphs import draw_linregres
-# from dae.variants.attributes import Role, Sex
+import pytest
+import pandas as pd
+from dae.pheno_browser.graphs import draw_linregres
+from dae.variants.attributes import Role, Sex
 
 
-<<<<<<< HEAD
-# def test_linregres_notcorrelated():
-#     df = pd.DataFrame(
-#         {
-#             "i1.m1": [1, 1, 2, 2, 3, 3],
-#             "age": [1, 1, 1, 1, 1, 1],
-#             "role": [
-#                 Role.prb,
-#                 Role.prb,
-#                 Role.prb,
-#                 Role.prb,
-#                 Role.prb,
-#                 Role.prb,
-#             ],
-#             "sex": [
-#                 Sex.male,
-#                 Sex.female,
-#                 Sex.male,
-#                 Sex.female,
-#                 Sex.male,
-#                 Sex.female,
-#             ],
-#         }
-#     )
-#     res_male, res_female = draw_linregres(df, "age", "i1.m1")
-#     expected_value = 7.41799e-2
-#     assert res_male is not None
-#     assert res_female is not None
-#     assert res_male.pvalues["age"] == pytest.approx(expected_value)
-#     assert res_female.pvalues["age"] == pytest.approx(expected_value)
-
-
-# def test_linregres_positive():
-#     df = pd.DataFrame(
-#         {
-#             "i1.m1": [1, 1, 2, 2, 3, 3],
-#             "age": [1, 1, 2, 2, 3, 3],
-#             "role": [
-#                 Role.prb,
-#                 Role.prb,
-#                 Role.prb,
-#                 Role.prb,
-#                 Role.prb,
-#                 Role.prb,
-#             ],
-#             "sex": [
-#                 Sex.male,
-#                 Sex.female,
-#                 Sex.male,
-#                 Sex.female,
-#                 Sex.male,
-#                 Sex.female,
-#             ],
-#         }
-#     )
-#     res_male, res_female = draw_linregres(df, "age", "i1.m1")
-#     expected_value = 1.18e-15
-#     assert res_male is not None
-#     assert res_female is not None
-#     assert res_male.pvalues["age"] == pytest.approx(expected_value)
-#     assert res_female.pvalues["age"] == pytest.approx(expected_value)
-
-
-# def test_linregres_negative():
-#     df = pd.DataFrame(
-#         {
-#             "i1.m1": [1, 1, 2, 2, 3, 3],
-#             "age": [3, 3, 2, 2, 1, 1],
-#             "role": [
-#                 Role.prb,
-#                 Role.prb,
-#                 Role.prb,
-#                 Role.prb,
-#                 Role.prb,
-#                 Role.prb,
-#             ],
-#             "sex": [
-#                 Sex.male,
-#                 Sex.female,
-#                 Sex.male,
-#                 Sex.female,
-#                 Sex.male,
-#                 Sex.female,
-#             ],
-#         }
-#     )
-#     res_male, res_female = draw_linregres(df, "age", "i1.m1")
-#     expected_value = 6.92e-16
-#     assert res_male is not None
-#     assert res_female is not None
-#     assert res_male.pvalues["age"] == pytest.approx(expected_value)
-#     assert res_female.pvalues["age"] == pytest.approx(expected_value)
-=======
 def test_linregres_notcorrelated():
     df = pd.DataFrame(
         {
@@ -187,5 +94,4 @@
     assert res_male is not None
     assert res_female is not None
     assert res_male.pvalues[0] == pytest.approx(expected_value)
-    assert res_female.pvalues[0] == pytest.approx(expected_value)
->>>>>>> 3265450f
+    assert res_female.pvalues[0] == pytest.approx(expected_value)