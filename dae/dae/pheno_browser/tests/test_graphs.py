--- conflicted
+++ resolved
@@ -4,13 +4,7 @@
 from dae.variants.attributes import Role, Sex
 
 
-<<<<<<< HEAD
-pytestmark = pytest.mark.skip
-
-
-=======
 @pytest.mark.skip("Debugging Jenkins segfault")
->>>>>>> a9ead388
 def test_linregres_notcorrelated():
     df = pd.DataFrame(
         {
