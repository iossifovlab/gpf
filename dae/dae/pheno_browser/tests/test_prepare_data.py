--- conflicted
+++ resolved
@@ -1,365 +1,3 @@
-<<<<<<< HEAD
-# import pytest
-
-# import pandas as pd
-
-# from dae.pheno_browser.prepare_data import PreparePhenoBrowserBase
-
-# from dae.variants.attributes import Role, Sex
-# from dae.configuration.gpf_config_parser import GPFConfigParser
-# from dae.configuration.schemas.phenotype_data import pheno_conf_schema
-
-
-# def test_augment_measure(fake_phenotype_data, output_dir):
-#     prep = PreparePhenoBrowserBase("fake", fake_phenotype_data, output_dir)
-#     regressand = fake_phenotype_data.get_measure("i1.m1")
-#     regressor = fake_phenotype_data.get_measure("i1.age")
-#     df = prep._augment_measure_values_df(
-#         regressor, "test regression", regressand
-#     )
-#     roles = list(df["role"].unique())
-#     assert len(roles) == 3
-#     for role in [Role.parent, Role.sib, Role.prb]:
-#         assert role in roles
-#     assert list(df) == [
-#         "person_id",
-#         "family_id",
-#         "role",
-#         "sex",
-#         "status",
-#         "test regression",
-#         "i1.m1",
-#     ]
-#     assert len(df) > 0
-
-
-# def test_augment_measure_regressor_no_instrument_name(
-#     fake_phenotype_data, output_dir
-# ):
-#     prep = PreparePhenoBrowserBase("fake", fake_phenotype_data, output_dir)
-#     regressand = fake_phenotype_data.get_measure("i1.m1")
-#     regressor = fake_phenotype_data.get_measure("i1.age")
-#     exp_df = prep._augment_measure_values_df(
-#         regressor, "test regression", regressand
-#     )
-#     regressor.instrument_name = None
-#     df = prep._augment_measure_values_df(
-#         regressor, "test regression", regressand
-#     )
-#     assert list(df) == [
-#         "person_id",
-#         "family_id",
-#         "role",
-#         "sex",
-#         "status",
-#         "test regression",
-#         "i1.m1",
-#     ]
-#     assert len(df) > 0
-#     assert list(df["test regression"]) == list(exp_df["test regression"])
-
-
-# def test_augment_measure_with_identical_measures(
-#     fake_phenotype_data, output_dir
-# ):
-#     prep = PreparePhenoBrowserBase("fake", fake_phenotype_data, output_dir)
-#     regressand = fake_phenotype_data.get_measure("i1.age")
-#     regressor = fake_phenotype_data.get_measure("i1.age")
-#     df = prep._augment_measure_values_df(
-#         regressor, "test regression", regressand
-#     )
-#     assert df is None
-
-
-# def test_augment_measure_with_nonexistent_regressor(
-#     fake_phenotype_data, output_dir
-# ):
-#     prep = PreparePhenoBrowserBase("fake", fake_phenotype_data, output_dir)
-#     regressand = fake_phenotype_data.get_measure("i2.m1")
-#     regressor = fake_phenotype_data.get_measure("i1.age")
-#     regressor.instrument_name = None
-#     df = prep._augment_measure_values_df(
-#         regressor, "test regression", regressand
-#     )
-#     assert df is None
-
-
-# def test_build_regression(mocker, fake_phenotype_data, output_dir):
-
-#     fake_df = pd.DataFrame(
-#         {
-#             # Only two unique values, in order to test
-#             # the MIN_UNIQUE_VALUES check
-#             "i1.m1": [1, 2, 1, 2, 1, 2],
-#             "age": [1, 2, 3, 4, 5, 6],
-#             "role": [
-#                 Role.prb,
-#                 Role.prb,
-#                 Role.prb,
-#                 Role.prb,
-#                 Role.prb,
-#                 Role.prb,
-#             ],
-#             "sex": [
-#                 Sex.male,
-#                 Sex.female,
-#                 Sex.male,
-#                 Sex.female,
-#                 Sex.male,
-#                 Sex.female,
-#             ],
-#         }
-#     )
-
-#     def fake_augment_df(*args):
-#         return fake_df
-
-#     def fake_linregres(*args):
-#         class Result:
-#             pvalues = {"age": 0.123456}
-
-#         res_male = Result()
-#         res_female = Result()
-#         res_female.pvalues["age"] = 0.654321
-#         return (res_male, res_female)
-
-#     def fake_savefig(*args):
-#         return ("figsmall", "fig")
-
-#     mocked_linregres = mocker.patch(
-#         "dae.pheno_browser.prepare_data.draw_linregres",
-#         side_effect=fake_linregres,
-#     )
-#     mocker.patch(
-#         "dae.pheno_browser.prepare_data.PreparePhenoBrowserBase.save_fig",
-#         side_effect=fake_savefig,
-#     )
-#     mocker.patch(
-#         "dae.pheno_browser.prepare_data."
-#         "PreparePhenoBrowserBase._augment_measure_values_df",
-#         side_effect=fake_augment_df,
-#     )
-
-#     prep = PreparePhenoBrowserBase("fake", fake_phenotype_data, output_dir)
-#     regressand = fake_phenotype_data.get_measure("i1.m1")
-#     regressor = fake_phenotype_data.get_measure("i1.age")
-#     jitter = 0.32403423849
-
-#     res = prep.build_regression(regressand, regressor, jitter)
-#     assert res is not None
-#     assert type(res) is dict
-
-#     mocked_linregres.assert_called_once()
-#     df, col1, col2, jitter = mocked_linregres.call_args[0]
-#     assert col1 == "age"
-#     assert col2 == "i1.m1"
-#     assert jitter == 0.32403423849
-
-
-# def test_build_regression_min_vals(mocker, fake_phenotype_data, output_dir):
-#     fake_df = pd.DataFrame(
-#         {
-#             "i1.m1": [1, 2, 3, 4, 5],
-#             "age": [1, 2, 3, 4, 5],
-#             "role": [Role.prb, Role.prb, Role.prb, Role.prb, Role.prb],
-#             "sex": [Sex.male, Sex.female, Sex.male, Sex.female, Sex.male],
-#         }
-#     )
-
-#     def fake_augment_df(*args):
-#         return fake_df
-
-#     mocker.patch(
-#         "dae.pheno_browser.prepare_data."
-#         "PreparePhenoBrowserBase._augment_measure_values_df",
-#         side_effect=fake_augment_df,
-#     )
-
-#     prep = PreparePhenoBrowserBase("fake", fake_phenotype_data, output_dir)
-#     regressand = fake_phenotype_data.get_measure("i1.m1")
-#     regressor = fake_phenotype_data.get_measure("i1.age")
-#     jitter = 0.32403423849
-
-#     assert prep.build_regression(regressand, regressor, jitter) == {}
-
-
-# def test_build_regression_min_unique_vals(
-#     mocker, fake_phenotype_data, output_dir
-# ):
-#     fake_df = pd.DataFrame(
-#         {
-#             "i1.m1": [1, 1, 1, 1, 1, 1],
-#             "age": [1, 2, 3, 4, 5, 6],
-#             "role": [
-#                 Role.prb,
-#                 Role.prb,
-#                 Role.prb,
-#                 Role.prb,
-#                 Role.prb,
-#                 Role.prb,
-#             ],
-#             "sex": [
-#                 Sex.male,
-#                 Sex.female,
-#                 Sex.male,
-#                 Sex.female,
-#                 Sex.male,
-#                 Sex.female,
-#             ],
-#         }
-#     )
-
-#     def fake_augment_df(*args):
-#         return fake_df
-
-#     mocker.patch(
-#         "dae.pheno_browser.prepare_data."
-#         "PreparePhenoBrowserBase._augment_measure_values_df",
-#         side_effect=fake_augment_df,
-#     )
-
-#     prep = PreparePhenoBrowserBase("fake", fake_phenotype_data, output_dir)
-#     regressand = fake_phenotype_data.get_measure("i1.m1")
-#     regressor = fake_phenotype_data.get_measure("i1.age")
-#     jitter = 0.32403423849
-
-#     assert prep.build_regression(regressand, regressor, jitter) == {}
-
-
-# def test_build_regression_identical_measures(
-#     mocker, fake_phenotype_data, output_dir
-# ):
-#     prep = PreparePhenoBrowserBase("fake", fake_phenotype_data, output_dir)
-#     regressand = fake_phenotype_data.get_measure("i1.age")
-#     regressor = fake_phenotype_data.get_measure("i1.age")
-#     jitter = 0.32403423849
-
-#     assert prep.build_regression(regressand, regressor, jitter) == {}
-
-
-# def test_build_regression_aug_df_is_none(
-#     mocker, fake_phenotype_data, output_dir
-# ):
-#     def fake_augment_df(*args):
-#         return None
-
-#     mocker.patch(
-#         "dae.pheno_browser.prepare_data."
-#         "PreparePhenoBrowserBase._augment_measure_values_df",
-#         side_effect=fake_augment_df,
-#     )
-
-#     prep = PreparePhenoBrowserBase("fake", fake_phenotype_data, output_dir)
-#     regressand = fake_phenotype_data.get_measure("i1.m1")
-#     regressor = fake_phenotype_data.get_measure("i1.age")
-#     jitter = 0.32403423849
-
-#     assert prep.build_regression(regressand, regressor, jitter) == {}
-
-
-# def test_handle_regressions(
-#     mocker, fake_phenotype_data, output_dir, fake_phenotype_data_desc_conf
-# ):
-#     def fake_build_regression(dependent_measure, independent_measure, jitter):
-#         return {
-#             "regressand": dependent_measure,
-#             "regressor": independent_measure,
-#             "jitter": jitter,
-#             "pvalue_regression_male": 0,
-#             "pvalue_regression_female": 0,
-#         }
-
-#     mocked = mocker.patch(
-#         "dae.pheno_browser.prepare_data."
-#         "PreparePhenoBrowserBase.build_regression",
-#         side_effect=fake_build_regression,
-#     )
-
-#     reg = GPFConfigParser.load_config(
-#         fake_phenotype_data_desc_conf, pheno_conf_schema
-#     )
-#     prep = PreparePhenoBrowserBase(
-#         "fake", fake_phenotype_data, output_dir, reg
-#     )
-#     regressand = fake_phenotype_data.get_measure("i1.m1")
-
-#     res = [r for r in prep.handle_regressions(regressand) if r is not None]
-#     assert len(res) == 2
-#     assert sorted([r["regression_id"] for r in res]) == sorted(["age", "nviq"])
-
-#     mocked.assert_called()
-#     measure, reg_measure, jitter = mocked.call_args_list[0][0]
-#     assert measure.measure_id == "i1.m1"
-#     assert reg_measure.measure_id == "i1.age"
-#     assert jitter == 0.12
-#     measure, reg_measure, jitter = mocked.call_args_list[1][0]
-#     assert measure.measure_id == "i1.m1"
-#     assert reg_measure.measure_id == "i1.iq"
-#     assert jitter == 0.13
-
-
-# def test_handle_regressions_non_continuous_or_ordinal_measure(
-#     fake_phenotype_data, output_dir, fake_phenotype_data_desc_conf
-# ):
-#     reg = GPFConfigParser.load_config(
-#         fake_phenotype_data_desc_conf, pheno_conf_schema
-#     )
-#     prep = PreparePhenoBrowserBase(
-#         "fake", fake_phenotype_data, output_dir, reg
-#     )
-#     regressand_categorical = fake_phenotype_data.get_measure("i1.m5")
-#     regressand_raw = fake_phenotype_data.get_measure("i1.m6")
-
-#     with pytest.raises(StopIteration):
-#         next(prep.handle_regressions(regressand_categorical))
-
-#     with pytest.raises(StopIteration):
-#         next(prep.handle_regressions(regressand_raw))
-
-
-# def test_handle_regressions_regressand_is_regressor(
-#     fake_phenotype_data, output_dir, fake_phenotype_data_desc_conf
-# ):
-#     reg = GPFConfigParser.load_config(
-#         fake_phenotype_data_desc_conf, pheno_conf_schema
-#     )
-#     prep = PreparePhenoBrowserBase(
-#         "fake", fake_phenotype_data, output_dir, reg
-#     )
-#     regressand = fake_phenotype_data.get_measure("i1.age")
-
-#     with pytest.raises(StopIteration):
-#         next(prep.handle_regressions(regressand))
-
-
-# # def test_handle_regressions_default_jitter(
-# #     mocker, fake_phenotype_data, output_dir, fake_phenotype_data_desc_conf
-# # ):
-# #     def fake_build_regression(*args):
-# #         return {"pvalue_regression_male": 0, "pvalue_regression_female": 0}
-
-# #     mocked = mocker.patch(
-# #         "dae.pheno_browser.prepare_data."
-# #         "PreparePhenoBrowserBase.build_regression",
-# #         side_effect=fake_build_regression,
-# #     )
-
-# #     reg = GPFConfigParser.load_config(
-# #         fake_phenotype_data_desc_conf, pheno_conf_schema
-# #     )
-# #     prep = PreparePhenoBrowserBase(
-# #         "fake", fake_phenotype_data, output_dir, reg
-# #     )
-# #     regressand = fake_phenotype_data.get_measure("i1.m1")
-# #     for i in prep.handle_regressions(regressand):
-# #         pass
-
-# #     mocked.assert_called()
-# #     measure, reg_measure, jitter = mocked.call_args_list[0][0]
-# #     assert jitter == 0.12
-# #     measure, reg_measure, jitter = mocked.call_args_list[1][0]
-# #     assert jitter == 0.13
-=======
 import pytest
 
 import pandas as pd
@@ -719,5 +357,4 @@
     measure, reg_measure, jitter = mocked.call_args_list[0][0]
     assert jitter == 0.12
     measure, reg_measure, jitter = mocked.call_args_list[1][0]
-    assert jitter == 0.13
->>>>>>> 3265450f
+    assert jitter == 0.13