--- conflicted
+++ resolved
@@ -8,20 +8,6 @@
 import copy
 
 
-<<<<<<< HEAD
-def bedFile2Rgns(bedFN):
-    F = open(bedFN)
-    r = []
-    for ln in F:
-        if ln[0] == "#":
-            continue
-        chrom, beg, end = ln.strip().split("\t")
-        beg = int(beg)
-        end = int(end)
-        r.append(Region(chrom, beg + 1, end))
-    F.close()
-    return r
-=======
 def bedfile2regions(bed_filename):
     with open(bed_filename) as infile:
         regions = []
@@ -33,7 +19,6 @@
             end = int(end)
             regions.append(Region(chrom, beg + 1, end))
         return regions
->>>>>>> 9883cb20
 
 
 def regions2bedfile(regions, bed_filename):
